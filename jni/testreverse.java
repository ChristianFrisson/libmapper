--- conflicted
+++ resolved
@@ -51,20 +51,10 @@
         System.out.println("Device interface: "+dev.iface());
         System.out.println("Device ip4: "+dev.ip4());
 
-<<<<<<< HEAD
-        mon.link(dev.name(), dev.name(), null);
+        mon.link(dev, dev);
         while (dev.numLinks() <= 0) { dev.poll(100); }
 
-        Mapper.Db.Connection c = new Mapper.Db.Connection();
-        mon.connect(dev.name()+inp1.name(), dev.name()+out1.name(), c);
-=======
-        mon.link(dev, dev, null);
-        while (dev.numLinksIn() <= 0) { dev.poll(100); }
-
-        Mapper.Db.Connection c = new Mapper.Db.Connection();
-        c.mode = Mapper.Db.Connection.MO_REVERSE;
-        mon.connect(out1, inp1, c);
->>>>>>> 3dc3d1a6
+        mon.connect(inp1, out1);
         while ((dev.numConnectionsIn()) <= 0) { dev.poll(100); }
 
         int i = 100;
