
lib_LTLIBRARIES = libmapperjni-@MAJOR_VERSION@.la
libmapperjni_@MAJOR_VERSION@_la_CFLAGS = -Wall -I$(top_srcdir)/include $(liblo_CFLAGS) @JNIFLAGS@
libmapperjni_@MAJOR_VERSION@_la_SOURCES = mapperjni.c
libmapperjni_@MAJOR_VERSION@_la_LDFLAGS = -export-dynamic -version-info @SO_VERSION@
libmapperjni_@MAJOR_VERSION@_la_LIBADD = \
    $(top_builddir)/src/libmapper-@MAJOR_VERSION@.la $(liblo_LIBS)

JHEADERS = mapper_Database.h                                                \
           mapper_device_Query.h mapper_Device.h                            \
           mapper_link_Query.h mapper_Link.h                                \
           mapper_map_Query.h mapper_Map.h mapper_Map_Slot.h                \
           mapper_Network.h                                                 \
           mapper_signal_Query.h mapper_Signal.h mapper_Signal_Instance.h

JFLAGS = -source 1.5 -target 1.5
<<<<<<< HEAD
JCLASSES = Mapper/NativeLib.class Mapper/Device.class                       \
           Mapper/PropertyValue.class Mapper/TimeTag.class                  \
           Mapper/InputListener.class Mapper/InstanceEventListener.class    \
           Mapper/Monitor.class Mapper/Db/Device.class                      \
           Mapper/Db/Signal.class Mapper/Db/Link.class                      \
           Mapper/Db/Connection.class Mapper/Db/DeviceListener.class        \
           Mapper/Db/SignalListener.class Mapper/Db/LinkListener.class      \
           Mapper/Db/ConnectionListener.class                               \
           Mapper/Db/DeviceCollection.class Mapper/Db/DeviceIterator.class  \
           Mapper/Db/SignalCollection.class Mapper/Db/SignalIterator.class  \
           Mapper/Db/LinkCollection.class Mapper/Db/LinkIterator.class      \
           Mapper/Db/ConnectionCollection.class                             \
           Mapper/Db/ConnectionIterator.class

JCLASSESINTERNAL = Mapper/Device$$Signal.class Mapper/Device$$1.class	\
                   Mapper/PropertyValue$$PropertyException.class        \
                   Mapper/Monitor$$Db.class Mapper/Monitor$$1.class
=======
JCLASSES = mapper/NativeLib.class mapper/Database.class                     \
           mapper/database/DeviceListener.class mapper/database/Event.class \
           mapper/database/LinkListener.class                               \
           mapper/database/MapListener.class mapper/database/Operator.class \
           mapper/database/SignalListener.class                             \
           mapper/database/ObjectType.class                                 \
           mapper/Device.class mapper/device/LinkListener.class             \
           mapper/device/MapListener.class mapper/device/Query.class        \
           mapper/Direction.class                                           \
           mapper/Link.class mapper/link/Query.class                        \
           mapper/Map.class mapper/map/BoundaryAction.class                 \
           mapper/map/Location.class mapper/map/Mode.class                  \
           mapper/map/Query.class                                           \
           mapper/Network.class                                             \
           mapper/Property.class                                            \
           mapper/Signal.class                                              \
           mapper/signal/InstanceEvent.class                                \
           mapper/signal/InstanceEventListener.class                        \
           mapper/signal/InstanceUpdateListener.class                       \
           mapper/signal/Query.class mapper/signal/StealingMode.class       \
           mapper/signal/UpdateListener.class                               \
           mapper/TimeTag.class                                             \
           mapper/Value.class

JCLASSESINTERNAL = mapper/device/Query$$1.class mapper/link/Query$$1.class  \
                   mapper/map/Query$$1.class mapper/Map$$Slot.class         \
                   mapper/Value$$Exception.class                            \
                   mapper/Signal$$Instance.class                            \
                   mapper/signal/Query$$1.class
>>>>>>> a0999366

JJAVA = $(JCLASSES:%.class=%.java)

BUILT_SOURCES = $(JHEADERS) test.class testquery.class testreverse.class \
    testspeed.class libmapper-@MAJOR_VERSION@.jar
MOSTLYCLEANFILES = $(BUILT_SOURCES) $(JCLASSES) $(subst $$,\$$,$(JCLASSESINTERNAL)) \
    $(subst $$,\$$,test$$1.class test$$2.class test$$3.class testquery$$1.class \
    testquery$$2.class testquery$$3.class testreverse$$1.class testreverse$$2.class \
    testreverse$$3.class testspeed$$1.class testspeed$$2.class testspeed$$3.class)

mapper_%.h: mapper/%.class
	$(JAVAH) $(subst /,.,$(<:%.class=%))
	if [ -f $@ ]; then touch $@; fi

mapper_database_%.h: mapper/database/%.class
	$(JAVAH) $(subst /,.,$(<:%.class=%))
	if [ -f $@ ]; then touch $@; fi

mapper_device_%.h: mapper/device/%.class
	$(JAVAH) $(subst /,.,$(<:%.class=%))
	if [ -f $@ ]; then touch $@; fi

mapper_link_%.h: mapper/link/%.class
	$(JAVAH) $(subst /,.,$(<:%.class=%))
	if [ -f $@ ]; then touch $@; fi

mapper_map_%.h: mapper/map/%.class
	$(JAVAH) $(subst /,.,$(<:%.class=%))
	if [ -f $@ ]; then touch $@; fi

mapper_signal_%.h: mapper/signal/%.class
	$(JAVAH) $(subst /,.,$(<:%.class=%))
	if [ -f $@ ]; then touch $@; fi

mapper/%.class: mapper/%.java
	$(JAVAC) $(JFLAGS) -sourcepath @top_srcdir@/jni -d . $<

test.class: test.java $(JCLASSES)
	$(JAVAC) $(JFLAGS) -sourcepath @top_srcdir@/jni -d . $<

testquery.class: testquery.java $(JCLASSES)
	$(JAVAC) $(JFLAGS) -sourcepath @top_srcdir@/jni -d . $<

testreverse.class: testreverse.java $(JCLASSES)
	$(JAVAC) $(JFLAGS) -sourcepath @top_srcdir@/jni -d . $<

testspeed.class: testspeed.java $(JCLASSES)
	$(JAVAC) $(JFLAGS) -sourcepath @top_srcdir@/jni -d . $<

libmapper-@MAJOR_VERSION@.jar: $(JCLASSES) $(JCLASSESINTERNAL)
	$(JAR) cvf $@ $(subst $$,\$$,$^)
	if mkdir -v TestInstances/code; then \
	  cd TestInstances/code/; \
	  ln -v -s ../../.libs/*.so .; \
	  ln -v -s ../../$@; \
	  fi # For processing test sketch

EXTRA_DIST = $(JJAVA) test.java testquery.java testreverse.java testspeed.java \
             $(JHEADERS)<|MERGE_RESOLUTION|>--- conflicted
+++ resolved
@@ -14,25 +14,6 @@
            mapper_signal_Query.h mapper_Signal.h mapper_Signal_Instance.h
 
 JFLAGS = -source 1.5 -target 1.5
-<<<<<<< HEAD
-JCLASSES = Mapper/NativeLib.class Mapper/Device.class                       \
-           Mapper/PropertyValue.class Mapper/TimeTag.class                  \
-           Mapper/InputListener.class Mapper/InstanceEventListener.class    \
-           Mapper/Monitor.class Mapper/Db/Device.class                      \
-           Mapper/Db/Signal.class Mapper/Db/Link.class                      \
-           Mapper/Db/Connection.class Mapper/Db/DeviceListener.class        \
-           Mapper/Db/SignalListener.class Mapper/Db/LinkListener.class      \
-           Mapper/Db/ConnectionListener.class                               \
-           Mapper/Db/DeviceCollection.class Mapper/Db/DeviceIterator.class  \
-           Mapper/Db/SignalCollection.class Mapper/Db/SignalIterator.class  \
-           Mapper/Db/LinkCollection.class Mapper/Db/LinkIterator.class      \
-           Mapper/Db/ConnectionCollection.class                             \
-           Mapper/Db/ConnectionIterator.class
-
-JCLASSESINTERNAL = Mapper/Device$$Signal.class Mapper/Device$$1.class	\
-                   Mapper/PropertyValue$$PropertyException.class        \
-                   Mapper/Monitor$$Db.class Mapper/Monitor$$1.class
-=======
 JCLASSES = mapper/NativeLib.class mapper/Database.class                     \
            mapper/database/DeviceListener.class mapper/database/Event.class \
            mapper/database/LinkListener.class                               \
@@ -62,7 +43,6 @@
                    mapper/Value$$Exception.class                            \
                    mapper/Signal$$Instance.class                            \
                    mapper/signal/Query$$1.class
->>>>>>> a0999366
 
 JJAVA = $(JCLASSES:%.class=%.java)
 
