
#include <string.h>
#include <math.h>
#include <stdlib.h>
#include <stdio.h>

#include "mapper_internal.h"
#include "types_internal.h"
#include <mapper/mapper.h>

/*! Reallocate memory used by connection. */
static void reallocate_connection_histories(mapper_connection c,
                                            int input_history_size,
                                            int output_history_size);

static void mhist_realloc(mapper_signal_history_t *history,
                          int history_size,
                          int sample_size,
                          int is_output);

const char* mapper_clipping_type_strings[] =
{
    "none",        /* CT_NONE */
    "mute",        /* CT_MUTE */
    "clamp",       /* CT_CLAMP */
    "fold",        /* CT_FOLD */
    "wrap",        /* CT_WRAP */
};

const char* mapper_mode_type_strings[] =
{
    NULL,          /* MO_UNDEFINED */
    "bypass",      /* MO_BYPASS */
    "linear",      /* MO_LINEAR */
    "expression",  /* MO_EXPRESSION */
    "calibrate",   /* MO_CALIBRATE */
    "reverse",     /* MO_REVERSE */
};

const char *mapper_get_clipping_type_string(mapper_clipping_type clipping)
{
    die_unless(clipping < N_MAPPER_CLIPPING_TYPES && clipping >= 0,
               "called mapper_get_clipping_type_string() with "
               "bad parameter.\n");

    return mapper_clipping_type_strings[clipping];
}

const char *mapper_get_mode_type_string(mapper_mode_type mode)
{
    die_unless(mode < N_MAPPER_MODE_TYPES && mode >= 0,
               "called mapper_get_mode_type_string() with "
               "bad parameter.\n");

    return mapper_mode_type_strings[mode];
}

int mapper_connection_perform(mapper_connection connection,
                              mapper_signal_history_t *from,
                              mapper_signal_history_t *to)
{
    /* Currently expressions on vectors are not supported by the
     * evaluator.  For now, we half-support it by performing
     * element-wise operations on each item in the vector. */

    int changed = 0, i;
    float f = 0;

    if (connection->props.muted)
        return 0;

    /* If the destination type is unknown, we can't do anything
     * intelligent here -- even bypass mode might screw up if we
     * assume the types work out. */
    if (connection->props.dest_type != 'f'
        && connection->props.dest_type != 'i')
    {
        return 0;
    }

    if (!connection->props.mode || connection->props.mode == MO_BYPASS)
    {
        /* Increment index position of output data structure. */
        to->position = (to->position + 1) % to->size;
        if (connection->props.src_type == connection->props.dest_type) {
            memcpy(msig_history_value_pointer(*to),
                   msig_history_value_pointer(*from),
                   mapper_type_size(to->type) * to->length);
        }
        else if (connection->props.src_type == 'f'
                 && connection->props.dest_type == 'i') {
            float *vfrom = msig_history_value_pointer(*from);
            int *vto = msig_history_value_pointer(*to);
            for (i = 0; i < to->length; i++) {
                vto[i] = (int)vfrom[i];
            }
        }
        else if (connection->props.src_type == 'i'
                 && connection->props.dest_type == 'f') {
            int *vfrom = msig_history_value_pointer(*from);
            float *vto = msig_history_value_pointer(*to);
            for (i = 0; i < to->length; i++) {
                vto[i] = (float)vfrom[i];
            }
        }
        return 1;
    }
    else if (connection->props.mode == MO_EXPRESSION
             || connection->props.mode == MO_LINEAR)
    {
        die_unless(connection->expr!=0, "Missing expression.\n");
        return (mapper_expr_evaluate(connection->expr, from, to));
    }

    else if (connection->props.mode == MO_CALIBRATE)
    {
        /* TODO: Switch to vector min and max */
        /* Increment index position of output data structure. */
        to->position = (to->position + 1) % to->size;
        if (connection->props.src_type == 'f') {
            float *v = msig_history_value_pointer(*from);
            for (i = 0; i < to->length; i++)
                f = v[i];
        }
        else if (connection->props.src_type == 'i') {
            int *v = msig_history_value_pointer(*from);
            for (i = 0; i < to->length; i++)
                f = (float)v[i];
        }

        /* If calibration mode has just taken effect, first data
         * sample sets source min and max */
        if (!connection->calibrating) {
            connection->props.range.src_min = f;
            connection->props.range.src_max = f;
            connection->props.range.known |=
                CONNECTION_RANGE_SRC_MIN | CONNECTION_RANGE_SRC_MAX;
            connection->calibrating = 1;
            changed = 1;
        } else {
            if (f < connection->props.range.src_min) {
                connection->props.range.src_min = f;
                connection->props.range.known |= CONNECTION_RANGE_SRC_MIN;
                changed = 1;
            }
            if (f > connection->props.range.src_max) {
                connection->props.range.src_max = f;
                connection->props.range.known |= CONNECTION_RANGE_SRC_MAX;
                changed = 1;
            }
        }

        if (changed) {
            mapper_connection_set_linear_range(connection,
                                               &connection->props.range);

            /* Stay in calibrate mode. */
            connection->props.mode = MO_CALIBRATE;
        }

        if (connection->expr)
            return (mapper_expr_evaluate(connection->expr, from, to));
        else
            return 0;
    }
    return 1;
}

int mapper_clipping_perform(mapper_connection connection,
                            mapper_signal_history_t *history)
{
    /* TODO: We are currently saving the clipped values to output history.
     * it needs to be decided whether clipping should be inside the
     * feedback loop when past samples are called in expressions. */
    int i, muted = 0;
    float v[connection->props.dest_length];
    float total_range = fabsf(connection->props.range.dest_max
                              - connection->props.range.dest_min);
    float dest_min, dest_max, difference, modulo_difference;
    mapper_clipping_type clip_min, clip_max;

    if (connection->props.clip_min == CT_NONE
        && connection->props.clip_max == CT_NONE)
    {
        return 1;
    }

    if (connection->props.dest_type == 'f') {
        float *vhistory = msig_history_value_pointer(*history);
        for (i = 0; i < history->length; i++)
            v[i] = vhistory[i];
    }
    else if (connection->props.dest_type == 'i') {
        int *vhistory = msig_history_value_pointer(*history);
        for (i = 0; i < history->length; i++)
            v[i] = (float)vhistory[i];
    }
    else {
        trace("unknown type in mapper_clipping_perform()\n");
        return 0;
    }

    if (connection->props.range.known) {
        if (connection->props.range.dest_min <= connection->props.range.dest_max) {
            clip_min = connection->props.clip_min;
            clip_max = connection->props.clip_max;
            dest_min = connection->props.range.dest_min;
            dest_max = connection->props.range.dest_max;
        }
        else {
            clip_min = connection->props.clip_max;
            clip_max = connection->props.clip_min;
            dest_min = connection->props.range.dest_max;
            dest_max = connection->props.range.dest_min;
        }
        for (i = 0; i < history->length; i++) {
            if (v[i] < dest_min) {
                switch (clip_min) {
                    case CT_MUTE:
                        // need to prevent value from being sent at all
                        muted = 1;
                        break;
                    case CT_CLAMP:
                        // clamp value to range minimum
                        v[i] = dest_min;
                        break;
                    case CT_FOLD:
                        // fold value around range minimum
                        difference = fabsf(v[i] - dest_min);
                        v[i] = dest_min + difference;
                        if (v[i] > dest_max) {
                            // value now exceeds range maximum!
                            switch (clip_max) {
                                case CT_MUTE:
                                    // need to prevent value from being sent at all
                                    muted = 1;
                                    break;
                                case CT_CLAMP:
                                    // clamp value to range minimum
                                    v[i] = dest_max;
                                    break;
                                case CT_FOLD:
                                    // both clip modes are set to fold!
                                    difference = fabsf(v[i] - dest_max);
                                    modulo_difference = difference
                                        - ((int)(difference / total_range)
                                           * total_range);
                                    if ((int)(difference / total_range) % 2 == 0) {
                                        v[i] = dest_max - modulo_difference;
                                    }
                                    else
                                        v[i] = dest_min + modulo_difference;
                                    break;
                                case CT_WRAP:
                                    // wrap value back from range minimum
                                    difference = fabsf(v[i] - dest_max);
                                    modulo_difference = difference
                                        - ((int)(difference / total_range)
                                           * total_range);
                                    v[i] = dest_min + modulo_difference;
                                    break;
                                default:
                                    break;
                            }
                        }
                        break;
                    case CT_WRAP:
                        // wrap value back from range maximum
                        difference = fabsf(v[i] - dest_min);
                        modulo_difference = difference
                            - (int)(difference / total_range) * total_range;
                        v[i] = dest_max - modulo_difference;
                        break;
                    default:
                        // leave the value unchanged
                        break;
                }
            }
            else if (v[i] > dest_max) {
                switch (clip_max) {
                    case CT_MUTE:
                        // need to prevent value from being sent at all
                        muted = 1;
                        break;
                    case CT_CLAMP:
                        // clamp value to range maximum
                        v[i] = dest_max;
                        break;
                    case CT_FOLD:
                        // fold value around range maximum
                        difference = fabsf(v[i] - dest_max);
                        v[i] = dest_max - difference;
                        if (v[i] < dest_min) {
                            // value now exceeds range minimum!
                            switch (clip_min) {
                                case CT_MUTE:
                                    // need to prevent value from being sent at all
                                    muted = 1;
                                    break;
                                case CT_CLAMP:
                                    // clamp value to range minimum
                                    v[i] = dest_min;
                                    break;
                                case CT_FOLD:
                                    // both clip modes are set to fold!
                                    difference = fabsf(v[i] - dest_min);
                                    modulo_difference = difference
                                        - ((int)(difference / total_range)
                                           * total_range);
                                    if ((int)(difference / total_range) % 2 == 0) {
                                        v[i] = dest_max + modulo_difference;
                                    }
                                    else
                                        v[i] = dest_min - modulo_difference;
                                    break;
                                case CT_WRAP:
                                    // wrap value back from range maximum
                                    difference = fabsf(v[i] - dest_min);
                                    modulo_difference = difference
                                        - ((int)(difference / total_range)
                                           * total_range);
                                    v[i] = dest_max - modulo_difference;
                                    break;
                                default:
                                    break;
                            }
                        }
                        break;
                    case CT_WRAP:
                        // wrap value back from range minimum
                        difference = fabsf(v[i] - dest_max);
                        modulo_difference = difference
                            - (int)(difference / total_range) * total_range;
                        v[i] = dest_min + modulo_difference;
                        break;
                    default:
                        break;
                }
            }
        }
    }

    if (connection->props.dest_type == 'f') {
        float *vhistory = msig_history_value_pointer(*history);
        for (i = 0; i < history->length; i++)
            vhistory[i] = v[i];
    }
    else if (connection->props.dest_type == 'i') {
        int *vhistory = msig_history_value_pointer(*history);
        for (i = 0; i < history->length; i++)
            vhistory[i] = (int)v[i];
    }
    return !muted;
}

/* Helper to replace a connection's expression only if the given string
 * parses successfully. Returns 0 on success, non-zero on error. */
static int replace_expression_string(mapper_connection c,
                                     const char *expr_str,
                                     int *input_history_size,
                                     int *output_history_size)
{
    mapper_expr expr = mapper_expr_new_from_string(
        expr_str, c->props.src_type=='f', c->props.dest_type=='f',
        c->props.src_length, input_history_size, output_history_size);

    if (!expr)
        return 1;

    if (c->expr)
        mapper_expr_free(c->expr);

    c->expr = expr;
    int len = strlen(expr_str)+1;
    if (!c->props.expression || len > strlen(c->props.expression))
        c->props.expression = realloc(c->props.expression, len);
    strncpy(c->props.expression, expr_str, len);
    return 0;
}

void mapper_connection_set_direct(mapper_connection c)
{
    c->props.mode = MO_BYPASS;
    reallocate_connection_histories(c, 1, 1);
}

void mapper_connection_set_linear_range(mapper_connection c,
                                        mapper_connection_range_t *r)
{
    char expr[256] = "";
    const char *e = expr;

    if (r->known
        & (CONNECTION_RANGE_SRC_MIN | CONNECTION_RANGE_SRC_MAX))
    {
        if (r->src_min == r->src_max)
            snprintf(expr, 256, "y=%g", r->src_min);

        else if (r->known == CONNECTION_RANGE_KNOWN
                 && r->src_min == r->dest_min
                 && r->src_max == r->dest_max)
            e = strdup("y=x");

        else if (r->known == CONNECTION_RANGE_KNOWN) {
            float scale = ((r->dest_min - r->dest_max)
                           / (r->src_min - r->src_max));
            float offset =
                ((r->dest_max * r->src_min
                  - r->dest_min * r->src_max)
                 / (r->src_min - r->src_max));

            snprintf(expr, 256, "y=x*(%g)+(%g)", scale, offset);
        }
        else
            e = 0;
    }
    else
        e = 0;

    if (&c->props.range != r)
        memcpy(&c->props.range, r,
               sizeof(mapper_connection_range_t));

    // If everything is successful, replace the connection's expression.
    if (e) {
        int input_history_size, output_history_size;
        if (!replace_expression_string(c, e, &input_history_size,
                                       &output_history_size)) {
            reallocate_connection_histories(c, 1, 1);
            c->props.mode = MO_LINEAR;
        }
    }
}

void mapper_connection_set_expression(mapper_connection c,
                                      const char *expr)
{
    int input_history_size, output_history_size;
    if (replace_expression_string(c, expr, &input_history_size,
                                  &output_history_size))
        return;

    c->props.mode = MO_EXPRESSION;
    reallocate_connection_histories(c, input_history_size,
                                    output_history_size);
}

void mapper_connection_set_reverse(mapper_connection c)
{
    c->props.mode = MO_REVERSE;
}

void mapper_connection_set_calibrate(mapper_connection c,
                                     float dest_min, float dest_max)
{
    c->props.mode = MO_CALIBRATE;

    if (c->props.expression)
        free(c->props.expression);

    char expr[256];
    snprintf(expr, 256, "y=%g", dest_min);
    c->props.expression = strdup(expr);

    c->props.range.dest_min = dest_min;
    c->props.range.dest_max = dest_max;
    c->props.range.known |= CONNECTION_RANGE_DEST_MIN | CONNECTION_RANGE_DEST_MAX;
    c->calibrating = 0;
}

/* Helper to fill in the range (src_min, src_max, dest_min, dest_max)
 * based on message parameters and known connection and signal
 * properties; return flags to indicate which parts of the range were
 * found. */
static int get_range(mapper_connection connection,
                     mapper_message_t *msg, float range[4])
{
    lo_arg **a_range    = mapper_msg_get_param(msg, AT_RANGE);
    const char* t_range = mapper_msg_get_type(msg, AT_RANGE);
    lo_arg **a_min      = mapper_msg_get_param(msg, AT_MIN);
    const char* t_min   = mapper_msg_get_type(msg, AT_MIN);
    lo_arg **a_max      = mapper_msg_get_param(msg, AT_MAX);
    const char* t_max   = mapper_msg_get_type(msg, AT_MAX);

    int range_known = 0;

    /* The logic here is to first try to use information from the
     * message, starting with @range, then @min and @max.  Next
     * priority is already-known properties of the connection.
     * Lastly, we fill in source range from the signal. */

    /* @range */

    if (a_range && t_range) {
        int i, known[] = { CONNECTION_RANGE_SRC_MIN, CONNECTION_RANGE_SRC_MAX,
                           CONNECTION_RANGE_DEST_MIN, CONNECTION_RANGE_DEST_MAX };
        for (i=0; i<4; i++) {
            if (t_range[i] == 'f') {
                range_known |= known[i];
                range[i] = a_range[i]->f;
            } else if (t_range[i] == 'i') {
                range_known |= known[i];
                range[i] = (float)a_range[i]->i;
            }
        }
    }

    /* @min, @max */

    if (!(range_known & CONNECTION_RANGE_DEST_MIN)
        && a_min && t_min)
    {
        if (t_min[0]=='f') {
            range_known |= CONNECTION_RANGE_DEST_MIN;
            range[2] = (*a_min)->f;
        } else if (t_min[0]=='i') {
            range_known |= CONNECTION_RANGE_DEST_MIN;
            range[2] = (float)(*a_min)->i;
        }
    }

    if (!(range_known & CONNECTION_RANGE_DEST_MAX)
        && a_max && t_max)
    {
        if (t_max[0]=='f') {
            range_known |= CONNECTION_RANGE_DEST_MAX;
            range[3] = (*a_max)->f;
        } else if (t_max[0]=='i') {
            range_known |= CONNECTION_RANGE_DEST_MAX;
            range[3] = (float)(*a_max)->i;
        }
    }

    /* connection */

    if (connection) {
        if (!(range_known & CONNECTION_RANGE_SRC_MIN)
            && (connection->props.range.known & CONNECTION_RANGE_SRC_MIN))
        {
            range_known |= CONNECTION_RANGE_SRC_MIN;
            range[0] = connection->props.range.src_min;
        }

        if (!(range_known & CONNECTION_RANGE_SRC_MAX)
            && (connection->props.range.known & CONNECTION_RANGE_SRC_MAX))
        {
            range_known |= CONNECTION_RANGE_SRC_MAX;
            range[1] = connection->props.range.src_max;
        }

        if (!(range_known & CONNECTION_RANGE_DEST_MIN)
            && (connection->props.range.known & CONNECTION_RANGE_DEST_MIN))
        {
            range_known |= CONNECTION_RANGE_DEST_MIN;
            range[2] = connection->props.range.dest_min;
        }

        if (!(range_known & CONNECTION_RANGE_DEST_MAX)
            && (connection->props.range.known & CONNECTION_RANGE_DEST_MAX))
        {
            range_known |= CONNECTION_RANGE_DEST_MAX;
            range[3] = connection->props.range.dest_max;
        }
    }

    /* Signal */
    mapper_signal sig = connection->parent->signal;
    if (sig) {
        if (!(range_known & CONNECTION_RANGE_SRC_MIN)
            && sig->props.minimum)
        {
            if (sig->props.type == 'f') {
                range_known |= CONNECTION_RANGE_SRC_MIN;
                range[0] = sig->props.minimum->f;
            } else if (sig->props.type == 'i') {
                range_known |= CONNECTION_RANGE_SRC_MIN;
                range[0] = sig->props.minimum->i32;
            }
        }

        if (!(range_known & CONNECTION_RANGE_SRC_MAX)
            && sig->props.maximum)
        {
            if (sig->props.type == 'f') {
                range_known |= CONNECTION_RANGE_SRC_MAX;
                range[1] = sig->props.maximum->f;
            } else if (sig->props.type == 'i') {
                range_known |= CONNECTION_RANGE_SRC_MAX;
                range[1] = sig->props.maximum->i32;
            }
        }
    }

    return range_known;
}

void mapper_connection_set_from_message(mapper_connection c,
                                        mapper_message_t *msg)
{
    /* First record any provided parameters. */

    /* Destination type. */

    const char *dest_type = mapper_msg_get_param_if_char(msg, AT_TYPE);
    if (dest_type)
        c->props.dest_type = dest_type[0];

    /* Range information. */

    float range[4];
    int range_known = get_range(c, msg, range);

    if (range_known & CONNECTION_RANGE_SRC_MIN) {
        c->props.range.known |= CONNECTION_RANGE_SRC_MIN;
        c->props.range.src_min = range[0];
    }

    if (range_known & CONNECTION_RANGE_SRC_MAX) {
        c->props.range.known |= CONNECTION_RANGE_SRC_MAX;
        c->props.range.src_max = range[1];
    }

    if (range_known & CONNECTION_RANGE_DEST_MIN) {
        c->props.range.known |= CONNECTION_RANGE_DEST_MIN;
        c->props.range.dest_min = range[2];
    }

    if (range_known & CONNECTION_RANGE_DEST_MAX) {
        c->props.range.known |= CONNECTION_RANGE_DEST_MAX;
        c->props.range.dest_max = range[3];
    }

    // TO DO: test if range has actually changed
    if (c->props.range.known == CONNECTION_RANGE_KNOWN
        && c->props.mode == MO_LINEAR) {
        mapper_connection_set_linear_range(c, &c->props.range);
    }

    /* Muting. */
    int muting;
    if (!mapper_msg_get_param_if_int(msg, AT_MUTE, &muting))
        c->props.muted = muting;

    /* Clipping. */
    int clip_min = mapper_msg_get_clipping(msg, AT_CLIPMIN);
    if (clip_min >= 0)
        c->props.clip_min = clip_min;

    int clip_max = mapper_msg_get_clipping(msg, AT_CLIPMAX);
    if (clip_max >= 0)
        c->props.clip_max = clip_max;

    /* Expression. */
    const char *expr = mapper_msg_get_param_if_string(msg, AT_EXPRESSION);
    if (expr) {
        int input_history_size, output_history_size;
        if (!replace_expression_string(c, expr, &input_history_size,
                                       &output_history_size)) {
            if (c->props.mode == MO_EXPRESSION)
                reallocate_connection_histories(c, input_history_size,
                                                output_history_size);
        }
    }

    /* Instances. */
    int send_as_instance;
    if (!mapper_msg_get_param_if_int(msg, AT_SEND_AS_INSTANCE, &send_as_instance))
        c->props.send_as_instance = send_as_instance;

    /* Extra properties. */
    mapper_msg_add_or_update_extra_params(c->props.extra, msg);

    /* Now set the mode type depending on the requested type and
     * the known properties. */

    int mode = mapper_msg_get_mode(msg);

    switch (mode)
    {
    case -1:
        /* No mode type specified; if mode not yet set, see if
         we know the range and choose between linear or direct connection. */
            if (c->props.mode == MO_UNDEFINED) {
                if (range_known == CONNECTION_RANGE_KNOWN) {
                    /* We have enough information for a linear connection. */
                    mapper_connection_range_t r;
                    r.src_min = range[0];
                    r.src_max = range[1];
                    r.dest_min = range[2];
                    r.dest_max = range[3];
                    r.known = range_known;
                    mapper_connection_set_linear_range(c, &r);
                } else
                    /* No range, default to direct connection. */
                    mapper_connection_set_direct(c);
            }
        break;
    case MO_BYPASS:
        mapper_connection_set_direct(c);
        break;
    case MO_LINEAR:
        if (range_known == CONNECTION_RANGE_KNOWN) {
            mapper_connection_range_t r;
            r.src_min = range[0];
            r.src_max = range[1];
            r.dest_min = range[2];
            r.dest_max = range[3];
            r.known = range_known;
            mapper_connection_set_linear_range(c, &r);
        }
        break;
    case MO_CALIBRATE:
        if (range_known & (CONNECTION_RANGE_DEST_MIN
                           | CONNECTION_RANGE_DEST_MAX))
            mapper_connection_set_calibrate(c, range[2], range[3]);
        break;
    case MO_EXPRESSION:
        {
            if (!c->props.expression)
                c->props.expression = strdup("y=x");
            mapper_connection_set_expression(c, c->props.expression);
        }
        break;
    case MO_REVERSE:
        mapper_connection_set_reverse(c);
        break;
    default:
        trace("unknown result from mapper_msg_get_mode()\n");
        break;
    }
}

<<<<<<< HEAD
mapper_connection mapper_connection_find_by_names(mapper_device md,
                                                  const char* src_name,
                                                  const char* dest_name)
{
    mapper_router router = md->routers;
    int i = 0;
    int n = strlen(dest_name);
    const char *slash = strchr(dest_name+1, '/');
    if (slash)
        n = n - strlen(slash);

    src_name = strchr(src_name+1, '/');

    while (i < md->props.n_outputs) {
        // Check if device outputs includes src_name
        if (strcmp(md->outputs[i]->props.name, src_name) == 0) {
            while (router != NULL) {
                // find associated router
                if (strncmp(router->props.dest_name, dest_name, n) == 0) {
                    // find associated connection
                    mapper_router_signal rs = router->signals;
                    while (rs && rs->signal != md->outputs[i])
                        rs = rs->next;
                    if (!rs)
                        return NULL;
                    mapper_connection c = rs->connections;
                    while (c && strcmp(c->props.dest_name,
                                       (dest_name + n)) != 0)
                        c = c->next;
                    if (!c)
                        return NULL;
                    else
                        return c;
                }
                else {
                    router = router->next;
                }
            }
            return NULL;
        }
        i++;
    }
    return NULL;
}

=======
>>>>>>> de7b13ae
void reallocate_connection_histories(mapper_connection c,
                                     int input_history_size,
                                     int output_history_size)
{
    mapper_signal sig = c->parent->signal;
    int i;

    // At least for now, exit if this is an input signal
    if (!sig->props.is_output)
        return;

    // If there is no expression, then no memory needs to be
    // reallocated.
    if (!c->expr)
        return;

    if (input_history_size < 1)
        input_history_size = 1;

    if (input_history_size > sig->props.history_size) {
        int sample_size = msig_vector_bytes(sig);
        for (i=0; i<sig->props.num_instances; i++) {
            mhist_realloc(&c->parent->history[i], input_history_size,
                          sample_size, 0);
        }
        sig->props.history_size = input_history_size;
    }
    else if (input_history_size < sig->props.history_size) {
        // Do nothing for now...
        // Find maximum input length needed for connections
        /*mapper_connection temp = c->parent->connections;
        while (c) {
            if (c->props.mode == MO_EXPRESSION) {
                if (c->expr->input_history_size > input_history_size) {
                    input_history_size = c->expr->input_history_size;
                }
            }
            c = c->next;
        }*/
    }
    if (output_history_size > c->props.dest_history_size) {
        int sample_size = mapper_type_size(c->props.dest_type) * c->props.dest_length;
        for (i=0; i<sig->props.num_instances; i++) {
            mhist_realloc(&c->history[i], output_history_size, sample_size, 1);
        }
        c->props.dest_history_size = output_history_size;
    }
    else if (output_history_size < mapper_expr_output_history_size(c->expr)) {
        // Do nothing for now...
    }
}

void mhist_realloc(mapper_signal_history_t *history,
                   int history_size,
                   int sample_size,
                   int is_output)
{
    if (!history || !history_size || !sample_size)
        return;
    if (history_size == history->size)
        return;
    if (is_output || (history_size > history->size) || (history->position == 0)) {
        // realloc in place
        history->value = realloc(history->value, history_size * sample_size);
        history->timetag = realloc(history->timetag, history_size * sizeof(mapper_timetag_t));
        if (is_output) {
            history->position = -1;
        }
        else if (history->position != 0) {
            int new_position = history_size - history->size + history->position;
            memcpy(history->value + sample_size * new_position,
                   history->value + sample_size * history->position,
                   sample_size * (history->size - history->position));
            memcpy(&history->timetag[new_position],
                   &history->timetag[history->position], sizeof(mapper_timetag_t)
                   * (history->size - history->position));
            history->position = new_position;
        }
    }
    else {
        // copying into smaller array
        if (history->position >= history_size * 2) {
            // no overlap - memcpy ok
            int new_position = history_size - history->size + history->position;
            memcpy(history->value,
                   history->value + sample_size * (new_position - history_size),
                   sample_size * history_size);
            memcpy(&history->timetag,
                   &history->timetag[history->position - history_size],
                   sizeof(mapper_timetag_t) * history_size);
            history->value = realloc(history->value, history_size * sample_size);
            history->timetag = realloc(history->timetag, history_size * sizeof(mapper_timetag_t));
        }
        else {
            // there is overlap between new and old arrays - need to allocate new memory
            mapper_signal_history_t temp;
            temp.value = malloc(sample_size * history_size);
            temp.timetag = malloc(sizeof(mapper_timetag_t) * history_size);
            if (history->position < history_size) {
                memcpy(temp.value, history->value,
                       sample_size * history->position);
                memcpy(temp.value + sample_size * history->position,
                       history->value + sample_size
                       * (history->size - history_size + history->position),
                       sample_size * (history_size - history->position));
                memcpy(temp.timetag, history->timetag,
                       sizeof(mapper_timetag_t) * history->position);
                memcpy(&temp.timetag[history->position],
                       &history->timetag[history->size - history_size + history->position],
                       sizeof(mapper_timetag_t) * (history_size - history->position));
            }
            else {
                memcpy(temp.value, history->value + sample_size
                       * (history->position - history_size),
                       sample_size * history_size);
                memcpy(temp.timetag,
                       &history->timetag[history->position - history_size],
                       sizeof(mapper_timetag_t) * history_size);
                history->position = history_size - 1;
            }
            free(history->value);
            free(history->timetag);
            history->value = temp.value;
            history->timetag = temp.timetag;
        }
    }
    history->size = history_size;
}<|MERGE_RESOLUTION|>--- conflicted
+++ resolved
@@ -642,11 +642,11 @@
         c->props.muted = muting;
 
     /* Clipping. */
-    int clip_min = mapper_msg_get_clipping(msg, AT_CLIPMIN);
+    int clip_min = mapper_msg_get_clipping(msg, AT_CLIP_MIN);
     if (clip_min >= 0)
         c->props.clip_min = clip_min;
 
-    int clip_max = mapper_msg_get_clipping(msg, AT_CLIPMAX);
+    int clip_max = mapper_msg_get_clipping(msg, AT_CLIP_MAX);
     if (clip_max >= 0)
         c->props.clip_max = clip_max;
 
@@ -730,7 +730,6 @@
     }
 }
 
-<<<<<<< HEAD
 mapper_connection mapper_connection_find_by_names(mapper_device md,
                                                   const char* src_name,
                                                   const char* dest_name)
@@ -776,8 +775,6 @@
     return NULL;
 }
 
-=======
->>>>>>> de7b13ae
 void reallocate_connection_histories(mapper_connection c,
                                      int input_history_size,
                                      int output_history_size)
