
#include <string.h>
#include <math.h>
#include <stdlib.h>
#include <stdio.h>

#include "mapper_internal.h"
#include "types_internal.h"
#include <mapper/mapper.h>

const char* mapper_clipping_type_strings[] =
{
    "none",        /* CT_NONE */
    "mute",        /* CT_MUTE */
    "clamp",       /* CT_CLAMP */
    "fold",        /* CT_FOLD */
    "wrap",        /* CT_WRAP */
};

const char* mapper_mode_type_strings[] =
{
    NULL,          /* MO__UNDEFINED */
    "bypass",      /* MO_BYPASS */
    "linear",      /* MO_LINEAR */
    "expression",  /* MO_EXPRESSION */
    "calibrate",   /* MO_CALIBRATE */
};

const char *mapper_get_clipping_type_string(mapper_clipping_type clipping)
{
    die_unless(clipping < N_MAPPER_CLIPPING_TYPES && clipping >= 0,
               "called mapper_get_clipping_type_string() with "
               "bad parameter.\n");

    return mapper_clipping_type_strings[clipping];
}

const char *mapper_get_mode_type_string(mapper_mode_type mode)
{
    die_unless(mode < N_MAPPER_MODE_TYPES && mode >= 0,
               "called mapper_get_mode_type_string() with "
               "bad parameter.\n");

    return mapper_mode_type_strings[mode];
}

int mapper_connection_perform(mapper_connection connection,
                              mapper_signal_history_t *from,
                              mapper_signal_history_t *to)
{
    /* Currently expressions on vectors are not supported by the
     * evaluator.  For now, we half-support it by performing
     * element-wise operations on each item in the vector. */
    
    int changed = 0, i;
    float f = 0;

    if (connection->props.muted)
        return 0;

    /* If the destination type is unknown, we can't do anything
     * intelligent here -- even bypass mode might screw up if we
     * assume the types work out. */
    if (connection->props.dest_type != 'f'
        && connection->props.dest_type != 'i')
    {
        return 0;
    }

    if (!connection->props.mode || connection->props.mode == MO_BYPASS)
    {
        /* Increment index position of output data structure. */
        to->position = (to->position + 1) % to->size;
        if (connection->props.src_type == connection->props.dest_type) {
            memcpy(msig_history_value_pointer(*to),
                   msig_history_value_pointer(*from),
                   mapper_type_size(to->type) * to->length);
        }
        else if (connection->props.src_type == 'f'
                 && connection->props.dest_type == 'i') {
            float *vfrom = msig_history_value_pointer(*from);
            int *vto = msig_history_value_pointer(*to);
            for (i = 0; i < to->length; i++) {
                vto[i] = (int)vfrom[i];
            }
        }
        else if (connection->props.src_type == 'i'
                 && connection->props.dest_type == 'f') {
            int *vfrom = msig_history_value_pointer(*from);
            float *vto = msig_history_value_pointer(*to);
            for (i = 0; i < to->length; i++) {
                vto[i] = (float)vfrom[i];
            }
        }
        return 1;
    }
    else if (connection->props.mode == MO_EXPRESSION
             || connection->props.mode == MO_LINEAR)
    {
        die_unless(connection->expr!=0, "Missing expression.\n");
        return (mapper_expr_evaluate(connection->expr, from, to));
    }

    else if (connection->props.mode == MO_CALIBRATE)
    {
        /* TODO: Switch to vector min and max */
        /* Increment index position of output data structure. */
        to->position = (to->position + 1) % to->size;
        if (connection->props.src_type == 'f') {
            float *v = msig_history_value_pointer(*from);
            for (i = 0; i < to->length; i++)
                f = v[i];
        }
        else if (connection->props.src_type == 'i') {
            int *v = msig_history_value_pointer(*from);
            for (i = 0; i < to->length; i++)
                f = (float)v[i];
        }

        /* If calibration mode has just taken effect, first data
         * sample sets source min and max */
        if (!connection->calibrating) {
            connection->props.range.src_min = f;
            connection->props.range.src_max = f;
            connection->props.range.known |=
                CONNECTION_RANGE_SRC_MIN | CONNECTION_RANGE_SRC_MAX;
            connection->calibrating = 1;
            changed = 1;
        } else {
            if (f < connection->props.range.src_min) {
                connection->props.range.src_min = f;
                connection->props.range.known |= CONNECTION_RANGE_SRC_MIN;
                changed = 1;
            }
            if (f > connection->props.range.src_max) {
                connection->props.range.src_max = f;
                connection->props.range.known |= CONNECTION_RANGE_SRC_MAX;
                changed = 1;
            }
        }

        if (changed) {
            mapper_connection_set_linear_range(connection, connection->source,
                                               &connection->props.range);

            /* Stay in calibrate mode. */
            connection->props.mode = MO_CALIBRATE;
        }

        if (connection->expr)
            return (mapper_expr_evaluate(connection->expr, from, to));
        else
            return 0;
    }
    return 1;
}

int mapper_clipping_perform(mapper_connection connection,
                            mapper_signal_history_t *history)
{
    /* TODO: We are currently saving the clipped values to output history.
     * it needs to be decided whether clipping should be inside the
     * feedback loop when past samples are called in expressions. */
    int i, muted = 0;
    float v[connection->props.dest_length];
    float total_range = fabsf(connection->props.range.dest_max
                              - connection->props.range.dest_min);
    float dest_min, dest_max, difference, modulo_difference;
    mapper_clipping_type clip_min, clip_max;

    if (connection->props.clip_min == CT_NONE
        && connection->props.clip_max == CT_NONE)
    {
        return 1;
    }

    if (connection->props.dest_type == 'f') {
        float *vhistory = msig_history_value_pointer(*history);
        for (i = 0; i < history->length; i++)
            v[i] = vhistory[i];
    }
    else if (connection->props.dest_type == 'i') {
        int *vhistory = msig_history_value_pointer(*history);
        for (i = 0; i < history->length; i++)
            v[i] = (float)vhistory[i];
    }
    else {
        trace("unknown type in mapper_clipping_perform()\n");
        return 0;
    }

    if (connection->props.range.known) {
        if (connection->props.range.dest_min <= connection->props.range.dest_max) {
            clip_min = connection->props.clip_min;
            clip_max = connection->props.clip_max;
            dest_min = connection->props.range.dest_min;
            dest_max = connection->props.range.dest_max;
        }
        else {
            clip_min = connection->props.clip_max;
            clip_max = connection->props.clip_min;
            dest_min = connection->props.range.dest_max;
            dest_max = connection->props.range.dest_min;
        }
        for (i = 0; i < history->length; i++) {
            if (v[i] < dest_min) {
                switch (clip_min) {
                    case CT_MUTE:
                        // need to prevent value from being sent at all
                        muted = 1;
                        break;
                    case CT_CLAMP:
                        // clamp value to range minimum
                        v[i] = dest_min;
                        break;
                    case CT_FOLD:
                        // fold value around range minimum
                        difference = fabsf(v[i] - dest_min);
                        v[i] = dest_min + difference;
                        if (v[i] > dest_max) {
                            // value now exceeds range maximum!
                            switch (clip_max) {
                                case CT_MUTE:
                                    // need to prevent value from being sent at all
                                    muted = 1;
                                    break;
                                case CT_CLAMP:
                                    // clamp value to range minimum
                                    v[i] = dest_max;
                                    break;
                                case CT_FOLD:
                                    // both clip modes are set to fold!
                                    difference = fabsf(v[i] - dest_max);
                                    modulo_difference = difference
                                        - ((int)(difference / total_range)
                                           * total_range);
                                    if ((int)(difference / total_range) % 2 == 0) {
                                        v[i] = dest_max - modulo_difference;
                                    }
                                    else
                                        v[i] = dest_min + modulo_difference;
                                    break;
                                case CT_WRAP:
                                    // wrap value back from range minimum
                                    difference = fabsf(v[i] - dest_max);
                                    modulo_difference = difference
                                        - ((int)(difference / total_range)
                                           * total_range);
                                    v[i] = dest_min + modulo_difference;
                                    break;
                                default:
                                    break;
                            }
                        }
                        break;
                    case CT_WRAP:
                        // wrap value back from range maximum
                        difference = fabsf(v[i] - dest_min);
                        modulo_difference = difference
                            - (int)(difference / total_range) * total_range;
                        v[i] = dest_max - modulo_difference;
                        break;
                    default:
                        // leave the value unchanged
                        break;
                }
            }
            else if (v[i] > dest_max) {
                switch (clip_max) {
                    case CT_MUTE:
                        // need to prevent value from being sent at all
                        muted = 1;
                        break;
                    case CT_CLAMP:
                        // clamp value to range maximum
                        v[i] = dest_max;
                        break;
                    case CT_FOLD:
                        // fold value around range maximum
                        difference = fabsf(v[i] - dest_max);
                        v[i] = dest_max - difference;
                        if (v[i] < dest_min) {
                            // value now exceeds range minimum!
                            switch (clip_min) {
                                case CT_MUTE:
                                    // need to prevent value from being sent at all
                                    muted = 1;
                                    break;
                                case CT_CLAMP:
                                    // clamp value to range minimum
                                    v[i] = dest_min;
                                    break;
                                case CT_FOLD:
                                    // both clip modes are set to fold!
                                    difference = fabsf(v[i] - dest_min);
                                    modulo_difference = difference
                                        - ((int)(difference / total_range)
                                           * total_range);
                                    if ((int)(difference / total_range) % 2 == 0) {
                                        v[i] = dest_max + modulo_difference;
                                    }
                                    else
                                        v[i] = dest_min - modulo_difference;
                                    break;
                                case CT_WRAP:
                                    // wrap value back from range maximum
                                    difference = fabsf(v[i] - dest_min);
                                    modulo_difference = difference
                                        - ((int)(difference / total_range)
                                           * total_range);
                                    v[i] = dest_max - modulo_difference;
                                    break;
                                default:
                                    break;
                            }
                        }
                        break;
                    case CT_WRAP:
                        // wrap value back from range minimum
                        difference = fabsf(v[i] - dest_max);
                        modulo_difference = difference
                            - (int)(difference / total_range) * total_range;
                        v[i] = dest_min + modulo_difference;
                        break;
                    default:
                        break;
                }
            }
        }
    }

    if (connection->props.dest_type == 'f') {
        float *vhistory = msig_history_value_pointer(*history);
        for (i = 0; i < history->length; i++)
            vhistory[i] = v[i];
    }
    else if (connection->props.dest_type == 'i') {
        int *vhistory = msig_history_value_pointer(*history);
        for (i = 0; i < history->length; i++)
            vhistory[i] = (int)v[i];
    }
    return !muted;
}

/* Helper to replace a connection's expression only if the given string
 * parses successfully. Returns 0 on success, non-zero on error. */
static int replace_expression_string(mapper_connection c,
                                     mapper_signal s,
                                     const char *expr_str,
                                     int *input_history_size,
                                     int *output_history_size)
{
    mapper_expr expr = mapper_expr_new_from_string(
        expr_str, s->props.type=='f', c->props.dest_type=='f',
        s->props.length, input_history_size, output_history_size);

    if (!expr)
        return 1;

    if (c->expr)
        mapper_expr_free(c->expr);

    c->expr = expr;
    int len = strlen(expr_str)+1;
    if (!c->props.expression || len > strlen(c->props.expression))
        c->props.expression = realloc(c->props.expression, len);
    strncpy(c->props.expression, expr_str, len);
    return 0;
}

void mapper_connection_set_direct(mapper_connection c)
{
    c->props.mode = MO_BYPASS;
    msig_reallocate_instances(c->source, 1, c, 1);
}

void mapper_connection_set_linear_range(mapper_connection c,
                                        mapper_signal sig,
                                        mapper_connection_range_t *r)
{
    char expr[256] = "";
    const char *e = expr;

    if (r->known
        & (CONNECTION_RANGE_SRC_MIN | CONNECTION_RANGE_SRC_MAX))
    {
        if (r->src_min == r->src_max)
            snprintf(expr, 256, "y=%g", r->src_min);

        else if (r->known == CONNECTION_RANGE_KNOWN
                 && r->src_min == r->dest_min
                 && r->src_max == r->dest_max)
            e = strdup("y=x");

        else if (r->known == CONNECTION_RANGE_KNOWN) {
            float scale = ((r->dest_min - r->dest_max)
                           / (r->src_min - r->src_max));
            float offset =
                ((r->dest_max * r->src_min
                  - r->dest_min * r->src_max)
                 / (r->src_min - r->src_max));

            snprintf(expr, 256, "y=x*(%g)+(%g)", scale, offset);
        }
        else
            e = 0;
    }
    else
        e = 0;

    if (&c->props.range != r)
        memcpy(&c->props.range, r,
               sizeof(mapper_connection_range_t));

    // If everything is successful, replace the connection's expression.
<<<<<<< HEAD
    if (e) {
        int input_history_size, output_history_size;
        if (replace_expression_string(c, sig, e, &input_history_size,
                                      &output_history_size))
            msig_reallocate_instances(sig, 1, c, 1);
    }
=======
    if (e && !replace_expression_string(c, sig, e))
        c->props.mode = MO_LINEAR;
>>>>>>> 7f25c3ac
}

void mapper_connection_set_expression(mapper_connection c,
                                      mapper_signal sig,
                                      const char *expr)
{
    int input_history_size, output_history_size;    
    if (replace_expression_string(c, sig, expr, &input_history_size,
                                  &output_history_size))
        return;

    c->props.mode = MO_EXPRESSION;
    msig_reallocate_instances(sig, input_history_size,
                              c, output_history_size);
}

void mapper_connection_set_calibrate(mapper_connection c,
                                     mapper_signal sig,
                                     float dest_min, float dest_max)
{
    c->props.mode = MO_CALIBRATE;

    if (c->props.expression)
        free(c->props.expression);

    char expr[256];
    snprintf(expr, 256, "y=%g", dest_min);
    c->props.expression = strdup(expr);

    c->props.range.dest_min = dest_min;
    c->props.range.dest_max = dest_max;
    c->props.range.known |= CONNECTION_RANGE_DEST_MIN | CONNECTION_RANGE_DEST_MAX;
    c->calibrating = 0;
}

/* Helper to fill in the range (src_min, src_max, dest_min, dest_max)
 * based on message parameters and known connection and signal
 * properties; return flags to indicate which parts of the range were
 * found. */
static int get_range(mapper_signal sig, mapper_connection connection,
                     mapper_message_t *msg, float range[4])
{
    lo_arg **a_range    = mapper_msg_get_param(msg, AT_RANGE);
    const char* t_range = mapper_msg_get_type(msg, AT_RANGE);
    lo_arg **a_min      = mapper_msg_get_param(msg, AT_MIN);
    const char* t_min   = mapper_msg_get_type(msg, AT_MIN);
    lo_arg **a_max      = mapper_msg_get_param(msg, AT_MAX);
    const char* t_max   = mapper_msg_get_type(msg, AT_MAX);

    int range_known = 0;

    /* The logic here is to first try to use information from the
     * message, starting with @range, then @min and @max.  Next
     * priority is already-known properties of the connection.
     * Lastly, we fill in source range from the signal. */

    /* @range */

    if (a_range && t_range) {
        int i, known[] = { CONNECTION_RANGE_SRC_MIN, CONNECTION_RANGE_SRC_MAX,
                           CONNECTION_RANGE_DEST_MIN, CONNECTION_RANGE_DEST_MAX };
        for (i=0; i<4; i++) {
            if (t_range[i] == 'f') {
                range_known |= known[i];
                range[i] = a_range[i]->f;
            } else if (t_range[i] == 'i') {
                range_known |= known[i];
                range[i] = (float)a_range[i]->i;
            }
        }
    }

    /* @min, @max */

    if (!(range_known & CONNECTION_RANGE_DEST_MIN)
        && a_min && t_min)
    {
        if (t_min[0]=='f') {
            range_known |= CONNECTION_RANGE_DEST_MIN;
            range[2] = (*a_min)->f;
        } else if (t_min[0]=='i') {
            range_known |= CONNECTION_RANGE_DEST_MIN;
            range[2] = (float)(*a_min)->i;
        }
    }

    if (!(range_known & CONNECTION_RANGE_DEST_MAX)
        && a_max && t_max)
    {
        if (t_max[0]=='f') {
            range_known |= CONNECTION_RANGE_DEST_MAX;
            range[3] = (*a_max)->f;
        } else if (t_max[0]=='i') {
            range_known |= CONNECTION_RANGE_DEST_MAX;
            range[3] = (float)(*a_max)->i;
        }
    }

    /* connection */

    if (connection) {
        if (!(range_known & CONNECTION_RANGE_SRC_MIN)
            && (connection->props.range.known & CONNECTION_RANGE_SRC_MIN))
        {
            range_known |= CONNECTION_RANGE_SRC_MIN;
            range[0] = connection->props.range.src_min;
        }

        if (!(range_known & CONNECTION_RANGE_SRC_MAX)
            && (connection->props.range.known & CONNECTION_RANGE_SRC_MAX))
        {
            range_known |= CONNECTION_RANGE_SRC_MAX;
            range[1] = connection->props.range.src_max;
        }

        if (!(range_known & CONNECTION_RANGE_DEST_MIN)
            && (connection->props.range.known & CONNECTION_RANGE_DEST_MIN))
        {
            range_known |= CONNECTION_RANGE_DEST_MIN;
            range[2] = connection->props.range.dest_min;
        }

        if (!(range_known & CONNECTION_RANGE_DEST_MAX)
            && (connection->props.range.known & CONNECTION_RANGE_DEST_MAX))
        {
            range_known |= CONNECTION_RANGE_DEST_MAX;
            range[3] = connection->props.range.dest_max;
        }
    }

    /* Signal */

    if (sig) {
        if (!(range_known & CONNECTION_RANGE_SRC_MIN)
            && sig->props.minimum)
        {
            if (sig->props.type == 'f') {
                range_known |= CONNECTION_RANGE_SRC_MIN;
                range[0] = sig->props.minimum->f;
            } else if (sig->props.type == 'i') {
                range_known |= CONNECTION_RANGE_SRC_MIN;
                range[0] = sig->props.minimum->i32;
            }
        }

        if (!(range_known & CONNECTION_RANGE_SRC_MAX)
            && sig->props.maximum)
        {
            if (sig->props.type == 'f') {
                range_known |= CONNECTION_RANGE_SRC_MAX;
                range[1] = sig->props.maximum->f;
            } else if (sig->props.type == 'i') {
                range_known |= CONNECTION_RANGE_SRC_MAX;
                range[1] = sig->props.maximum->i32;
            }
        }
    }

    return range_known;
}

void mapper_connection_set_from_message(mapper_connection c,
                                        mapper_signal sig,
                                        mapper_message_t *msg)
{
    /* First record any provided parameters. */

    /* Destination type. */

    const char *dest_type = mapper_msg_get_param_if_char(msg, AT_TYPE);
    if (dest_type)
        c->props.dest_type = dest_type[0];

    /* Range information. */

    float range[4];
    int range_known = get_range(sig, c, msg, range);

    if (range_known & CONNECTION_RANGE_SRC_MIN) {
        c->props.range.known |= CONNECTION_RANGE_SRC_MIN;
        c->props.range.src_min = range[0];
    }

    if (range_known & CONNECTION_RANGE_SRC_MAX) {
        c->props.range.known |= CONNECTION_RANGE_SRC_MAX;
        c->props.range.src_max = range[1];
    }

    if (range_known & CONNECTION_RANGE_DEST_MIN) {
        c->props.range.known |= CONNECTION_RANGE_DEST_MIN;
        c->props.range.dest_min = range[2];
    }

    if (range_known & CONNECTION_RANGE_DEST_MAX) {
        c->props.range.known |= CONNECTION_RANGE_DEST_MAX;
        c->props.range.dest_max = range[3];
    }
    
    // TO DO: test if range has actually changed
    if (c->props.range.known == CONNECTION_RANGE_KNOWN 
        && c->props.mode == MO_LINEAR) {
        mapper_connection_set_linear_range(c, sig, &c->props.range);
    }

    /* Muting. */
    int muting;
    if (!mapper_msg_get_param_if_int(msg, AT_MUTE, &muting))
        c->props.muted = muting;
    
    /* Clipping. */
    int clip_min = mapper_msg_get_clipping(msg, AT_CLIPMIN);
    if (clip_min >= 0)
        c->props.clip_min = clip_min;

    int clip_max = mapper_msg_get_clipping(msg, AT_CLIPMAX);
    if (clip_max >= 0)
        c->props.clip_max = clip_max;
    
    /* Expression. */
    const char *expr = mapper_msg_get_param_if_string(msg, AT_EXPRESSION);
    if (expr) {
        int input_history_size, output_history_size;
        replace_expression_string(c, sig, expr, &input_history_size,
                                  &output_history_size);
        if (c->props.mode == MO_EXPRESSION)
            msig_reallocate_instances(sig, input_history_size,
                                      c, output_history_size);
    }

    /* Now set the mode type depending on the requested type and
     * the known properties. */

    int mode = mapper_msg_get_mode(msg);

    switch (mode)
    {
    case -1:
        /* No mode type specified; if mode not yet set, see if 
         we know the range and choose between linear or direct connection. */
            if (c->props.mode == MO_UNDEFINED) {
                if (range_known == CONNECTION_RANGE_KNOWN) {
                    /* We have enough information for a linear connection. */
                    mapper_connection_range_t r;
                    r.src_min = range[0];
                    r.src_max = range[1];
                    r.dest_min = range[2];
                    r.dest_max = range[3];
                    r.known = range_known;
                    mapper_connection_set_linear_range(c, sig, &r);
                } else
                    /* No range, default to direct connection. */
                    mapper_connection_set_direct(c);
            }
        break;
    case MO_BYPASS:
        mapper_connection_set_direct(c);
        break;
    case MO_LINEAR:
        if (range_known == CONNECTION_RANGE_KNOWN) {
            mapper_connection_range_t r;
            r.src_min = range[0];
            r.src_max = range[1];
            r.dest_min = range[2];
            r.dest_max = range[3];
            r.known = range_known;
            mapper_connection_set_linear_range(c, sig, &r);
        }
        break;
    case MO_CALIBRATE:
        if (range_known & (CONNECTION_RANGE_DEST_MIN
                           | CONNECTION_RANGE_DEST_MAX))
            mapper_connection_set_calibrate(c, sig, range[2], range[3]);
        break;
    case MO_EXPRESSION:
        {
            if (!c->props.expression)
                c->props.expression = strdup("y=x");
            mapper_connection_set_expression(c, sig, c->props.expression);
        }
        break;
    default:
        trace("unknown result from mapper_msg_get_mode()\n");
        break;
    }
}

mapper_connection mapper_connection_find_by_names(mapper_device md, 
                                                  const char* src_name,
                                                  const char* dest_name)
{
    mapper_router router = md->routers;
    int i = 0;
    int n = strlen(dest_name);
    const char *slash = strchr(dest_name+1, '/');
    if (slash)
        n = n - strlen(slash);
        
    src_name = strchr(src_name+1, '/');
    
    while (i < md->n_outputs) {
        // Check if device outputs includes src_name
        if (strcmp(md->outputs[i]->props.name, src_name) == 0) {
            while (router != NULL) {
                // find associated router
                if (strncmp(router->dest_name, dest_name, n) == 0) {
                    // find associated connection
                    mapper_signal_connection sc = router->connections;
                    while (sc && sc->signal != md->outputs[i])
                        sc = sc->next;
                    if (!sc)
                        return NULL;
                    mapper_connection c = sc->connection;
                    while (c && strcmp(c->props.dest_name,
                                       (dest_name + n)) != 0)
                        c = c->next;
                    if (!c)
                        return NULL;
                    else
                        return c;
                }
                else {
                    router = router->next;
                }
            }
            return NULL;
        }
        i++;
    }
    return NULL;
}<|MERGE_RESOLUTION|>--- conflicted
+++ resolved
@@ -413,17 +413,14 @@
                sizeof(mapper_connection_range_t));
 
     // If everything is successful, replace the connection's expression.
-<<<<<<< HEAD
     if (e) {
         int input_history_size, output_history_size;
-        if (replace_expression_string(c, sig, e, &input_history_size,
-                                      &output_history_size))
+        if (!replace_expression_string(c, sig, e, &input_history_size,
+                                       &output_history_size)) {
             msig_reallocate_instances(sig, 1, c, 1);
-    }
-=======
-    if (e && !replace_expression_string(c, sig, e))
-        c->props.mode = MO_LINEAR;
->>>>>>> 7f25c3ac
+            c->props.mode = MO_LINEAR;
+        }
+    }
 }
 
 void mapper_connection_set_expression(mapper_connection c,
