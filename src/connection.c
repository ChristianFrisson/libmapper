
#include <string.h>
#include <math.h>
#include <stdlib.h>
#include <stdio.h>

#include "mapper_internal.h"
#include "types_internal.h"
#include <mapper/mapper.h>

/*! Reallocate memory used by connection. */
static void reallocate_connection_histories(mapper_connection c,
                                            int input_history_size,
                                            int output_history_size);

static void mhist_realloc(mapper_signal_history_t *history,
                          int history_size,
                          int sample_size,
                          int is_output);

const char* mapper_boundary_action_strings[] =
{
    "none",        /* BA_NONE */
    "mute",        /* BA_MUTE */
    "clamp",       /* BA_CLAMP */
    "fold",        /* BA_FOLD */
    "wrap",        /* BA_WRAP */
};

const char* mapper_mode_type_strings[] =
{
    NULL,          /* MO_UNDEFINED */
    "bypass",      /* MO_BYPASS */
    "linear",      /* MO_LINEAR */
    "expression",  /* MO_EXPRESSION */
    "calibrate",   /* MO_CALIBRATE */
    "reverse",     /* MO_REVERSE */
};

const char *mapper_get_boundary_action_string(mapper_boundary_action bound)
{
    die_unless(bound < N_MAPPER_BOUNDARY_ACTIONS && bound >= 0,
               "called mapper_get_boundary_action_string() with "
               "bad parameter.\n");

    return mapper_boundary_action_strings[bound];
}

const char *mapper_get_mode_type_string(mapper_mode_type mode)
{
    die_unless(mode < N_MAPPER_MODE_TYPES && mode >= 0,
               "called mapper_get_mode_type_string() with "
               "bad parameter.\n");

    return mapper_mode_type_strings[mode];
}

int mapper_connection_perform(mapper_connection connection,
                              mapper_signal_history_t *from,
                              mapper_signal_history_t *to)
{
    /* Currently expressions on vectors are not supported by the
     * evaluator.  For now, we half-support it by performing
     * element-wise operations on each item in the vector. */

    int changed = 0, i;
<<<<<<< HEAD
    int vector_length = from->length < to->length ? from->length : to->length;
    double d = 0;
=======
>>>>>>> 9174b46d

    if (connection->props.muted)
        return 0;

    /* If the destination type is unknown, we can't do anything
     * intelligent here -- even bypass mode might screw up if we
     * assume the types work out. */
    if (connection->props.dest_type != 'f'
        && connection->props.dest_type != 'i'
        && connection->props.dest_type != 'd')
    {
        return 0;
    }

    if (!connection->props.mode || connection->props.mode == MO_BYPASS)
    {
        /* Increment index position of output data structure. */
        to->position = (to->position + 1) % to->size;
        if (connection->props.src_type == connection->props.dest_type) {
            memcpy(msig_history_value_pointer(*to),
                   msig_history_value_pointer(*from),
                   mapper_type_size(to->type) * vector_length);
            memset(msig_history_value_pointer(*to) +
                   mapper_type_size(to->type) * vector_length, 0,
                   (to->length - vector_length) * mapper_type_size(to->type));
        }
        else if (connection->props.src_type == 'f') {
            float *vfrom = msig_history_value_pointer(*from);
            if (connection->props.dest_type == 'i') {
                int *vto = msig_history_value_pointer(*to);
                for (i = 0; i < vector_length; i++) {
                    vto[i] = (int)vfrom[i];
                }
                for (; i < to->length; i++) {
                    vto[i] = 0;
                }
            }
            else if (connection->props.dest_type == 'd') {
                double *vto = msig_history_value_pointer(*to);
                for (i = 0; i < vector_length; i++) {
                    vto[i] = (double)vfrom[i];
                }
                for (; i < to->length; i++) {
                    vto[i] = 0;
                }
            }
        }
        else if (connection->props.src_type == 'i') {
            int *vfrom = msig_history_value_pointer(*from);
            if (connection->props.dest_type == 'f') {
                float *vto = msig_history_value_pointer(*to);
                for (i = 0; i < vector_length; i++) {
                    vto[i] = (float)vfrom[i];
                }
                for (; i < to->length; i++) {
                    vto[i] = 0;
                }
            }
            else if (connection->props.dest_type == 'd') {
                double *vto = msig_history_value_pointer(*to);
                for (i = 0; i < vector_length; i++) {
                    vto[i] = (double)vfrom[i];
                }
                for (; i < to->length; i++) {
                    vto[i] = 0;
                }
            }
        }
        else if (connection->props.src_type == 'd') {
            double *vfrom = msig_history_value_pointer(*from);
            if (connection->props.dest_type == 'i') {
                int *vto = msig_history_value_pointer(*to);
                for (i = 0; i < vector_length; i++) {
                    vto[i] = (int)vfrom[i];
                }
                for (; i < to->length; i++) {
                    vto[i] = 0;
                }
            }
            else if (connection->props.dest_type == 'f') {
                float *vto = msig_history_value_pointer(*to);
                for (i = 0; i < vector_length; i++) {
                    vto[i] = (float)vfrom[i];
                }
                for (; i < to->length; i++) {
                    vto[i] = 0;
                }
            }
        }
        return 1;
    }
    else if (connection->props.mode == MO_EXPRESSION
             || connection->props.mode == MO_LINEAR)
    {
        die_unless(connection->expr!=0, "Missing expression.\n");
        return (mapper_expr_evaluate(connection->expr, from, to));
    }

    else if (connection->props.mode == MO_CALIBRATE)
    {
        /* Increment index position of output data structure. */
        to->position = (to->position + 1) % to->size;

        if (!connection->props.range.src_min) {
            connection->props.range.src_min =
                malloc(connection->props.src_length *
                       mapper_type_size(connection->props.src_type));
        }
        if (!connection->props.range.src_max) {
            connection->props.range.src_max =
                malloc(connection->props.src_length *
                       mapper_type_size(connection->props.src_type));
        }

        /* If calibration mode has just taken effect, first data
         * sample sets source min and max */
        if (connection->props.src_type == 'f') {
            float *v = msig_history_value_pointer(*from);
            float *src_min = (float*)connection->props.range.src_min;
            float *src_max = (float*)connection->props.range.src_max;
            if (!connection->calibrating) {
                for (i = 0; i < from->length; i++) {
                    src_min[i] = v[i];
                    src_max[i] = v[i];
                }
                connection->calibrating = 1;
                changed = 1;
            }
            else {
                for (i = 0; i < from->length; i++) {
                    if (v[i] < src_min[i]) {
                        src_min[i] = v[i];
                        changed = 1;
                    }
                    if (v[i] > src_max[i]) {
                        src_max[i] = v[i];
                        changed = 1;
                    }
                }
            }
        }
        else if (connection->props.src_type == 'i') {
            int *v = msig_history_value_pointer(*from);
            int *src_min = (int*)connection->props.range.src_min;
            int *src_max = (int*)connection->props.range.src_max;
            if (!connection->calibrating) {
                for (i = 0; i < from->length; i++) {
                    src_min[i] = v[i];
                    src_max[i] = v[i];
                }
                connection->calibrating = 1;
                changed = 1;
            }
            else {
                for (i = 0; i < from->length; i++) {
                    if (v[i] < src_min[i]) {
                        src_min[i] = v[i];
                        changed = 1;
                    }
                    if (v[i] > src_max[i]) {
                        src_max[i] = v[i];
                        changed = 1;
                    }
                }
            }
        }
        else if (connection->props.src_type == 'd') {
            double *v = msig_history_value_pointer(*from);
            double *src_min = (double*)connection->props.range.src_min;
            double *src_max = (double*)connection->props.range.src_max;
            if (!connection->calibrating) {
                for (i = 0; i < from->length; i++) {
                    src_min[i] = v[i];
                    src_max[i] = v[i];
                }
                connection->calibrating = 1;
                changed = 1;
            }
            else {
                for (i = 0; i < from->length; i++) {
                    if (v[i] < src_min[i]) {
                        src_min[i] = v[i];
                        changed = 1;
                    }
                    if (v[i] > src_max[i]) {
                        src_max[i] = v[i];
                        changed = 1;
                    }
                }
            }
        }

        if (changed) {
            mapper_connection_set_mode_linear(connection);

            /* Stay in calibrate mode. */
            connection->props.mode = MO_CALIBRATE;
        }

        if (connection->expr)
            return (mapper_expr_evaluate(connection->expr, from, to));
        else
            return 0;
    }
    return 1;
}

static double propval_get_double(void *value, const char type, int index)
{
    switch (type) {
        case 'f':
        {
            float *temp = (float*)value;
            return (double)temp[index];
            break;
        }
        case 'i':
        {
            int *temp = (int*)value;
            return (double)temp[index];
            break;
        }
        case 'd':
        {
            double *temp = (double*)value;
            return temp[index];
            break;
        }
        default:
            return 0;
            break;
    }
}

static void propval_set_double(void *to, const char type,
                               int index, double from)
{
    switch (type) {
        case 'f':
        {
            float *temp = (float*)to;
            temp[index] = (float)from;
            break;
        }
        case 'i':
        {
            int *temp = (int*)to;
            temp[index] = (int)from;
            break;
        }
        case 'd':
        {
            double *temp = (double*)to;
            temp[index] = from;
            break;
        default:
            return;
            break;
        }
    }
}

int mapper_boundary_perform(mapper_connection connection,
                            mapper_signal_history_t *history)
{
    /* TODO: We are currently saving the processed values to output history.
     * it needs to be decided whether boundary processing should be inside the
     * feedback loop when past samples are called in expressions. */
    int i, muted = 0;

    double value;
    double dest_min, dest_max, swap, total_range, difference, modulo_difference;
    mapper_boundary_action bound_min, bound_max;

    if (connection->props.bound_min == BA_NONE
        && connection->props.bound_max == BA_NONE)
    {
        return 1;
    }
    if (!(connection->props.range.known & CONNECTION_RANGE_DEST_MIN)
        && (connection->props.bound_min != BA_NONE ||
            connection->props.bound_max == BA_WRAP)) {
        return 1;
    }
    if (!(connection->props.range.known & CONNECTION_RANGE_DEST_MAX)
        && (connection->props.bound_max != BA_NONE ||
            connection->props.bound_min == BA_WRAP)) {
        return 1;
    }

    for (i = 0; i < history->length; i++) {
        value = propval_get_double(msig_history_value_pointer(*history),
                                   connection->props.dest_type, i);
        dest_min = propval_get_double(connection->props.range.dest_min,
                                      connection->props.dest_type, i);
        dest_max = propval_get_double(connection->props.range.dest_max,
                                      connection->props.dest_type, i);
        if (dest_min < dest_max) {
            bound_min = connection->props.bound_min;
            bound_max = connection->props.bound_max;
        }
        else {
            bound_min = connection->props.bound_max;
            bound_max = connection->props.bound_min;
            swap = dest_max;
            dest_max = dest_min;
            dest_min = swap;
        }
        total_range = fabs(dest_max - dest_min);
        if (value < dest_min) {
            switch (bound_min) {
                case BA_MUTE:
                    // need to prevent value from being sent at all
                    muted = 1;
                    break;
                case BA_CLAMP:
                    // clamp value to range minimum
                    value = dest_min;
                    break;
                case BA_FOLD:
                    // fold value around range minimum
                    difference = fabsf(value - dest_min);
                    value = dest_min + difference;
                    if (value > dest_max) {
                        // value now exceeds range maximum!
                        switch (bound_max) {
                            case BA_MUTE:
                                // need to prevent value from being sent at all
                                muted = 1;
                                break;
                            case BA_CLAMP:
                                // clamp value to range minimum
                                value = dest_max;
                                break;
                            case BA_FOLD:
                                // both boundary actions are set to fold!
                                difference = fabsf(value - dest_max);
                                modulo_difference = difference
                                    - ((int)(difference / total_range)
                                       * total_range);
                                if ((int)(difference / total_range) % 2 == 0) {
                                    value = dest_max - modulo_difference;
                                }
                                else
                                    value = dest_min + modulo_difference;
                                break;
                            case BA_WRAP:
                                // wrap value back from range minimum
                                difference = fabsf(value - dest_max);
                                modulo_difference = difference
                                    - ((int)(difference / total_range)
                                       * total_range);
                                value = dest_min + modulo_difference;
                                break;
                            default:
                                break;
                        }
                    }
                    break;
                case BA_WRAP:
                    // wrap value back from range maximum
                    difference = fabsf(value - dest_min);
                    modulo_difference = difference
                        - (int)(difference / total_range) * total_range;
                    value = dest_max - modulo_difference;
                    break;
                default:
                    // leave the value unchanged
                    break;
            }
        }
        else if (value > dest_max) {
            switch (bound_max) {
                case BA_MUTE:
                    // need to prevent value from being sent at all
                    muted = 1;
                    break;
                case BA_CLAMP:
                    // clamp value to range maximum
                    value = dest_max;
                    break;
                case BA_FOLD:
                    // fold value around range maximum
                    difference = fabsf(value - dest_max);
                    value = dest_max - difference;
                    if (value < dest_min) {
                        // value now exceeds range minimum!
                        switch (bound_min) {
                            case BA_MUTE:
                                // need to prevent value from being sent at all
                                muted = 1;
                                break;
                            case BA_CLAMP:
                                // clamp value to range minimum
                                value = dest_min;
                                break;
                            case BA_FOLD:
                                // both boundary actions are set to fold!
                                difference = fabsf(value - dest_min);
                                modulo_difference = difference
                                    - ((int)(difference / total_range)
                                       * total_range);
                                if ((int)(difference / total_range) % 2 == 0) {
                                    value = dest_max + modulo_difference;
                                }
                                else
                                    value = dest_min - modulo_difference;
                                break;
                            case BA_WRAP:
                                // wrap value back from range maximum
                                difference = fabsf(value - dest_min);
                                modulo_difference = difference
                                    - ((int)(difference / total_range)
                                       * total_range);
                                value = dest_max - modulo_difference;
                                break;
                            default:
                                break;
                        }
                    }
                    break;
                case BA_WRAP:
                    // wrap value back from range minimum
                    difference = fabsf(value - dest_max);
                    modulo_difference = difference
                        - (int)(difference / total_range) * total_range;
                    value = dest_min + modulo_difference;
                    break;
                default:
                    break;
            }
        }
        propval_set_double(msig_history_value_pointer(*history),
                           connection->props.dest_type, i, value);
    }
    return !muted;
}

/* Helper to replace a connection's expression only if the given string
 * parses successfully. Returns 0 on success, non-zero on error. */
static int replace_expression_string(mapper_connection c,
                                     const char *expr_str,
                                     int *input_history_size,
                                     int *output_history_size)
{
    mapper_expr expr = mapper_expr_new_from_string(
        expr_str, c->props.src_type, c->props.dest_type,
        c->props.src_length, c->props.dest_length,
        input_history_size, output_history_size);

    if (!expr)
        return 1;

    if (c->expr)
        mapper_expr_free(c->expr);

    c->expr = expr;
    int len = strlen(expr_str);
    if (!c->props.expression || len > strlen(c->props.expression))
        c->props.expression = realloc(c->props.expression, len+1);

    /* Using strncpy() here causes memory profiling errors due to possible
     * overlapping memory (e.g. expr_str == c->props.expression). */
    memcpy(c->props.expression, expr_str, len);
    c->props.expression[len] = '\0';

    return 0;
}

void mapper_connection_set_mode_direct(mapper_connection c)
{
    c->props.mode = MO_BYPASS;
    reallocate_connection_histories(c, 1, 1);
}

void mapper_connection_set_mode_linear(mapper_connection c)
{
    char expr[256] = "";
    const char *e = expr;
    mapper_connection_range_t r = c->props.range;

    if (r.known == CONNECTION_RANGE_KNOWN)
    {
        if (memcmp(r.src_min, r.src_max,
                   mapper_type_size(c->props.src_type))==0) {
            if (c->props.src_type == 'f') {
                float *temp = (float*)r.dest_min;
                snprintf(expr, 256, "y=%g", temp[0]);
            }
            else if (c->props.src_type == 'i') {
                int *temp = (int*)r.dest_min;
                snprintf(expr, 256, "y=%i", temp[0]);
            }
            else if (c->props.src_type == 'd') {
                double *temp = (double*)r.dest_min;
                snprintf(expr, 256, "y=%g", temp[0]);
            }
        }
        else {
            double src_min = propval_get_double(r.src_min,
                                                c->props.src_type, 0);
            double src_max = propval_get_double(r.src_max,
                                                c->props.src_type, 0);
            double dest_min = propval_get_double(r.dest_min,
                                                 c->props.dest_type, 0);
            double dest_max = propval_get_double(r.dest_max,
                                                 c->props.dest_type, 0);

            if ((src_min == dest_min) && (src_max == dest_max))
                snprintf(expr, 256, "y=x");
            else {
                double scale = ((dest_min - dest_max) / (src_min - src_max));
                double offset = ((dest_max * src_min - dest_min * src_max)
                                 / (src_min - src_max));
                snprintf(expr, 256, "y=x*(%g)+(%g)", scale, offset);
            }
        }
    }
    else
        e = 0;

    // If everything is successful, replace the connection's expression.
    if (e) {
        int input_history_size, output_history_size;
        if (!replace_expression_string(c, e, &input_history_size,
                                       &output_history_size)) {
            reallocate_connection_histories(c, 1, 1);
            c->props.mode = MO_LINEAR;
        }
    }
}

void mapper_connection_set_mode_expression(mapper_connection c,
                                           const char *expr)
{
    int input_history_size, output_history_size;
    if (replace_expression_string(c, expr, &input_history_size,
                                  &output_history_size))
        return;

    c->props.mode = MO_EXPRESSION;
    reallocate_connection_histories(c, input_history_size,
                                    output_history_size);
}

void mapper_connection_set_mode_reverse(mapper_connection c)
{
    c->props.mode = MO_REVERSE;
}

void mapper_connection_set_mode_calibrate(mapper_connection c)
{
    c->props.mode = MO_CALIBRATE;

    if (c->props.expression)
        free(c->props.expression);

    char expr[256];

    if (c->props.src_type == 'f') {
        float *temp = (float*)c->props.range.dest_min;
        snprintf(expr, 256, "y=%g", temp[0]);
    }
    else if (c->props.src_type == 'i') {
        int *temp = (int*)c->props.range.dest_min;
        snprintf(expr, 256, "y=%i", temp[0]);
    }
    else if (c->props.src_type == 'd') {
        double *temp = (double*)c->props.range.dest_min;
        snprintf(expr, 256, "y=%g", temp[0]);
    }

    c->props.expression = strdup(expr);

    c->calibrating = 0;
}

// Helper for setting property value from different lo_arg types
static int propval_set_from_lo_arg(void *dest, const char dest_type,
                                   lo_arg *src, const char src_type, int index)
{
    if (dest_type == 'f') {
        float *temp = (float*)dest;
        if (src_type == 'f')        temp[index] = src->f;
        else if (src_type == 'i')   temp[index] = (float)src->i;
        else if (src_type == 'd')   temp[index] = (float)src->d;
        else                        return 1;
    }
    else if (dest_type == 'i') {
        int *temp = (int*)dest;
        if (src_type == 'f')        temp[index] = (int)src->f;
        else if (src_type == 'i')   temp[index] = src->i;
        else if (src_type == 'd')   temp[index] = (int)src->d;
        else                        return 1;
    }
    else if (dest_type == 'd') {
        double *temp = (double*)dest;
        if (src_type == 'f')        temp[index] = (double)src->f;
        else if (src_type == 'i')   temp[index] = (double)src->i;
        else if (src_type == 'd')   temp[index] = src->d;
        else                        return 1;
    }
    return 0;
}

/* Helper to fill in the range (src_min, src_max, dest_min, dest_max)
 * based on message parameters and known connection and signal
 * properties; return flags to indicate which parts of the range were
 * found. */
static void set_range(mapper_connection c,
                      mapper_message_t *msg)
{
    lo_arg **args = NULL;
    const char *types = NULL;
    int i, length = 0;

    if (!c)
        return;

    /* The logic here is to first try to use information from the
     * message, starting with @srcMax, @srcMin, @destMax, @destMin,
     * and then @min and @max.
     * Next priority is already-known properties of the connection.
     * Lastly, we fill in source range from the signal. */

    /* @srcMax */
    args = mapper_msg_get_param(msg, AT_SRC_MAX);
    types = mapper_msg_get_type(msg, AT_SRC_MAX);
    length = mapper_msg_get_length(msg, AT_SRC_MAX);
    if (args && types) {
        if (length == c->props.src_length) {
            if (!c->props.range.src_max)
                c->props.range.src_max = malloc(length *
                                                c->props.src_type);
            c->props.range.known |= CONNECTION_RANGE_SRC_MAX;
            for (i=0; i<length; i++) {
                if (propval_set_from_lo_arg(c->props.range.src_max,
                                            c->props.src_type,
                                            args[i], types[i], i)) {
                    c->props.range.known &= ~CONNECTION_RANGE_SRC_MAX;
                    break;
                }
            }
        }
        else
            c->props.range.known &= ~CONNECTION_RANGE_SRC_MAX;
    }

    /* @srcMin */
    args = mapper_msg_get_param(msg, AT_SRC_MIN);
    types = mapper_msg_get_type(msg, AT_SRC_MIN);
    length = mapper_msg_get_length(msg, AT_SRC_MIN);
    if (args && types) {
        if (length == c->props.src_length) {
            if (!c->props.range.src_min)
                c->props.range.src_min = malloc(length *
                                                c->props.src_type);
            c->props.range.known |= CONNECTION_RANGE_SRC_MIN;
            for (i=0; i<length; i++) {
                if (propval_set_from_lo_arg(c->props.range.src_min,
                                            c->props.src_type,
                                            args[i], types[i], i)) {
                    c->props.range.known &= ~CONNECTION_RANGE_SRC_MIN;
                    break;
                }
            }
        }
        else
            c->props.range.known &= ~CONNECTION_RANGE_SRC_MIN;
    }

    /* @destMax */
    args = mapper_msg_get_param(msg, AT_DEST_MAX);
    types = mapper_msg_get_type(msg, AT_DEST_MAX);
    length = mapper_msg_get_length(msg, AT_DEST_MAX);
    if (args && types) {
        if (length == c->props.dest_length) {
            if (!c->props.range.dest_max)
                c->props.range.dest_max = malloc(length *
                                                 c->props.dest_type);
            c->props.range.known |= CONNECTION_RANGE_DEST_MAX;
            for (i=0; i<length; i++) {
                if (propval_set_from_lo_arg(c->props.range.dest_max,
                                            c->props.dest_type,
                                            args[i], types[i], i)) {
                    c->props.range.known &= ~CONNECTION_RANGE_DEST_MAX;
                    break;
                }
            }
        }
        else
            c->props.range.known &= ~CONNECTION_RANGE_DEST_MAX;
    }

    /* @destMin */
    args = mapper_msg_get_param(msg, AT_DEST_MIN);
    types = mapper_msg_get_type(msg, AT_DEST_MIN);
    length = mapper_msg_get_length(msg, AT_DEST_MIN);
    if (args && types) {
        if (length == c->props.dest_length) {
            if (!c->props.range.dest_min)
                c->props.range.dest_min = malloc(length *
                                                 c->props.dest_type);
            c->props.range.known |= CONNECTION_RANGE_DEST_MIN;
            for (i=0; i<length; i++) {
                if (propval_set_from_lo_arg(c->props.range.dest_min,
                                            c->props.dest_type,
                                            args[i], types[i], i)) {
                    c->props.range.known &= ~CONNECTION_RANGE_DEST_MIN;
                    break;
                }
            }
        }
        else
            c->props.range.known &= ~CONNECTION_RANGE_DEST_MIN;
    }

    /* @min, @max */
    args = mapper_msg_get_param(msg, AT_MIN);
    types = mapper_msg_get_type(msg, AT_MIN);
    length = mapper_msg_get_length(msg, AT_MIN);
    if (!(c->props.range.known & CONNECTION_RANGE_DEST_MIN)
        && args && types)
    {
        if (length == c->props.dest_length) {
            if (!c->props.range.dest_min)
                c->props.range.dest_min = malloc(length *
                                                 c->props.dest_type);
            c->props.range.known |= CONNECTION_RANGE_DEST_MIN;
            for (i=0; i<length; i++) {
                if (propval_set_from_lo_arg(c->props.range.dest_min,
                                            c->props.dest_type,
                                            args[i], types[i], i)) {
                    c->props.range.known &= ~CONNECTION_RANGE_DEST_MIN;
                    break;
                }
            }
        }
        else
            c->props.range.known &= ~CONNECTION_RANGE_DEST_MIN;
    }

    args = mapper_msg_get_param(msg, AT_MAX);
    types = mapper_msg_get_type(msg, AT_MAX);
    length = mapper_msg_get_length(msg, AT_MAX);
    if (!(c->props.range.known & CONNECTION_RANGE_DEST_MAX)
        && args && types)
    {
        if (length == c->props.dest_length) {
            if (!c->props.range.dest_max)
                c->props.range.dest_max = malloc(length *
                                                 c->props.dest_type);
            c->props.range.known |= CONNECTION_RANGE_DEST_MAX;
            for (i=0; i<length; i++) {
                if (propval_set_from_lo_arg(c->props.range.dest_max,
                                            c->props.dest_type,
                                            args[i], types[i], i)) {
                    c->props.range.known &= ~CONNECTION_RANGE_DEST_MAX;
                    break;
                }
            }
        }
        else
            c->props.range.known &= ~CONNECTION_RANGE_DEST_MAX;
    }

    /* Signal */
    mapper_signal sig = c->parent->signal;

    /* If parent signal is an output it must be the "source" of this connection,
     * if it is an input it must be the "destination". According to the protocol
     * for negotiating new connections, we will only fill-in ranges for the
     * "source" signal.*/
    if (!sig || !sig->props.is_output)
        return;

    if (!c->props.range.src_min && sig->props.minimum)
    {
        c->props.range.src_min = malloc(msig_vector_bytes(sig));
        memcpy(c->props.range.src_min, sig->props.minimum,
               msig_vector_bytes(sig));
        c->props.range.known |= CONNECTION_RANGE_SRC_MIN;
    }

    if (!c->props.range.src_max && sig->props.maximum)
    {
        c->props.range.src_max = malloc(msig_vector_bytes(sig));
        memcpy(c->props.range.src_max, sig->props.maximum,
               msig_vector_bytes(sig));
        c->props.range.known |= CONNECTION_RANGE_SRC_MAX;
    }
}

void mapper_connection_set_from_message(mapper_connection c,
                                        mapper_message_t *msg)
{
    /* First record any provided parameters. */

    /* Destination type. */

    const char *dest_type = mapper_msg_get_param_if_char(msg, AT_TYPE);
    if (dest_type)
        c->props.dest_type = dest_type[0];

    /* Range information. */

    set_range(c, msg);
    if (c->props.range.known == CONNECTION_RANGE_KNOWN &&
        c->props.mode == MO_LINEAR) {
        mapper_connection_set_mode_linear(c);
    }

    /* Muting. */
    int muting;
    if (!mapper_msg_get_param_if_int(msg, AT_MUTE, &muting))
        c->props.muted = muting;

    /* Range boundary actions. */
    int bound_min = mapper_msg_get_boundary_action(msg, AT_BOUND_MIN);
    if (bound_min >= 0)
        c->props.bound_min = bound_min;

    int bound_max = mapper_msg_get_boundary_action(msg, AT_BOUND_MAX);
    if (bound_max >= 0)
        c->props.bound_max = bound_max;

    /* Expression. */
    const char *expr = mapper_msg_get_param_if_string(msg, AT_EXPRESSION);
    if (expr) {
        int input_history_size, output_history_size;
        if (!replace_expression_string(c, expr, &input_history_size,
                                       &output_history_size)) {
            if (c->props.mode == MO_EXPRESSION)
                reallocate_connection_histories(c, input_history_size,
                                                output_history_size);
        }
    }

    /* Instances. */
    int send_as_instance;
    if (!mapper_msg_get_param_if_int(msg, AT_SEND_AS_INSTANCE, &send_as_instance))
        c->props.send_as_instance = send_as_instance;

    /* Extra properties. */
    mapper_msg_add_or_update_extra_params(c->props.extra, msg);

    /* Now set the mode type depending on the requested type and
     * the known properties. */

    int mode = mapper_msg_get_mode(msg);

    switch (mode)
    {
    case -1:
        /* No mode type specified; if mode not yet set, see if
         we know the range and choose between linear or direct connection. */
            if (c->props.mode == MO_UNDEFINED) {
<<<<<<< HEAD
                if (range_known == CONNECTION_RANGE_KNOWN &&
                    c->props.src_length == c->props.dest_length) {
=======
                if (c->props.range.known == CONNECTION_RANGE_KNOWN) {
>>>>>>> 9174b46d
                    /* We have enough information for a linear connection. */
                    mapper_connection_set_mode_linear(c);
                } else
                    /* No range, default to direct connection. */
                    mapper_connection_set_mode_direct(c);
            }
        break;
    case MO_BYPASS:
        mapper_connection_set_mode_direct(c);
        break;
    case MO_LINEAR:
        if (c->props.range.known == CONNECTION_RANGE_KNOWN) {
            mapper_connection_set_mode_linear(c);
        }
        break;
    case MO_CALIBRATE:
        if (c->props.range.known & (CONNECTION_RANGE_DEST_MIN
                                    | CONNECTION_RANGE_DEST_MAX))
            mapper_connection_set_mode_calibrate(c);
        break;
    case MO_EXPRESSION:
        {
<<<<<<< HEAD
            if (!c->props.expression) {
                if (c->props.src_length == c->props.dest_length)
                    c->props.expression = strdup("y=x");
                else {
                    char expr[256] = "";
                    if (c->props.src_length > c->props.dest_length) {
                        snprintf(expr, 256, "y=x[0:%i]", c->props.dest_length-1);
                    }
                    else {
                        int diff = c->props.dest_length - c->props.src_length;
                        snprintf(expr, 256, "y=[x,");
                        while (diff--) {
                            int len = strlen(expr);
                            snprintf(expr+len, 256-len, "0,");
                        }
                        expr[strlen(expr)-1] = ']';
                    }
                    c->props.expression = strdup(expr);
                }
            }
            mapper_connection_set_expression(c, c->props.expression);
=======
            if (!c->props.expression)
                c->props.expression = strdup("y=x");
            mapper_connection_set_mode_expression(c, c->props.expression);
>>>>>>> 9174b46d
        }
        break;
    case MO_REVERSE:
        mapper_connection_set_mode_reverse(c);
        break;
    default:
        trace("unknown result from mapper_msg_get_mode()\n");
        break;
    }
}

mapper_connection mapper_connection_find_by_names(mapper_device md,
                                                  const char* src_name,
                                                  const char* dest_name)
{
    mapper_router router = md->routers;
    int i = 0;
    int n = strlen(dest_name);
    const char *slash = strchr(dest_name+1, '/');
    if (slash)
        n = n - strlen(slash);

    src_name = strchr(src_name+1, '/');

    while (i < md->props.n_outputs) {
        // Check if device outputs includes src_name
        if (strcmp(md->outputs[i]->props.name, src_name) == 0) {
            while (router != NULL) {
                // find associated router
                if (strncmp(router->props.dest_name, dest_name, n) == 0) {
                    // find associated connection
                    mapper_router_signal rs = router->signals;
                    while (rs && rs->signal != md->outputs[i])
                        rs = rs->next;
                    if (!rs)
                        return NULL;
                    mapper_connection c = rs->connections;
                    while (c && strcmp(c->props.dest_name,
                                       (dest_name + n)) != 0)
                        c = c->next;
                    if (!c)
                        return NULL;
                    else
                        return c;
                }
                else {
                    router = router->next;
                }
            }
            return NULL;
        }
        i++;
    }
    return NULL;
}

void reallocate_connection_histories(mapper_connection c,
                                     int input_history_size,
                                     int output_history_size)
{
    mapper_signal sig = c->parent->signal;
    int i;

    // At least for now, exit if this is an input signal
    if (!sig->props.is_output)
        return;

    // If there is no expression, then no memory needs to be
    // reallocated.
    if (!c->expr)
        return;

    if (input_history_size < 1)
        input_history_size = 1;

    if (input_history_size > sig->props.history_size) {
        int sample_size = msig_vector_bytes(sig);
        for (i=0; i<sig->props.num_instances; i++) {
            mhist_realloc(&c->parent->history[i], input_history_size,
                          sample_size, 0);
        }
        sig->props.history_size = input_history_size;
    }
    else if (input_history_size < sig->props.history_size) {
        // Do nothing for now...
        // Find maximum input length needed for connections
        /*mapper_connection temp = c->parent->connections;
        while (c) {
            if (c->props.mode == MO_EXPRESSION) {
                if (c->expr->input_history_size > input_history_size) {
                    input_history_size = c->expr->input_history_size;
                }
            }
            c = c->next;
        }*/
    }
    if (output_history_size > c->props.dest_history_size) {
        int sample_size = mapper_type_size(c->props.dest_type) * c->props.dest_length;
        for (i=0; i<sig->props.num_instances; i++) {
            mhist_realloc(&c->history[i], output_history_size, sample_size, 1);
        }
        c->props.dest_history_size = output_history_size;
    }
    else if (output_history_size < mapper_expr_output_history_size(c->expr)) {
        // Do nothing for now...
    }
}

void mhist_realloc(mapper_signal_history_t *history,
                   int history_size,
                   int sample_size,
                   int is_output)
{
    if (!history || !history_size || !sample_size)
        return;
    if (history_size == history->size)
        return;
    if (is_output || (history_size > history->size) || (history->position == 0)) {
        // realloc in place
        history->value = realloc(history->value, history_size * sample_size);
        history->timetag = realloc(history->timetag, history_size * sizeof(mapper_timetag_t));
        if (is_output) {
            // Initialize entire history to 0
            memset(history->value, 0, history_size * sample_size);
            history->position = -1;
        }
        else if (history->position == 0) {
            memset(history->value + sample_size * history->size, 0,
                   sample_size * (history_size - history->size));
        }
        else {
            int new_position = history_size - history->size + history->position;
            memcpy(history->value + sample_size * new_position,
                   history->value + sample_size * history->position,
                   sample_size * (history->size - history->position));
            memcpy(&history->timetag[new_position],
                   &history->timetag[history->position], sizeof(mapper_timetag_t)
                   * (history->size - history->position));
            memset(history->value + sample_size * history->position, 0,
                   sample_size * (history_size - history->size));
        }
    }
    else {
        // copying into smaller array
        if (history->position >= history_size * 2) {
            // no overlap - memcpy ok
            int new_position = history_size - history->size + history->position;
            memcpy(history->value,
                   history->value + sample_size * (new_position - history_size),
                   sample_size * history_size);
            memcpy(&history->timetag,
                   &history->timetag[history->position - history_size],
                   sizeof(mapper_timetag_t) * history_size);
            history->value = realloc(history->value, history_size * sample_size);
            history->timetag = realloc(history->timetag, history_size * sizeof(mapper_timetag_t));
        }
        else {
            // there is overlap between new and old arrays - need to allocate new memory
            mapper_signal_history_t temp;
            temp.value = malloc(sample_size * history_size);
            temp.timetag = malloc(sizeof(mapper_timetag_t) * history_size);
            if (history->position < history_size) {
                memcpy(temp.value, history->value,
                       sample_size * history->position);
                memcpy(temp.value + sample_size * history->position,
                       history->value + sample_size
                       * (history->size - history_size + history->position),
                       sample_size * (history_size - history->position));
                memcpy(temp.timetag, history->timetag,
                       sizeof(mapper_timetag_t) * history->position);
                memcpy(&temp.timetag[history->position],
                       &history->timetag[history->size - history_size + history->position],
                       sizeof(mapper_timetag_t) * (history_size - history->position));
            }
            else {
                memcpy(temp.value, history->value + sample_size
                       * (history->position - history_size),
                       sample_size * history_size);
                memcpy(temp.timetag,
                       &history->timetag[history->position - history_size],
                       sizeof(mapper_timetag_t) * history_size);
                history->position = history_size - 1;
            }
            free(history->value);
            free(history->timetag);
            history->value = temp.value;
            history->timetag = temp.timetag;
        }
    }
    history->size = history_size;
}<|MERGE_RESOLUTION|>--- conflicted
+++ resolved
@@ -64,11 +64,7 @@
      * element-wise operations on each item in the vector. */
 
     int changed = 0, i;
-<<<<<<< HEAD
     int vector_length = from->length < to->length ? from->length : to->length;
-    double d = 0;
-=======
->>>>>>> 9174b46d
 
     if (connection->props.muted)
         return 0;
@@ -926,12 +922,7 @@
         /* No mode type specified; if mode not yet set, see if
          we know the range and choose between linear or direct connection. */
             if (c->props.mode == MO_UNDEFINED) {
-<<<<<<< HEAD
-                if (range_known == CONNECTION_RANGE_KNOWN &&
-                    c->props.src_length == c->props.dest_length) {
-=======
                 if (c->props.range.known == CONNECTION_RANGE_KNOWN) {
->>>>>>> 9174b46d
                     /* We have enough information for a linear connection. */
                     mapper_connection_set_mode_linear(c);
                 } else
@@ -954,7 +945,6 @@
         break;
     case MO_EXPRESSION:
         {
-<<<<<<< HEAD
             if (!c->props.expression) {
                 if (c->props.src_length == c->props.dest_length)
                     c->props.expression = strdup("y=x");
@@ -975,12 +965,7 @@
                     c->props.expression = strdup(expr);
                 }
             }
-            mapper_connection_set_expression(c, c->props.expression);
-=======
-            if (!c->props.expression)
-                c->props.expression = strdup("y=x");
             mapper_connection_set_mode_expression(c, c->props.expression);
->>>>>>> 9174b46d
         }
         break;
     case MO_REVERSE:
