
#include <string.h>
#include <math.h>
#include <stdlib.h>
#include <stdio.h>

#include "mapper_internal.h"
#include "types_internal.h"
#include <mapper/mapper.h>

const char* mapper_clipping_type_strings[] =
{
    "none",        /* CT_NONE */
    "mute",        /* CT_MUTE */
    "clamp",       /* CT_CLAMP */
    "fold",        /* CT_FOLD */
    "wrap",        /* CT_WRAP */
};

const char* mapper_mode_type_strings[] =
{
    NULL,          /* MO__UNDEFINED */
    "bypass",      /* MO_BYPASS */
    "linear",      /* MO_LINEAR */
    "expression",  /* MO_EXPRESSION */
    "calibrate",   /* MO_CALIBRATE */
};

const char *mapper_get_clipping_type_string(mapper_clipping_type clipping)
{
    die_unless(clipping < N_MAPPER_CLIPPING_TYPES && clipping >= 0,
               "called mapper_get_clipping_type_string() with "
               "bad parameter.\n");

    return mapper_clipping_type_strings[clipping];
}

const char *mapper_get_mode_type_string(mapper_mode_type mode)
{
    die_unless(mode < N_MAPPER_MODE_TYPES && mode >= 0,
               "called mapper_get_mode_type_string() with "
               "bad parameter.\n");

    return mapper_mode_type_strings[mode];
}

int mapper_connection_perform(mapper_connection connection,
                              mapper_signal_history_t *from,
                              mapper_signal_history_t *to)
{
    /* Currently expressions on vectors are not supported by the
     * evaluator.  For now, we half-support it by performing
     * element-wise operations on each item in the vector. */
    
    int changed = 0, i;
    float f = 0;

    if (connection->props.muted)
        return 0;

    /* If the destination type is unknown, we can't do anything
     * intelligent here -- even bypass mode might screw up if we
     * assume the types work out. */
    if (connection->props.dest_type != 'f'
        && connection->props.dest_type != 'i')
    {
        return 0;
    }

    if (!connection->props.mode || connection->props.mode == MO_BYPASS)
    {
        /* Increment index position of output data structure. */
        to->position = (to->position + 1) % to->size;
        if (connection->props.src_type == connection->props.dest_type) {
            memcpy(msig_history_value_pointer(*to),
                   msig_history_value_pointer(*from),
                   mapper_type_size(to->type) * to->length);
        }
        else if (connection->props.src_type == 'f'
                 && connection->props.dest_type == 'i') {
            float *vfrom = msig_history_value_pointer(*from);
            int *vto = msig_history_value_pointer(*to);
            for (i = 0; i < to->length; i++) {
                vto[i] = (int)vfrom[i];
            }
        }
        else if (connection->props.src_type == 'i'
                 && connection->props.dest_type == 'f') {
            int *vfrom = msig_history_value_pointer(*from);
            float *vto = msig_history_value_pointer(*to);
            for (i = 0; i < to->length; i++) {
                vto[i] = (float)vfrom[i];
            }
        }
        return 1;
    }
    else if (connection->props.mode == MO_EXPRESSION
             || connection->props.mode == MO_LINEAR)
    {
        die_unless(connection->expr!=0, "Missing expression.\n");
        return (mapper_expr_evaluate(connection->expr, from, to));
    }

    else if (connection->props.mode == MO_CALIBRATE)
    {
        /* TODO: Switch to vector min and max */
        /* Increment index position of output data structure. */
        to->position = (to->position + 1) % to->size;
        if (connection->props.src_type == 'f') {
            float *v = msig_history_value_pointer(*from);
            for (i = 0; i < to->length; i++)
                f = v[i];
        }
        else if (connection->props.src_type == 'i') {
            int *v = msig_history_value_pointer(*from);
            for (i = 0; i < to->length; i++)
                f = (float)v[i];
        }

        /* If calibration mode has just taken effect, first data
         * sample sets source min and max */
        if (!connection->calibrating) {
            connection->props.range.src_min = f;
            connection->props.range.src_max = f;
            connection->props.range.known |=
                CONNECTION_RANGE_SRC_MIN | CONNECTION_RANGE_SRC_MAX;
            connection->calibrating = 1;
            changed = 1;
        } else {
            if (f < connection->props.range.src_min) {
                connection->props.range.src_min = f;
                connection->props.range.known |= CONNECTION_RANGE_SRC_MIN;
                changed = 1;
            }
            if (f > connection->props.range.src_max) {
                connection->props.range.src_max = f;
                connection->props.range.known |= CONNECTION_RANGE_SRC_MAX;
                changed = 1;
            }
        }

        if (changed) {
            mapper_connection_set_linear_range(connection, connection->source,
                                               &connection->props.range);

            /* Stay in calibrate mode. */
            connection->props.mode = MO_CALIBRATE;
        }

        if (connection->expr)
            return (mapper_expr_evaluate(connection->expr, from, to));
        else
            return 0;
    }
    return 1;
}

int mapper_clipping_perform(mapper_connection connection,
                            mapper_signal_history_t *history)
{
    /* TODO: We are currently saving the clipped values to output history.
     * it needs to be decided whether clipping should be inside the
     * feedback loop when past samples are called in expressions. */
    int i, muted = 0;
    float v[connection->props.dest_length];
    float total_range = fabsf(connection->props.range.dest_max
                              - connection->props.range.dest_min);
    float dest_min, dest_max, difference, modulo_difference;
    mapper_clipping_type clip_min, clip_max;

    if (connection->props.clip_min == CT_NONE
        && connection->props.clip_max == CT_NONE)
    {
        return 1;
    }

    if (connection->props.dest_type == 'f') {
        float *vhistory = msig_history_value_pointer(*history);
        for (i = 0; i < history->length; i++)
            v[i] = vhistory[i];
    }
    else if (connection->props.dest_type == 'i') {
        int *vhistory = msig_history_value_pointer(*history);
        for (i = 0; i < history->length; i++)
            v[i] = (float)vhistory[i];
    }
    else {
        trace("unknown type in mapper_clipping_perform()\n");
        return 0;
    }

    if (connection->props.range.known) {
        if (connection->props.range.dest_min <= connection->props.range.dest_max) {
            clip_min = connection->props.clip_min;
            clip_max = connection->props.clip_max;
            dest_min = connection->props.range.dest_min;
            dest_max = connection->props.range.dest_max;
        }
        else {
            clip_min = connection->props.clip_max;
            clip_max = connection->props.clip_min;
            dest_min = connection->props.range.dest_max;
            dest_max = connection->props.range.dest_min;
        }
        for (i = 0; i < history->length; i++) {
            if (v[i] < dest_min) {
                switch (clip_min) {
                    case CT_MUTE:
                        // need to prevent value from being sent at all
                        muted = 1;
                        break;
                    case CT_CLAMP:
                        // clamp value to range minimum
                        v[i] = dest_min;
                        break;
                    case CT_FOLD:
                        // fold value around range minimum
                        difference = fabsf(v[i] - dest_min);
                        v[i] = dest_min + difference;
                        if (v[i] > dest_max) {
                            // value now exceeds range maximum!
                            switch (clip_max) {
                                case CT_MUTE:
                                    // need to prevent value from being sent at all
                                    muted = 1;
                                    break;
                                case CT_CLAMP:
                                    // clamp value to range minimum
                                    v[i] = dest_max;
                                    break;
                                case CT_FOLD:
                                    // both clip modes are set to fold!
                                    difference = fabsf(v[i] - dest_max);
                                    modulo_difference = difference
                                        - ((int)(difference / total_range)
                                           * total_range);
                                    if ((int)(difference / total_range) % 2 == 0) {
                                        v[i] = dest_max - modulo_difference;
                                    }
                                    else
                                        v[i] = dest_min + modulo_difference;
                                    break;
                                case CT_WRAP:
                                    // wrap value back from range minimum
                                    difference = fabsf(v[i] - dest_max);
                                    modulo_difference = difference
                                        - ((int)(difference / total_range)
                                           * total_range);
                                    v[i] = dest_min + modulo_difference;
                                    break;
                                default:
                                    break;
                            }
                        }
                        break;
                    case CT_WRAP:
                        // wrap value back from range maximum
                        difference = fabsf(v[i] - dest_min);
                        modulo_difference = difference
                            - (int)(difference / total_range) * total_range;
                        v[i] = dest_max - modulo_difference;
                        break;
                    default:
                        // leave the value unchanged
                        break;
                }
            }
            else if (v[i] > dest_max) {
                switch (clip_max) {
                    case CT_MUTE:
                        // need to prevent value from being sent at all
                        muted = 1;
                        break;
                    case CT_CLAMP:
                        // clamp value to range maximum
                        v[i] = dest_max;
                        break;
                    case CT_FOLD:
                        // fold value around range maximum
                        difference = fabsf(v[i] - dest_max);
                        v[i] = dest_max - difference;
                        if (v[i] < dest_min) {
                            // value now exceeds range minimum!
                            switch (clip_min) {
                                case CT_MUTE:
                                    // need to prevent value from being sent at all
                                    muted = 1;
                                    break;
                                case CT_CLAMP:
                                    // clamp value to range minimum
                                    v[i] = dest_min;
                                    break;
                                case CT_FOLD:
                                    // both clip modes are set to fold!
                                    difference = fabsf(v[i] - dest_min);
                                    modulo_difference = difference
                                        - ((int)(difference / total_range)
                                           * total_range);
                                    if ((int)(difference / total_range) % 2 == 0) {
                                        v[i] = dest_max + modulo_difference;
                                    }
                                    else
                                        v[i] = dest_min - modulo_difference;
                                    break;
                                case CT_WRAP:
                                    // wrap value back from range maximum
                                    difference = fabsf(v[i] - dest_min);
                                    modulo_difference = difference
                                        - ((int)(difference / total_range)
                                           * total_range);
                                    v[i] = dest_max - modulo_difference;
                                    break;
                                default:
                                    break;
                            }
                        }
                        break;
                    case CT_WRAP:
                        // wrap value back from range minimum
                        difference = fabsf(v[i] - dest_max);
                        modulo_difference = difference
                            - (int)(difference / total_range) * total_range;
                        v[i] = dest_min + modulo_difference;
                        break;
                    default:
                        break;
                }
            }
        }
    }

    if (connection->props.dest_type == 'f') {
        float *vhistory = msig_history_value_pointer(*history);
        for (i = 0; i < history->length; i++)
            vhistory[i] = v[i];
    }
    else if (connection->props.dest_type == 'i') {
        int *vhistory = msig_history_value_pointer(*history);
        for (i = 0; i < history->length; i++)
            vhistory[i] = (int)v[i];
    }
    return !muted;
}

/* Helper to replace a connection's expression only if the given string
 * parses successfully. Returns 0 on success, non-zero on error. */
static int replace_expression_string(mapper_connection c,
                                     mapper_signal s,
                                     const char *expr_str,
                                     int *input_history_size,
                                     int *output_history_size)
{
    mapper_expr expr = mapper_expr_new_from_string(
        expr_str, s->props.type=='f', c->props.dest_type=='f',
        s->props.length, input_history_size, output_history_size);

    if (!expr)
        return 1;

    if (c->expr)
        mapper_expr_free(c->expr);

    c->expr = expr;
    int len = strlen(expr_str)+1;
    if (!c->props.expression || len > strlen(c->props.expression))
        c->props.expression = realloc(c->props.expression, len);
    strncpy(c->props.expression, expr_str, len);
    return 0;
}

void mapper_connection_set_direct(mapper_connection c)
{
    c->props.mode = MO_BYPASS;
    msig_reallocate_instances(c->source, 1, c, 1);
}

void mapper_connection_set_linear_range(mapper_connection c,
                                        mapper_signal sig,
                                        mapper_connection_range_t *r)
{
    char expr[256] = "";
    const char *e = expr;

    if (r->known
        & (CONNECTION_RANGE_SRC_MIN | CONNECTION_RANGE_SRC_MAX))
    {
        if (r->src_min == r->src_max)
            snprintf(expr, 256, "y=%g", r->src_min);

        else if (r->known == CONNECTION_RANGE_KNOWN
                 && r->src_min == r->dest_min
                 && r->src_max == r->dest_max)
            e = strdup("y=x");

        else if (r->known == CONNECTION_RANGE_KNOWN) {
            float scale = ((r->dest_min - r->dest_max)
                           / (r->src_min - r->src_max));
            float offset =
                ((r->dest_max * r->src_min
                  - r->dest_min * r->src_max)
                 / (r->src_min - r->src_max));

            snprintf(expr, 256, "y=x*(%g)+(%g)", scale, offset);
        }
        else
            e = 0;
    }
    else
        e = 0;

    if (&c->props.range != r)
        memcpy(&c->props.range, r,
               sizeof(mapper_connection_range_t));

    // If everything is successful, replace the connection's expression.
    if (e) {
        int input_history_size, output_history_size;
        if (!replace_expression_string(c, sig, e, &input_history_size,
                                       &output_history_size)) {
            msig_reallocate_instances(sig, 1, c, 1);
            c->props.mode = MO_LINEAR;
        }
    }
}

void mapper_connection_set_expression(mapper_connection c,
                                      mapper_signal sig,
                                      const char *expr)
{
    int input_history_size, output_history_size;    
    if (replace_expression_string(c, sig, expr, &input_history_size,
                                  &output_history_size))
        return;

    c->props.mode = MO_EXPRESSION;
    msig_reallocate_instances(sig, input_history_size,
                              c, output_history_size);
}

void mapper_connection_set_calibrate(mapper_connection c,
                                     mapper_signal sig,
                                     float dest_min, float dest_max)
{
    c->props.mode = MO_CALIBRATE;

    if (c->props.expression)
        free(c->props.expression);

    char expr[256];
    snprintf(expr, 256, "y=%g", dest_min);
    c->props.expression = strdup(expr);

    c->props.range.dest_min = dest_min;
    c->props.range.dest_max = dest_max;
    c->props.range.known |= CONNECTION_RANGE_DEST_MIN | CONNECTION_RANGE_DEST_MAX;
    c->calibrating = 0;
}

/* Helper to fill in the range (src_min, src_max, dest_min, dest_max)
 * based on message parameters and known connection and signal
 * properties; return flags to indicate which parts of the range were
 * found. */
static int get_range(mapper_signal sig, mapper_connection connection,
                     mapper_message_t *msg, float range[4])
{
    lo_arg **a_range    = mapper_msg_get_param(msg, AT_RANGE);
    const char* t_range = mapper_msg_get_type(msg, AT_RANGE);
    lo_arg **a_min      = mapper_msg_get_param(msg, AT_MIN);
    const char* t_min   = mapper_msg_get_type(msg, AT_MIN);
    lo_arg **a_max      = mapper_msg_get_param(msg, AT_MAX);
    const char* t_max   = mapper_msg_get_type(msg, AT_MAX);

    int range_known = 0;

    /* The logic here is to first try to use information from the
     * message, starting with @range, then @min and @max.  Next
     * priority is already-known properties of the connection.
     * Lastly, we fill in source range from the signal. */

    /* @range */

    if (a_range && t_range) {
        int i, known[] = { CONNECTION_RANGE_SRC_MIN, CONNECTION_RANGE_SRC_MAX,
                           CONNECTION_RANGE_DEST_MIN, CONNECTION_RANGE_DEST_MAX };
        for (i=0; i<4; i++) {
            if (t_range[i] == 'f') {
                range_known |= known[i];
                range[i] = a_range[i]->f;
            } else if (t_range[i] == 'i') {
                range_known |= known[i];
                range[i] = (float)a_range[i]->i;
            }
        }
    }

    /* @min, @max */

    if (!(range_known & CONNECTION_RANGE_DEST_MIN)
        && a_min && t_min)
    {
        if (t_min[0]=='f') {
            range_known |= CONNECTION_RANGE_DEST_MIN;
            range[2] = (*a_min)->f;
        } else if (t_min[0]=='i') {
            range_known |= CONNECTION_RANGE_DEST_MIN;
            range[2] = (float)(*a_min)->i;
        }
    }

    if (!(range_known & CONNECTION_RANGE_DEST_MAX)
        && a_max && t_max)
    {
        if (t_max[0]=='f') {
            range_known |= CONNECTION_RANGE_DEST_MAX;
            range[3] = (*a_max)->f;
        } else if (t_max[0]=='i') {
            range_known |= CONNECTION_RANGE_DEST_MAX;
            range[3] = (float)(*a_max)->i;
        }
    }

    /* connection */

    if (connection) {
        if (!(range_known & CONNECTION_RANGE_SRC_MIN)
            && (connection->props.range.known & CONNECTION_RANGE_SRC_MIN))
        {
            range_known |= CONNECTION_RANGE_SRC_MIN;
            range[0] = connection->props.range.src_min;
        }

        if (!(range_known & CONNECTION_RANGE_SRC_MAX)
            && (connection->props.range.known & CONNECTION_RANGE_SRC_MAX))
        {
            range_known |= CONNECTION_RANGE_SRC_MAX;
            range[1] = connection->props.range.src_max;
        }

        if (!(range_known & CONNECTION_RANGE_DEST_MIN)
            && (connection->props.range.known & CONNECTION_RANGE_DEST_MIN))
        {
            range_known |= CONNECTION_RANGE_DEST_MIN;
            range[2] = connection->props.range.dest_min;
        }

        if (!(range_known & CONNECTION_RANGE_DEST_MAX)
            && (connection->props.range.known & CONNECTION_RANGE_DEST_MAX))
        {
            range_known |= CONNECTION_RANGE_DEST_MAX;
            range[3] = connection->props.range.dest_max;
        }
    }

    /* Signal */

    if (sig) {
        if (!(range_known & CONNECTION_RANGE_SRC_MIN)
            && sig->props.minimum)
        {
            if (sig->props.type == 'f') {
                range_known |= CONNECTION_RANGE_SRC_MIN;
                range[0] = sig->props.minimum->f;
            } else if (sig->props.type == 'i') {
                range_known |= CONNECTION_RANGE_SRC_MIN;
                range[0] = sig->props.minimum->i32;
            }
        }

        if (!(range_known & CONNECTION_RANGE_SRC_MAX)
            && sig->props.maximum)
        {
            if (sig->props.type == 'f') {
                range_known |= CONNECTION_RANGE_SRC_MAX;
                range[1] = sig->props.maximum->f;
            } else if (sig->props.type == 'i') {
                range_known |= CONNECTION_RANGE_SRC_MAX;
                range[1] = sig->props.maximum->i32;
            }
        }
    }

    return range_known;
}

void mapper_connection_set_from_message(mapper_connection c,
                                        mapper_signal sig,
                                        mapper_message_t *msg)
{
    /* First record any provided parameters. */

    /* Destination type. */

    const char *dest_type = mapper_msg_get_param_if_char(msg, AT_TYPE);
    if (dest_type)
        c->props.dest_type = dest_type[0];

    /* Range information. */

    float range[4];
    int range_known = get_range(sig, c, msg, range);

    if (range_known & CONNECTION_RANGE_SRC_MIN) {
        c->props.range.known |= CONNECTION_RANGE_SRC_MIN;
        c->props.range.src_min = range[0];
    }

    if (range_known & CONNECTION_RANGE_SRC_MAX) {
        c->props.range.known |= CONNECTION_RANGE_SRC_MAX;
        c->props.range.src_max = range[1];
    }

    if (range_known & CONNECTION_RANGE_DEST_MIN) {
        c->props.range.known |= CONNECTION_RANGE_DEST_MIN;
        c->props.range.dest_min = range[2];
    }

    if (range_known & CONNECTION_RANGE_DEST_MAX) {
        c->props.range.known |= CONNECTION_RANGE_DEST_MAX;
        c->props.range.dest_max = range[3];
    }
    
    // TO DO: test if range has actually changed
    if (c->props.range.known == CONNECTION_RANGE_KNOWN 
        && c->props.mode == MO_LINEAR) {
        mapper_connection_set_linear_range(c, sig, &c->props.range);
    }

    /* Muting. */
    int muting;
    if (!mapper_msg_get_param_if_int(msg, AT_MUTE, &muting))
        c->props.muted = muting;
    
    /* Clipping. */
    int clip_min = mapper_msg_get_clipping(msg, AT_CLIPMIN);
    if (clip_min >= 0)
        c->props.clip_min = clip_min;

    int clip_max = mapper_msg_get_clipping(msg, AT_CLIPMAX);
    if (clip_max >= 0)
        c->props.clip_max = clip_max;
    
    /* Expression. */
    const char *expr = mapper_msg_get_param_if_string(msg, AT_EXPRESSION);
    if (expr) {
        int input_history_size, output_history_size;
        replace_expression_string(c, sig, expr, &input_history_size,
                                  &output_history_size);
        if (c->props.mode == MO_EXPRESSION)
            msig_reallocate_instances(sig, input_history_size,
                                      c, output_history_size);
    }

    /* Extra properties. */
    mapper_msg_add_or_update_extra_params(c->props.extra, msg);

    /* Now set the mode type depending on the requested type and
     * the known properties. */

    int mode = mapper_msg_get_mode(msg);

    switch (mode)
    {
    case -1:
        /* No mode type specified; if mode not yet set, see if 
         we know the range and choose between linear or direct connection. */
            if (c->props.mode == MO_UNDEFINED) {
                if (range_known == CONNECTION_RANGE_KNOWN) {
                    /* We have enough information for a linear connection. */
                    mapper_connection_range_t r;
                    r.src_min = range[0];
                    r.src_max = range[1];
                    r.dest_min = range[2];
                    r.dest_max = range[3];
                    r.known = range_known;
                    mapper_connection_set_linear_range(c, sig, &r);
                } else
                    /* No range, default to direct connection. */
                    mapper_connection_set_direct(c);
            }
        break;
    case MO_BYPASS:
        mapper_connection_set_direct(c);
        break;
    case MO_LINEAR:
        if (range_known == CONNECTION_RANGE_KNOWN) {
            mapper_connection_range_t r;
            r.src_min = range[0];
            r.src_max = range[1];
            r.dest_min = range[2];
            r.dest_max = range[3];
            r.known = range_known;
            mapper_connection_set_linear_range(c, sig, &r);
        }
        break;
    case MO_CALIBRATE:
        if (range_known & (CONNECTION_RANGE_DEST_MIN
                           | CONNECTION_RANGE_DEST_MAX))
            mapper_connection_set_calibrate(c, sig, range[2], range[3]);
        break;
    case MO_EXPRESSION:
        {
            if (!c->props.expression)
                c->props.expression = strdup("y=x");
            mapper_connection_set_expression(c, sig, c->props.expression);
        }
        break;
    default:
        trace("unknown result from mapper_msg_get_mode()\n");
        break;
    }
}

mapper_connection mapper_connection_find_by_names(mapper_device md, 
                                                  const char* src_name,
                                                  const char* dest_name)
{
    mapper_router router = md->routers;
    int i = 0;
    int n = strlen(dest_name);
    const char *slash = strchr(dest_name+1, '/');
    if (slash)
        n = n - strlen(slash);
        
    src_name = strchr(src_name+1, '/');
    
    while (i < md->n_outputs) {
        // Check if device outputs includes src_name
        if (strcmp(md->outputs[i]->props.name, src_name) == 0) {
            while (router != NULL) {
                // find associated router
<<<<<<< HEAD
                if (strncmp(router->remote_name, dest_name, n) == 0) {
=======
                if (strncmp(router->props.dest_name, dest_name, n) == 0) {
>>>>>>> 26fa707e
                    // find associated connection
                    mapper_signal_connection sc = router->outgoing;
                    while (sc && sc->signal != md->outputs[i])
                        sc = sc->next;
                    if (!sc)
                        return NULL;
                    mapper_connection c = sc->connection;
                    while (c && strcmp(c->props.dest_name,
                                       (dest_name + n)) != 0)
                        c = c->next;
                    if (!c)
                        return NULL;
                    else
                        return c;
                }
                else {
                    router = router->next;
                }
            }
            return NULL;
        }
        i++;
    }
    return NULL;
}<|MERGE_RESOLUTION|>--- conflicted
+++ resolved
@@ -728,13 +728,9 @@
         if (strcmp(md->outputs[i]->props.name, src_name) == 0) {
             while (router != NULL) {
                 // find associated router
-<<<<<<< HEAD
-                if (strncmp(router->remote_name, dest_name, n) == 0) {
-=======
                 if (strncmp(router->props.dest_name, dest_name, n) == 0) {
->>>>>>> 26fa707e
                     // find associated connection
-                    mapper_signal_connection sc = router->outgoing;
+                    mapper_signal_connection sc = router->connections;
                     while (sc && sc->signal != md->outputs[i])
                         sc = sc->next;
                     if (!sc)
