
#include <string.h>
#include <math.h>
#include <stdlib.h>
#include <stdio.h>

#include "mapper_internal.h"
#include "types_internal.h"
#include <mapper/mapper.h>

/*! Reallocate memory used by connection. */
static void reallocate_connection_histories(mapper_connection c,
                                            int input_history_size,
                                            int output_history_size);

static void mhist_realloc(mapper_signal_history_t *history,
                          int history_size,
                          int sample_size,
                          int is_output);

const char* mapper_boundary_action_strings[] =
{
    "none",        /* BA_NONE */
    "mute",        /* BA_MUTE */
    "clamp",       /* BA_CLAMP */
    "fold",        /* BA_FOLD */
    "wrap",        /* BA_WRAP */
};

const char* mapper_mode_type_strings[] =
{
    NULL,          /* MO_UNDEFINED */
    "bypass",      /* MO_BYPASS */
    "linear",      /* MO_LINEAR */
    "expression",  /* MO_EXPRESSION */
    "calibrate",   /* MO_CALIBRATE */
    "reverse",     /* MO_REVERSE */
};

const char *mapper_get_boundary_action_string(mapper_boundary_action bound)
{
    die_unless(bound < N_MAPPER_BOUNDARY_ACTIONS && bound >= 0,
               "called mapper_get_boundary_action_string() with "
               "bad parameter.\n");

    return mapper_boundary_action_strings[bound];
}

const char *mapper_get_mode_type_string(mapper_mode_type mode)
{
    die_unless(mode < N_MAPPER_MODE_TYPES && mode >= 0,
               "called mapper_get_mode_type_string() with "
               "bad parameter.\n");

    return mapper_mode_type_strings[mode];
}

int mapper_connection_perform(mapper_connection connection,
                              mapper_signal_history_t *from,
                              mapper_signal_history_t *to)
{
    int changed = 0, i;
    int vector_length = from->length < to->length ? from->length : to->length;

    if (connection->props.muted)
        return 0;

    /* If the destination type is unknown, we can't do anything
     * intelligent here -- even bypass mode might screw up if we
     * assume the types work out. */
    if (connection->props.dest_type != 'f'
        && connection->props.dest_type != 'i'
        && connection->props.dest_type != 'd')
    {
        return 0;
    }

    if (!connection->props.mode || connection->props.mode == MO_BYPASS)
    {
        /* Increment index position of output data structure. */
        to->position = (to->position + 1) % to->size;
        if (connection->props.src_type == connection->props.dest_type) {
            memcpy(msig_history_value_pointer(*to),
                   msig_history_value_pointer(*from),
                   mapper_type_size(to->type) * vector_length);
            memset(msig_history_value_pointer(*to) +
                   mapper_type_size(to->type) * vector_length, 0,
                   (to->length - vector_length) * mapper_type_size(to->type));
        }
        else if (connection->props.src_type == 'f') {
            float *vfrom = msig_history_value_pointer(*from);
            if (connection->props.dest_type == 'i') {
                int *vto = msig_history_value_pointer(*to);
                for (i = 0; i < vector_length; i++) {
                    vto[i] = (int)vfrom[i];
                }
                for (; i < to->length; i++) {
                    vto[i] = 0;
                }
            }
            else if (connection->props.dest_type == 'd') {
                double *vto = msig_history_value_pointer(*to);
                for (i = 0; i < vector_length; i++) {
                    vto[i] = (double)vfrom[i];
                }
                for (; i < to->length; i++) {
                    vto[i] = 0;
                }
            }
        }
        else if (connection->props.src_type == 'i') {
            int *vfrom = msig_history_value_pointer(*from);
            if (connection->props.dest_type == 'f') {
                float *vto = msig_history_value_pointer(*to);
                for (i = 0; i < vector_length; i++) {
                    vto[i] = (float)vfrom[i];
                }
                for (; i < to->length; i++) {
                    vto[i] = 0;
                }
            }
            else if (connection->props.dest_type == 'd') {
                double *vto = msig_history_value_pointer(*to);
                for (i = 0; i < vector_length; i++) {
                    vto[i] = (double)vfrom[i];
                }
                for (; i < to->length; i++) {
                    vto[i] = 0;
                }
            }
        }
        else if (connection->props.src_type == 'd') {
            double *vfrom = msig_history_value_pointer(*from);
            if (connection->props.dest_type == 'i') {
                int *vto = msig_history_value_pointer(*to);
                for (i = 0; i < vector_length; i++) {
                    vto[i] = (int)vfrom[i];
                }
                for (; i < to->length; i++) {
                    vto[i] = 0;
                }
            }
            else if (connection->props.dest_type == 'f') {
                float *vto = msig_history_value_pointer(*to);
                for (i = 0; i < vector_length; i++) {
                    vto[i] = (float)vfrom[i];
                }
                for (; i < to->length; i++) {
                    vto[i] = 0;
                }
            }
        }
        return 1;
    }
    else if (connection->props.mode == MO_EXPRESSION
             || connection->props.mode == MO_LINEAR)
    {
        die_unless(connection->expr!=0, "Missing expression.\n");
        return (mapper_expr_evaluate(connection->expr, from, to));
    }

    else if (connection->props.mode == MO_CALIBRATE)
    {
        /* Increment index position of output data structure. */
        to->position = (to->position + 1) % to->size;

        if (!connection->props.range.src_min) {
            connection->props.range.src_min =
                malloc(connection->props.src_length *
                       mapper_type_size(connection->props.src_type));
        }
        if (!connection->props.range.src_max) {
            connection->props.range.src_max =
                malloc(connection->props.src_length *
                       mapper_type_size(connection->props.src_type));
        }

        /* If calibration mode has just taken effect, first data
         * sample sets source min and max */
        if (connection->props.src_type == 'f') {
            float *v = msig_history_value_pointer(*from);
            float *src_min = (float*)connection->props.range.src_min;
            float *src_max = (float*)connection->props.range.src_max;
            if (!connection->calibrating) {
                for (i = 0; i < from->length; i++) {
                    src_min[i] = v[i];
                    src_max[i] = v[i];
                }
                connection->calibrating = 1;
                changed = 1;
            }
            else {
                for (i = 0; i < from->length; i++) {
                    if (v[i] < src_min[i]) {
                        src_min[i] = v[i];
                        changed = 1;
                    }
                    if (v[i] > src_max[i]) {
                        src_max[i] = v[i];
                        changed = 1;
                    }
                }
            }
        }
        else if (connection->props.src_type == 'i') {
            int *v = msig_history_value_pointer(*from);
            int *src_min = (int*)connection->props.range.src_min;
            int *src_max = (int*)connection->props.range.src_max;
            if (!connection->calibrating) {
                for (i = 0; i < from->length; i++) {
                    src_min[i] = v[i];
                    src_max[i] = v[i];
                }
                connection->calibrating = 1;
                changed = 1;
            }
            else {
                for (i = 0; i < from->length; i++) {
                    if (v[i] < src_min[i]) {
                        src_min[i] = v[i];
                        changed = 1;
                    }
                    if (v[i] > src_max[i]) {
                        src_max[i] = v[i];
                        changed = 1;
                    }
                }
            }
        }
        else if (connection->props.src_type == 'd') {
            double *v = msig_history_value_pointer(*from);
            double *src_min = (double*)connection->props.range.src_min;
            double *src_max = (double*)connection->props.range.src_max;
            if (!connection->calibrating) {
                for (i = 0; i < from->length; i++) {
                    src_min[i] = v[i];
                    src_max[i] = v[i];
                }
                connection->calibrating = 1;
                changed = 1;
            }
            else {
                for (i = 0; i < from->length; i++) {
                    if (v[i] < src_min[i]) {
                        src_min[i] = v[i];
                        changed = 1;
                    }
                    if (v[i] > src_max[i]) {
                        src_max[i] = v[i];
                        changed = 1;
                    }
                }
            }
        }

        if (changed) {
            mapper_connection_set_mode_linear(connection);

            /* Stay in calibrate mode. */
            connection->props.mode = MO_CALIBRATE;
        }

        if (connection->expr)
            return (mapper_expr_evaluate(connection->expr, from, to));
        else
            return 0;
    }
    return 1;
}

static double propval_get_double(void *value, const char type, int index)
{
    switch (type) {
        case 'f':
        {
            float *temp = (float*)value;
            return (double)temp[index];
            break;
        }
        case 'i':
        {
            int *temp = (int*)value;
            return (double)temp[index];
            break;
        }
        case 'd':
        {
            double *temp = (double*)value;
            return temp[index];
            break;
        }
        default:
            return 0;
            break;
    }
}

static void propval_set_double(void *to, const char type,
                               int index, double from)
{
    switch (type) {
        case 'f':
        {
            float *temp = (float*)to;
            temp[index] = (float)from;
            break;
        }
        case 'i':
        {
            int *temp = (int*)to;
            temp[index] = (int)from;
            break;
        }
        case 'd':
        {
            double *temp = (double*)to;
            temp[index] = from;
            break;
        default:
            return;
            break;
        }
    }
}

int mapper_boundary_perform(mapper_connection connection,
                            mapper_signal_history_t *history)
{
    /* TODO: We are currently saving the processed values to output history.
     * it needs to be decided whether boundary processing should be inside the
     * feedback loop when past samples are called in expressions. */
    int i, muted = 0;

    double value;
    double dest_min, dest_max, swap, total_range, difference, modulo_difference;
    mapper_boundary_action bound_min, bound_max;

    if (connection->props.bound_min == BA_NONE
        && connection->props.bound_max == BA_NONE)
    {
        return 1;
    }
    if (!(connection->props.range.known & CONNECTION_RANGE_DEST_MIN)
        && (connection->props.bound_min != BA_NONE ||
            connection->props.bound_max == BA_WRAP)) {
        return 1;
    }
    if (!(connection->props.range.known & CONNECTION_RANGE_DEST_MAX)
        && (connection->props.bound_max != BA_NONE ||
            connection->props.bound_min == BA_WRAP)) {
        return 1;
    }

    for (i = 0; i < history->length; i++) {
        value = propval_get_double(msig_history_value_pointer(*history),
                                   connection->props.dest_type, i);
        dest_min = propval_get_double(connection->props.range.dest_min,
                                      connection->props.dest_type, i);
        dest_max = propval_get_double(connection->props.range.dest_max,
                                      connection->props.dest_type, i);
        if (dest_min < dest_max) {
            bound_min = connection->props.bound_min;
            bound_max = connection->props.bound_max;
        }
        else {
            bound_min = connection->props.bound_max;
            bound_max = connection->props.bound_min;
            swap = dest_max;
            dest_max = dest_min;
            dest_min = swap;
        }
        total_range = fabs(dest_max - dest_min);
        if (value < dest_min) {
            switch (bound_min) {
                case BA_MUTE:
                    // need to prevent value from being sent at all
                    muted = 1;
                    break;
                case BA_CLAMP:
                    // clamp value to range minimum
                    value = dest_min;
                    break;
                case BA_FOLD:
                    // fold value around range minimum
                    difference = fabsf(value - dest_min);
                    value = dest_min + difference;
                    if (value > dest_max) {
                        // value now exceeds range maximum!
                        switch (bound_max) {
                            case BA_MUTE:
                                // need to prevent value from being sent at all
                                muted = 1;
                                break;
                            case BA_CLAMP:
                                // clamp value to range minimum
                                value = dest_max;
                                break;
                            case BA_FOLD:
                                // both boundary actions are set to fold!
                                difference = fabsf(value - dest_max);
                                modulo_difference = difference
                                    - ((int)(difference / total_range)
                                       * total_range);
                                if ((int)(difference / total_range) % 2 == 0) {
                                    value = dest_max - modulo_difference;
                                }
                                else
                                    value = dest_min + modulo_difference;
                                break;
                            case BA_WRAP:
                                // wrap value back from range minimum
                                difference = fabsf(value - dest_max);
                                modulo_difference = difference
                                    - ((int)(difference / total_range)
                                       * total_range);
                                value = dest_min + modulo_difference;
                                break;
                            default:
                                break;
                        }
                    }
                    break;
                case BA_WRAP:
                    // wrap value back from range maximum
                    difference = fabsf(value - dest_min);
                    modulo_difference = difference
                        - (int)(difference / total_range) * total_range;
                    value = dest_max - modulo_difference;
                    break;
                default:
                    // leave the value unchanged
                    break;
            }
        }
        else if (value > dest_max) {
            switch (bound_max) {
                case BA_MUTE:
                    // need to prevent value from being sent at all
                    muted = 1;
                    break;
                case BA_CLAMP:
                    // clamp value to range maximum
                    value = dest_max;
                    break;
                case BA_FOLD:
                    // fold value around range maximum
                    difference = fabsf(value - dest_max);
                    value = dest_max - difference;
                    if (value < dest_min) {
                        // value now exceeds range minimum!
                        switch (bound_min) {
                            case BA_MUTE:
                                // need to prevent value from being sent at all
                                muted = 1;
                                break;
                            case BA_CLAMP:
                                // clamp value to range minimum
                                value = dest_min;
                                break;
                            case BA_FOLD:
                                // both boundary actions are set to fold!
                                difference = fabsf(value - dest_min);
                                modulo_difference = difference
                                    - ((int)(difference / total_range)
                                       * total_range);
                                if ((int)(difference / total_range) % 2 == 0) {
                                    value = dest_max + modulo_difference;
                                }
                                else
                                    value = dest_min - modulo_difference;
                                break;
                            case BA_WRAP:
                                // wrap value back from range maximum
                                difference = fabsf(value - dest_min);
                                modulo_difference = difference
                                    - ((int)(difference / total_range)
                                       * total_range);
                                value = dest_max - modulo_difference;
                                break;
                            default:
                                break;
                        }
                    }
                    break;
                case BA_WRAP:
                    // wrap value back from range minimum
                    difference = fabsf(value - dest_max);
                    modulo_difference = difference
                        - (int)(difference / total_range) * total_range;
                    value = dest_min + modulo_difference;
                    break;
                default:
                    break;
            }
        }
        propval_set_double(msig_history_value_pointer(*history),
                           connection->props.dest_type, i, value);
    }
    return !muted;
}

/* Helper to replace a connection's expression only if the given string
 * parses successfully. Returns 0 on success, non-zero on error. */
static int replace_expression_string(mapper_connection c,
                                     const char *expr_str,
                                     int *input_history_size,
                                     int *output_history_size)
{
    mapper_expr expr = mapper_expr_new_from_string(
        expr_str, c->props.src_type, c->props.dest_type,
        c->props.src_length, c->props.dest_length,
        input_history_size, output_history_size);

    if (!expr)
        return 1;

    if (c->expr)
        mapper_expr_free(c->expr);

    c->expr = expr;
    int len = strlen(expr_str);
    if (!c->props.expression || len > strlen(c->props.expression))
        c->props.expression = realloc(c->props.expression, len+1);

    /* Using strncpy() here causes memory profiling errors due to possible
     * overlapping memory (e.g. expr_str == c->props.expression). */
    memcpy(c->props.expression, expr_str, len);
    c->props.expression[len] = '\0';

    return 0;
}

void mapper_connection_set_mode_direct(mapper_connection c)
{
    c->props.mode = MO_BYPASS;
    reallocate_connection_histories(c, 1, 1);
}

void mapper_connection_set_mode_linear(mapper_connection c)
{
    int i;
    char expr[256] = "";
    const char *e = expr;
    mapper_connection_range_t r = c->props.range;

<<<<<<< HEAD
    if (r.known != CONNECTION_RANGE_KNOWN)
        return;

    if (c->props.dest_length == 1) {
        if (memcmp(r.src_min, r.src_max,
                   mapper_type_size(c->props.src_type))==0) {
            // set value to constant to avoid division by zero
            if (c->props.src_type == 'f') {
                float *temp = (float*)r.dest_min;
                snprintf(expr, 256, "y=%g", temp[0]);
            }
            else if (c->props.src_type == 'i') {
                int *temp = (int*)r.dest_min;
                snprintf(expr, 256, "y=%i", temp[0]);
            }
            else if (c->props.src_type == 'd') {
                double *temp = (double*)r.dest_min;
                snprintf(expr, 256, "y=%g", temp[0]);
            }
        }
        else {
            double src_min, src_max, dest_min, dest_max;
            if (c->props.src_length > 1)
                snprintf(expr, 256, "y=x[0]");
            else
                snprintf(expr, 256, "y=x");

            src_min = propval_get_double(r.src_min, c->props.src_type, 0);
            src_max = propval_get_double(r.src_max, c->props.src_type, 0);
            dest_min = propval_get_double(r.dest_min, c->props.dest_type, 0);
            dest_max = propval_get_double(r.dest_max, c->props.dest_type, 0);

            if ((src_min != dest_min) || (src_max != dest_max)) {
                double scale = ((dest_min - dest_max) / (src_min - src_max));
                double offset = ((dest_max * src_min - dest_min * src_max)
                                 / (src_min - src_max));
                snprintf(expr+strlen(expr), 256, "*(%g)+(%g)", scale, offset);
=======
    if (r->known
        & (CONNECTION_RANGE_SRC_MIN | CONNECTION_RANGE_SRC_MAX))
    {
        if (r->src_min == r->src_max)
            snprintf(expr, 256, "y=%g", r->dest_min);

        else if (r->src_min == r->src_max)
            snprintf(expr, 256, "y=%g", r->dest_min);

        else if (r->known == CONNECTION_RANGE_KNOWN) {
            if (r->src_min == r->dest_min && r->src_max == r->dest_max)
                snprintf(expr, 256, "y=x");

            else if (r->dest_min == r->dest_max)
                snprintf(expr, 256, "y=%g", r->dest_min);

            else {
                float scale = ((r->dest_min - r->dest_max)
                               / (r->src_min - r->src_max));
                float offset =
                    ((r->dest_max * r->src_min
                      - r->dest_min * r->src_max)
                     / (r->src_min - r->src_max));

                snprintf(expr, 256, "y=x*(%g)+(%g)", scale, offset);
>>>>>>> 3c4740dd
            }
        }
    }
    else {
        int len, diff;
        int min_length = c->props.src_length < c->props.dest_length ?
                         c->props.src_length : c->props.dest_length;
        double src_min, src_max, dest_min, dest_max;

        if (c->props.src_length == c->props.dest_length)
            snprintf(expr, 256, "y=x*[");
        else if (c->props.src_length > c->props.dest_length)
            snprintf(expr, 256, "y=x[0:%i]*[", c->props.dest_length-1);
        else {
            diff = c->props.dest_length - c->props.src_length;
            snprintf(expr, 256, "y=[x,");
            while (diff--) {
                len = strlen(expr);
                snprintf(expr+len, 256-len, "0,");
            }
            len = strlen(expr);
            snprintf(expr+len-1, 256-len+1, "]*[");
        }

        // add scale
        for (i=0; i<min_length; i++) {
            src_min = propval_get_double(r.src_min, c->props.src_type, i);
            src_max = propval_get_double(r.src_max, c->props.src_type, i);
            dest_min = propval_get_double(r.dest_min, c->props.dest_type, i);
            dest_max = propval_get_double(r.dest_max, c->props.dest_type, i);

            len = strlen(expr);
            if (src_min == src_max)
                snprintf(expr+len, 256-len, "0,");
            else if ((src_min == dest_min) && (src_max == dest_max)) {
                snprintf(expr+len, 256-len, "1,");
            }
            else {
                double scale = ((dest_min - dest_max) / (src_min - src_max));
                snprintf(expr+len, 256-len, "%g,", scale);
            }
        }
        diff = c->props.dest_length - c->props.src_length;
        while (diff--) {
            len = strlen(expr);
            snprintf(expr+len, 256-len, "0,");
        }
        len = strlen(expr);
        snprintf(expr+len-1, 256-len+1, "]+[");

        // add offset
        for (i=0; i<min_length; i++) {
            src_min = propval_get_double(r.src_min, c->props.src_type, i);
            src_max = propval_get_double(r.src_max, c->props.src_type, i);
            dest_min = propval_get_double(r.dest_min, c->props.dest_type, i);
            dest_max = propval_get_double(r.dest_max, c->props.dest_type, i);

            len = strlen(expr);
            if (src_min == src_max)
                snprintf(expr+len, 256-len, "%g,", src_min);
            else if ((src_min == dest_min) && (src_max == dest_max)) {
                snprintf(expr+len, 256-len, "0,");
            }
            else {
                double offset = ((dest_max * src_min - dest_min * src_max)
                                 / (src_min - src_max));
                snprintf(expr+len, 256-len, "%g,", offset);
            }
        }
        diff = c->props.dest_length - c->props.src_length;
        while (diff--) {
            len = strlen(expr);
            snprintf(expr+len, 256-len, "0,");
        }
        len = strlen(expr);
        snprintf(expr+len-1, 256-len+1, "]");
    }

    // If everything is successful, replace the connection's expression.
    if (e) {
        int input_history_size, output_history_size;
        if (!replace_expression_string(c, e, &input_history_size,
                                       &output_history_size)) {
            reallocate_connection_histories(c, 1, 1);
            c->props.mode = MO_LINEAR;
        }
    }
}

void mapper_connection_set_mode_expression(mapper_connection c,
                                           const char *expr)
{
    int input_history_size, output_history_size;
    if (replace_expression_string(c, expr, &input_history_size,
                                  &output_history_size))
        return;

    c->props.mode = MO_EXPRESSION;
    reallocate_connection_histories(c, input_history_size,
                                    output_history_size);
}

void mapper_connection_set_mode_reverse(mapper_connection c)
{
    c->props.mode = MO_REVERSE;
}

void mapper_connection_set_mode_calibrate(mapper_connection c)
{
    c->props.mode = MO_CALIBRATE;

    if (c->props.expression)
        free(c->props.expression);

    char expr[256];
    int i, len;

    if (c->props.dest_length > 1)
        snprintf(expr, 256, "y=[");
    else
        snprintf(expr, 256, "y=");

    if (c->props.src_type == 'f') {
        float *temp = (float*)c->props.range.dest_min;
        for (i=0; i<c->props.dest_length; i++) {
            len = strlen(expr);
            snprintf(expr+len, 256-len, "%g,", temp[i]);
        }
    }
    else if (c->props.src_type == 'i') {
        int *temp = (int*)c->props.range.dest_min;
        for (i=0; i<c->props.dest_length; i++) {
            len = strlen(expr);
            snprintf(expr+len, 256-len, "%i,", temp[i]);
        }
    }
    else if (c->props.src_type == 'd') {
        double *temp = (double*)c->props.range.dest_min;
        for (i=0; i<c->props.dest_length; i++) {
            len = strlen(expr);
            snprintf(expr+len, 256-len, "%g,", temp[i]);
        }
    }

    if (c->props.dest_length > 1) {
        len = strlen(expr);
        snprintf(expr+len-1, 256-len+1, "]");
    }

    c->props.expression = strdup(expr);

    c->calibrating = 0;
}

// Helper for setting property value from different lo_arg types
static int propval_set_from_lo_arg(void *dest, const char dest_type,
                                   lo_arg *src, const char src_type, int index)
{
    if (dest_type == 'f') {
        float *temp = (float*)dest;
        if (src_type == 'f')        temp[index] = src->f;
        else if (src_type == 'i')   temp[index] = (float)src->i;
        else if (src_type == 'd')   temp[index] = (float)src->d;
        else                        return 1;
    }
    else if (dest_type == 'i') {
        int *temp = (int*)dest;
        if (src_type == 'f')        temp[index] = (int)src->f;
        else if (src_type == 'i')   temp[index] = src->i;
        else if (src_type == 'd')   temp[index] = (int)src->d;
        else                        return 1;
    }
    else if (dest_type == 'd') {
        double *temp = (double*)dest;
        if (src_type == 'f')        temp[index] = (double)src->f;
        else if (src_type == 'i')   temp[index] = (double)src->i;
        else if (src_type == 'd')   temp[index] = src->d;
        else                        return 1;
    }
    return 0;
}

/* Helper to fill in the range (src_min, src_max, dest_min, dest_max)
 * based on message parameters and known connection and signal
 * properties; return flags to indicate which parts of the range were
 * found. */
static void set_range(mapper_connection c,
                      mapper_message_t *msg)
{
    lo_arg **args = NULL;
    const char *types = NULL;
    int i, length = 0;

    if (!c)
        return;

    /* The logic here is to first try to use information from the
     * message, starting with @srcMax, @srcMin, @destMax, @destMin,
     * and then @min and @max.
     * Next priority is already-known properties of the connection.
     * Lastly, we fill in source range from the signal. */

<<<<<<< HEAD
    /* @srcMax */
    args = mapper_msg_get_param(msg, AT_SRC_MAX);
    types = mapper_msg_get_type(msg, AT_SRC_MAX);
    length = mapper_msg_get_length(msg, AT_SRC_MAX);
    if (args && types) {
        if (length == c->props.src_length) {
            if (!c->props.range.src_max)
                c->props.range.src_max = malloc(length *
                                                c->props.src_type);
            c->props.range.known |= CONNECTION_RANGE_SRC_MAX;
            for (i=0; i<length; i++) {
                if (propval_set_from_lo_arg(c->props.range.src_max,
                                            c->props.src_type,
                                            args[i], types[i], i)) {
                    c->props.range.known &= ~CONNECTION_RANGE_SRC_MAX;
                    break;
                }
=======
    /* @range */

    if (a_range && t_range) {
        int i, known[] = { CONNECTION_RANGE_SRC_MIN, CONNECTION_RANGE_SRC_MAX,
                           CONNECTION_RANGE_DEST_MIN, CONNECTION_RANGE_DEST_MAX };
        for (i=0; i<4; i++) {
            if (t_range[i] == 'f') {
                range_known |= known[i];
                range[i] = (double)a_range[i]->f;
            } else if (t_range[i] == 'i') {
                range_known |= known[i];
                range[i] = (double)a_range[i]->i;
            } else if (t_range[i] == 'd') {
                range_known |= known[i];
                range[i] = a_range[i]->d;
>>>>>>> 3c4740dd
            }
        }
        else
            c->props.range.known &= ~CONNECTION_RANGE_SRC_MAX;
    }

<<<<<<< HEAD
    /* @srcMin */
    args = mapper_msg_get_param(msg, AT_SRC_MIN);
    types = mapper_msg_get_type(msg, AT_SRC_MIN);
    length = mapper_msg_get_length(msg, AT_SRC_MIN);
    if (args && types) {
        if (length == c->props.src_length) {
            if (!c->props.range.src_min)
                c->props.range.src_min = malloc(length *
                                                c->props.src_type);
            c->props.range.known |= CONNECTION_RANGE_SRC_MIN;
            for (i=0; i<length; i++) {
                if (propval_set_from_lo_arg(c->props.range.src_min,
                                            c->props.src_type,
                                            args[i], types[i], i)) {
                    c->props.range.known &= ~CONNECTION_RANGE_SRC_MIN;
                    break;
                }
            }
=======
    /* @min, @max */

    if (!(range_known & CONNECTION_RANGE_DEST_MIN)
        && a_min && t_min)
    {
        if (t_min[0]=='f') {
            range_known |= CONNECTION_RANGE_DEST_MIN;
            range[2] = (double)(*a_min)->f;
        } else if (t_min[0]=='i') {
            range_known |= CONNECTION_RANGE_DEST_MIN;
            range[2] = (double)(*a_min)->i;
        } else if (t_min[0]=='d') {
            range_known |= CONNECTION_RANGE_DEST_MIN;
            range[2] = (*a_min)->d;
>>>>>>> 3c4740dd
        }
        else
            c->props.range.known &= ~CONNECTION_RANGE_SRC_MIN;
    }

<<<<<<< HEAD
    /* @destMax */
    args = mapper_msg_get_param(msg, AT_DEST_MAX);
    types = mapper_msg_get_type(msg, AT_DEST_MAX);
    length = mapper_msg_get_length(msg, AT_DEST_MAX);
    if (args && types) {
        if (length == c->props.dest_length) {
            if (!c->props.range.dest_max)
                c->props.range.dest_max = malloc(length *
                                                 c->props.dest_type);
            c->props.range.known |= CONNECTION_RANGE_DEST_MAX;
            for (i=0; i<length; i++) {
                if (propval_set_from_lo_arg(c->props.range.dest_max,
                                            c->props.dest_type,
                                            args[i], types[i], i)) {
                    c->props.range.known &= ~CONNECTION_RANGE_DEST_MAX;
                    break;
                }
            }
=======
    if (!(range_known & CONNECTION_RANGE_DEST_MAX)
        && a_max && t_max)
    {
        if (t_max[0]=='f') {
            range_known |= CONNECTION_RANGE_DEST_MAX;
            range[3] = (double)(*a_max)->f;
        } else if (t_max[0]=='i') {
            range_known |= CONNECTION_RANGE_DEST_MAX;
            range[3] = (double)(*a_max)->i;
        } else if (t_max[0]=='d') {
            range_known |= CONNECTION_RANGE_DEST_MAX;
            range[3] = (*a_max)->d;
>>>>>>> 3c4740dd
        }
        else
            c->props.range.known &= ~CONNECTION_RANGE_DEST_MAX;
    }

    /* @destMin */
    args = mapper_msg_get_param(msg, AT_DEST_MIN);
    types = mapper_msg_get_type(msg, AT_DEST_MIN);
    length = mapper_msg_get_length(msg, AT_DEST_MIN);
    if (args && types) {
        if (length == c->props.dest_length) {
            if (!c->props.range.dest_min)
                c->props.range.dest_min = malloc(length *
                                                 c->props.dest_type);
            c->props.range.known |= CONNECTION_RANGE_DEST_MIN;
            for (i=0; i<length; i++) {
                if (propval_set_from_lo_arg(c->props.range.dest_min,
                                            c->props.dest_type,
                                            args[i], types[i], i)) {
                    c->props.range.known &= ~CONNECTION_RANGE_DEST_MIN;
                    break;
                }
            }
        }
        else
            c->props.range.known &= ~CONNECTION_RANGE_DEST_MIN;
    }

    /* @min, @max */
    args = mapper_msg_get_param(msg, AT_MIN);
    types = mapper_msg_get_type(msg, AT_MIN);
    length = mapper_msg_get_length(msg, AT_MIN);
    if (!(c->props.range.known & CONNECTION_RANGE_DEST_MIN)
        && args && types)
    {
        if (length == c->props.dest_length) {
            if (!c->props.range.dest_min)
                c->props.range.dest_min = malloc(length *
                                                 c->props.dest_type);
            c->props.range.known |= CONNECTION_RANGE_DEST_MIN;
            for (i=0; i<length; i++) {
                if (propval_set_from_lo_arg(c->props.range.dest_min,
                                            c->props.dest_type,
                                            args[i], types[i], i)) {
                    c->props.range.known &= ~CONNECTION_RANGE_DEST_MIN;
                    break;
                }
            }
        }
        else
            c->props.range.known &= ~CONNECTION_RANGE_DEST_MIN;
    }

    args = mapper_msg_get_param(msg, AT_MAX);
    types = mapper_msg_get_type(msg, AT_MAX);
    length = mapper_msg_get_length(msg, AT_MAX);
    if (!(c->props.range.known & CONNECTION_RANGE_DEST_MAX)
        && args && types)
    {
        if (length == c->props.dest_length) {
            if (!c->props.range.dest_max)
                c->props.range.dest_max = malloc(length *
                                                 c->props.dest_type);
            c->props.range.known |= CONNECTION_RANGE_DEST_MAX;
            for (i=0; i<length; i++) {
                if (propval_set_from_lo_arg(c->props.range.dest_max,
                                            c->props.dest_type,
                                            args[i], types[i], i)) {
                    c->props.range.known &= ~CONNECTION_RANGE_DEST_MAX;
                    break;
                }
            }
        }
        else
            c->props.range.known &= ~CONNECTION_RANGE_DEST_MAX;
    }

    /* Signal */
<<<<<<< HEAD
    mapper_signal sig = c->parent->signal;

    /* If parent signal is an output it must be the "source" of this connection,
     * if it is an input it must be the "destination". According to the protocol
     * for negotiating new connections, we will only fill-in ranges for the
     * "source" signal.*/
    if (!sig || !sig->props.is_output)
        return;

    if (!c->props.range.src_min && sig->props.minimum)
    {
        c->props.range.src_min = malloc(msig_vector_bytes(sig));
        memcpy(c->props.range.src_min, sig->props.minimum,
               msig_vector_bytes(sig));
        c->props.range.known |= CONNECTION_RANGE_SRC_MIN;
=======
    mapper_signal sig = connection->parent->signal;
    if (sig) {
        if (!(range_known & CONNECTION_RANGE_SRC_MIN)
            && sig->props.minimum)
        {
            if (sig->props.type == 'f') {
                range_known |= CONNECTION_RANGE_SRC_MIN;
                range[0] = (double)sig->props.minimum->f;
            } else if (sig->props.type == 'i') {
                range_known |= CONNECTION_RANGE_SRC_MIN;
                range[0] = (double)sig->props.minimum->i32;
            } else if (sig->props.type == 'd') {
                range_known |= CONNECTION_RANGE_SRC_MIN;
                range[0] = sig->props.minimum->d;
            }
        }

        if (!(range_known & CONNECTION_RANGE_SRC_MAX)
            && sig->props.maximum)
        {
            if (sig->props.type == 'f') {
                range_known |= CONNECTION_RANGE_SRC_MAX;
                range[1] = (double)sig->props.maximum->f;
            } else if (sig->props.type == 'i') {
                range_known |= CONNECTION_RANGE_SRC_MAX;
                range[1] = (double)sig->props.maximum->i32;
            } else if (sig->props.type == 'd') {
                range_known |= CONNECTION_RANGE_SRC_MAX;
                range[1] = sig->props.maximum->d;
            }
        }
>>>>>>> 3c4740dd
    }

    if (!c->props.range.src_max && sig->props.maximum)
    {
        c->props.range.src_max = malloc(msig_vector_bytes(sig));
        memcpy(c->props.range.src_max, sig->props.maximum,
               msig_vector_bytes(sig));
        c->props.range.known |= CONNECTION_RANGE_SRC_MAX;
    }
}

void mapper_connection_set_from_message(mapper_connection c,
                                        mapper_message_t *msg)
{
    /* First record any provided parameters. */

    /* Destination type. */

    const char *dest_type = mapper_msg_get_param_if_char(msg, AT_TYPE);
    if (dest_type)
        c->props.dest_type = dest_type[0];

    /* Range information. */

    set_range(c, msg);
    if (c->props.range.known == CONNECTION_RANGE_KNOWN &&
        c->props.mode == MO_LINEAR) {
        mapper_connection_set_mode_linear(c);
    }

    /* Muting. */
    int muting;
    if (!mapper_msg_get_param_if_int(msg, AT_MUTE, &muting))
        c->props.muted = muting;

    /* Range boundary actions. */
    int bound_min = mapper_msg_get_boundary_action(msg, AT_BOUND_MIN);
    if (bound_min >= 0)
        c->props.bound_min = bound_min;

    int bound_max = mapper_msg_get_boundary_action(msg, AT_BOUND_MAX);
    if (bound_max >= 0)
        c->props.bound_max = bound_max;

    /* Expression. */
    const char *expr = mapper_msg_get_param_if_string(msg, AT_EXPRESSION);
    if (expr) {
        int input_history_size, output_history_size;
        if (!replace_expression_string(c, expr, &input_history_size,
                                       &output_history_size)) {
            if (c->props.mode == MO_EXPRESSION)
                reallocate_connection_histories(c, input_history_size,
                                                output_history_size);
        }
    }

    /* Instances. */
    int send_as_instance;
    if (!mapper_msg_get_param_if_int(msg, AT_SEND_AS_INSTANCE, &send_as_instance))
        c->props.send_as_instance = send_as_instance;

    /* Extra properties. */
    mapper_msg_add_or_update_extra_params(c->props.extra, msg);

    /* Now set the mode type depending on the requested type and
     * the known properties. */

    int mode = mapper_msg_get_mode(msg);

    switch (mode)
    {
    case -1:
        /* No mode type specified; if mode not yet set, see if
         we know the range and choose between linear or direct connection. */
            if (c->props.mode == MO_UNDEFINED) {
                if (c->props.range.known == CONNECTION_RANGE_KNOWN) {
                    /* We have enough information for a linear connection. */
                    mapper_connection_set_mode_linear(c);
                } else
                    /* No range, default to direct connection. */
                    mapper_connection_set_mode_direct(c);
            }
        break;
    case MO_BYPASS:
        mapper_connection_set_mode_direct(c);
        break;
    case MO_LINEAR:
        if (c->props.range.known == CONNECTION_RANGE_KNOWN) {
            mapper_connection_set_mode_linear(c);
        }
        break;
    case MO_CALIBRATE:
        if (c->props.range.known & (CONNECTION_RANGE_DEST_MIN
                                    | CONNECTION_RANGE_DEST_MAX))
            mapper_connection_set_mode_calibrate(c);
        break;
    case MO_EXPRESSION:
        {
            if (!c->props.expression) {
                if (c->props.src_length == c->props.dest_length)
                    c->props.expression = strdup("y=x");
                else {
                    char expr[256] = "";
                    if (c->props.src_length > c->props.dest_length) {
                        // truncate
                        snprintf(expr, 256, "y=x[0:%i]", c->props.dest_length-1);
                    }
                    else {
                        // zero-pad
                        int diff = c->props.dest_length - c->props.src_length;
                        snprintf(expr, 256, "y=[x,");
                        while (diff--) {
                            int len = strlen(expr);
                            snprintf(expr+len, 256-len, "0,");
                        }
                        expr[strlen(expr)-1] = ']';
                    }
                    c->props.expression = strdup(expr);
                }
            }
            mapper_connection_set_mode_expression(c, c->props.expression);
        }
        break;
    case MO_REVERSE:
        mapper_connection_set_mode_reverse(c);
        break;
    default:
        trace("unknown result from mapper_msg_get_mode()\n");
        break;
    }
}

mapper_connection mapper_connection_find_by_names(mapper_device md,
                                                  const char* src_name,
                                                  const char* dest_name)
{
    mapper_router router = md->routers;
    int i = 0;
    int n = strlen(dest_name);
    const char *slash = strchr(dest_name+1, '/');
    if (slash)
        n = n - strlen(slash);

    src_name = strchr(src_name+1, '/');

    while (i < md->props.n_outputs) {
        // Check if device outputs includes src_name
        if (strcmp(md->outputs[i]->props.name, src_name) == 0) {
            while (router != NULL) {
                // find associated router
                if (strncmp(router->props.dest_name, dest_name, n) == 0) {
                    // find associated connection
                    mapper_router_signal rs = router->signals;
                    while (rs && rs->signal != md->outputs[i])
                        rs = rs->next;
                    if (!rs)
                        return NULL;
                    mapper_connection c = rs->connections;
                    while (c && strcmp(c->props.dest_name,
                                       (dest_name + n)) != 0)
                        c = c->next;
                    if (!c)
                        return NULL;
                    else
                        return c;
                }
                else {
                    router = router->next;
                }
            }
            return NULL;
        }
        i++;
    }
    return NULL;
}

void reallocate_connection_histories(mapper_connection c,
                                     int input_history_size,
                                     int output_history_size)
{
    mapper_signal sig = c->parent->signal;
    int i;

    // At least for now, exit if this is an input signal
    if (!sig->props.is_output)
        return;

    // If there is no expression, then no memory needs to be
    // reallocated.
    if (!c->expr)
        return;

    if (input_history_size < 1)
        input_history_size = 1;

    if (input_history_size > sig->props.history_size) {
        int sample_size = msig_vector_bytes(sig);
        for (i=0; i<sig->props.num_instances; i++) {
            mhist_realloc(&c->parent->history[i], input_history_size,
                          sample_size, 0);
        }
        sig->props.history_size = input_history_size;
    }
    else if (input_history_size < sig->props.history_size) {
        // Do nothing for now...
        // Find maximum input length needed for connections
        /*mapper_connection temp = c->parent->connections;
        while (c) {
            if (c->props.mode == MO_EXPRESSION) {
                if (c->expr->input_history_size > input_history_size) {
                    input_history_size = c->expr->input_history_size;
                }
            }
            c = c->next;
        }*/
    }
    if (output_history_size > c->props.dest_history_size) {
        int sample_size = mapper_type_size(c->props.dest_type) * c->props.dest_length;
        for (i=0; i<sig->props.num_instances; i++) {
            mhist_realloc(&c->history[i], output_history_size, sample_size, 1);
        }
        c->props.dest_history_size = output_history_size;
    }
    else if (output_history_size < mapper_expr_output_history_size(c->expr)) {
        // Do nothing for now...
    }
}

void mhist_realloc(mapper_signal_history_t *history,
                   int history_size,
                   int sample_size,
                   int is_output)
{
    if (!history || !history_size || !sample_size)
        return;
    if (history_size == history->size)
        return;
    if (is_output || (history_size > history->size) || (history->position == 0)) {
        // realloc in place
        history->value = realloc(history->value, history_size * sample_size);
        history->timetag = realloc(history->timetag, history_size * sizeof(mapper_timetag_t));
        if (is_output) {
            // Initialize entire history to 0
            memset(history->value, 0, history_size * sample_size);
            history->position = -1;
        }
        else if (history->position == 0) {
            memset(history->value + sample_size * history->size, 0,
                   sample_size * (history_size - history->size));
        }
        else {
            int new_position = history_size - history->size + history->position;
            memcpy(history->value + sample_size * new_position,
                   history->value + sample_size * history->position,
                   sample_size * (history->size - history->position));
            memcpy(&history->timetag[new_position],
                   &history->timetag[history->position], sizeof(mapper_timetag_t)
                   * (history->size - history->position));
            memset(history->value + sample_size * history->position, 0,
                   sample_size * (history_size - history->size));
        }
    }
    else {
        // copying into smaller array
        if (history->position >= history_size * 2) {
            // no overlap - memcpy ok
            int new_position = history_size - history->size + history->position;
            memcpy(history->value,
                   history->value + sample_size * (new_position - history_size),
                   sample_size * history_size);
            memcpy(&history->timetag,
                   &history->timetag[history->position - history_size],
                   sizeof(mapper_timetag_t) * history_size);
            history->value = realloc(history->value, history_size * sample_size);
            history->timetag = realloc(history->timetag, history_size * sizeof(mapper_timetag_t));
        }
        else {
            // there is overlap between new and old arrays - need to allocate new memory
            mapper_signal_history_t temp;
            temp.value = malloc(sample_size * history_size);
            temp.timetag = malloc(sizeof(mapper_timetag_t) * history_size);
            if (history->position < history_size) {
                memcpy(temp.value, history->value,
                       sample_size * history->position);
                memcpy(temp.value + sample_size * history->position,
                       history->value + sample_size
                       * (history->size - history_size + history->position),
                       sample_size * (history_size - history->position));
                memcpy(temp.timetag, history->timetag,
                       sizeof(mapper_timetag_t) * history->position);
                memcpy(&temp.timetag[history->position],
                       &history->timetag[history->size - history_size + history->position],
                       sizeof(mapper_timetag_t) * (history_size - history->position));
            }
            else {
                memcpy(temp.value, history->value + sample_size
                       * (history->position - history_size),
                       sample_size * history_size);
                memcpy(temp.timetag,
                       &history->timetag[history->position - history_size],
                       sizeof(mapper_timetag_t) * history_size);
                history->position = history_size - 1;
            }
            free(history->value);
            free(history->timetag);
            history->value = temp.value;
            history->timetag = temp.timetag;
        }
    }
    history->size = history_size;
}<|MERGE_RESOLUTION|>--- conflicted
+++ resolved
@@ -543,7 +543,6 @@
     const char *e = expr;
     mapper_connection_range_t r = c->props.range;
 
-<<<<<<< HEAD
     if (r.known != CONNECTION_RANGE_KNOWN)
         return;
 
@@ -581,33 +580,6 @@
                 double offset = ((dest_max * src_min - dest_min * src_max)
                                  / (src_min - src_max));
                 snprintf(expr+strlen(expr), 256, "*(%g)+(%g)", scale, offset);
-=======
-    if (r->known
-        & (CONNECTION_RANGE_SRC_MIN | CONNECTION_RANGE_SRC_MAX))
-    {
-        if (r->src_min == r->src_max)
-            snprintf(expr, 256, "y=%g", r->dest_min);
-
-        else if (r->src_min == r->src_max)
-            snprintf(expr, 256, "y=%g", r->dest_min);
-
-        else if (r->known == CONNECTION_RANGE_KNOWN) {
-            if (r->src_min == r->dest_min && r->src_max == r->dest_max)
-                snprintf(expr, 256, "y=x");
-
-            else if (r->dest_min == r->dest_max)
-                snprintf(expr, 256, "y=%g", r->dest_min);
-
-            else {
-                float scale = ((r->dest_min - r->dest_max)
-                               / (r->src_min - r->src_max));
-                float offset =
-                    ((r->dest_max * r->src_min
-                      - r->dest_min * r->src_max)
-                     / (r->src_min - r->src_max));
-
-                snprintf(expr, 256, "y=x*(%g)+(%g)", scale, offset);
->>>>>>> 3c4740dd
             }
         }
     }
@@ -667,7 +639,7 @@
 
             len = strlen(expr);
             if (src_min == src_max)
-                snprintf(expr+len, 256-len, "%g,", src_min);
+                snprintf(expr+len, 256-len, "%g,", dest_min);
             else if ((src_min == dest_min) && (src_max == dest_max)) {
                 snprintf(expr+len, 256-len, "0,");
             }
@@ -810,7 +782,6 @@
      * Next priority is already-known properties of the connection.
      * Lastly, we fill in source range from the signal. */
 
-<<<<<<< HEAD
     /* @srcMax */
     args = mapper_msg_get_param(msg, AT_SRC_MAX);
     types = mapper_msg_get_type(msg, AT_SRC_MAX);
@@ -828,30 +799,12 @@
                     c->props.range.known &= ~CONNECTION_RANGE_SRC_MAX;
                     break;
                 }
-=======
-    /* @range */
-
-    if (a_range && t_range) {
-        int i, known[] = { CONNECTION_RANGE_SRC_MIN, CONNECTION_RANGE_SRC_MAX,
-                           CONNECTION_RANGE_DEST_MIN, CONNECTION_RANGE_DEST_MAX };
-        for (i=0; i<4; i++) {
-            if (t_range[i] == 'f') {
-                range_known |= known[i];
-                range[i] = (double)a_range[i]->f;
-            } else if (t_range[i] == 'i') {
-                range_known |= known[i];
-                range[i] = (double)a_range[i]->i;
-            } else if (t_range[i] == 'd') {
-                range_known |= known[i];
-                range[i] = a_range[i]->d;
->>>>>>> 3c4740dd
             }
         }
         else
             c->props.range.known &= ~CONNECTION_RANGE_SRC_MAX;
     }
 
-<<<<<<< HEAD
     /* @srcMin */
     args = mapper_msg_get_param(msg, AT_SRC_MIN);
     types = mapper_msg_get_type(msg, AT_SRC_MIN);
@@ -870,28 +823,11 @@
                     break;
                 }
             }
-=======
-    /* @min, @max */
-
-    if (!(range_known & CONNECTION_RANGE_DEST_MIN)
-        && a_min && t_min)
-    {
-        if (t_min[0]=='f') {
-            range_known |= CONNECTION_RANGE_DEST_MIN;
-            range[2] = (double)(*a_min)->f;
-        } else if (t_min[0]=='i') {
-            range_known |= CONNECTION_RANGE_DEST_MIN;
-            range[2] = (double)(*a_min)->i;
-        } else if (t_min[0]=='d') {
-            range_known |= CONNECTION_RANGE_DEST_MIN;
-            range[2] = (*a_min)->d;
->>>>>>> 3c4740dd
         }
         else
             c->props.range.known &= ~CONNECTION_RANGE_SRC_MIN;
     }
 
-<<<<<<< HEAD
     /* @destMax */
     args = mapper_msg_get_param(msg, AT_DEST_MAX);
     types = mapper_msg_get_type(msg, AT_DEST_MAX);
@@ -910,20 +846,6 @@
                     break;
                 }
             }
-=======
-    if (!(range_known & CONNECTION_RANGE_DEST_MAX)
-        && a_max && t_max)
-    {
-        if (t_max[0]=='f') {
-            range_known |= CONNECTION_RANGE_DEST_MAX;
-            range[3] = (double)(*a_max)->f;
-        } else if (t_max[0]=='i') {
-            range_known |= CONNECTION_RANGE_DEST_MAX;
-            range[3] = (double)(*a_max)->i;
-        } else if (t_max[0]=='d') {
-            range_known |= CONNECTION_RANGE_DEST_MAX;
-            range[3] = (*a_max)->d;
->>>>>>> 3c4740dd
         }
         else
             c->props.range.known &= ~CONNECTION_RANGE_DEST_MAX;
@@ -1002,7 +924,6 @@
     }
 
     /* Signal */
-<<<<<<< HEAD
     mapper_signal sig = c->parent->signal;
 
     /* If parent signal is an output it must be the "source" of this connection,
@@ -1018,39 +939,6 @@
         memcpy(c->props.range.src_min, sig->props.minimum,
                msig_vector_bytes(sig));
         c->props.range.known |= CONNECTION_RANGE_SRC_MIN;
-=======
-    mapper_signal sig = connection->parent->signal;
-    if (sig) {
-        if (!(range_known & CONNECTION_RANGE_SRC_MIN)
-            && sig->props.minimum)
-        {
-            if (sig->props.type == 'f') {
-                range_known |= CONNECTION_RANGE_SRC_MIN;
-                range[0] = (double)sig->props.minimum->f;
-            } else if (sig->props.type == 'i') {
-                range_known |= CONNECTION_RANGE_SRC_MIN;
-                range[0] = (double)sig->props.minimum->i32;
-            } else if (sig->props.type == 'd') {
-                range_known |= CONNECTION_RANGE_SRC_MIN;
-                range[0] = sig->props.minimum->d;
-            }
-        }
-
-        if (!(range_known & CONNECTION_RANGE_SRC_MAX)
-            && sig->props.maximum)
-        {
-            if (sig->props.type == 'f') {
-                range_known |= CONNECTION_RANGE_SRC_MAX;
-                range[1] = (double)sig->props.maximum->f;
-            } else if (sig->props.type == 'i') {
-                range_known |= CONNECTION_RANGE_SRC_MAX;
-                range[1] = (double)sig->props.maximum->i32;
-            } else if (sig->props.type == 'd') {
-                range_known |= CONNECTION_RANGE_SRC_MAX;
-                range[1] = sig->props.maximum->d;
-            }
-        }
->>>>>>> 3c4740dd
     }
 
     if (!c->props.range.src_max && sig->props.maximum)
