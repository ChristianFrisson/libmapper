--- conflicted
+++ resolved
@@ -46,48 +46,23 @@
     int i;
 
     if (r) {
-<<<<<<< HEAD
-        if (r->props.src_name)
-            free(r->props.src_name);
-        if (r->props.src_addr)
-            lo_address_free(r->props.src_addr);
-        while (r->signals && r->signals->connections) {
-            // receiver_signal is freed with last child connection
-            mapper_receiver_remove_connection(r, r->signals->connections);
-=======
-        while (r->signals) {
-            mapper_receiver_signal rs = r->signals;
-            mapper_receiver_signal tmp = rs->next;
-            while (rs->connections) {
-                mapper_receiver_remove_connection(r, rs->connections);
-            }
-            int i;
-            for (i=0; i<rs->num_instances; i++) {
-                free(rs->history[i].value);
-                free(rs->history[i].timetag);
-            }
-            free(rs->history);
-            r->signals = rs->next;
-            free(rs);
-            rs = tmp;
->>>>>>> 3afa5e01
-        }
-        for (i=0; i<r->props.num_scopes; i++) {
-            free(r->props.scope_names[i]);
-        }
-        free(r->props.scope_names);
-        free(r->props.scope_hashes);
-<<<<<<< HEAD
-        if (r->props.extra)
-            table_free(r->props.extra, 1);
-=======
         if (r->props.src_name)
             free(r->props.src_name);
         if (r->props.src_addr)
             lo_address_free(r->props.src_addr);
         if (r->props.dest_name)
             free(r->props.dest_name);
->>>>>>> 3afa5e01
+        while (r->signals && r->signals->connections) {
+            // receiver_signal is freed with last child connection
+            mapper_receiver_remove_connection(r, r->signals->connections);
+        }
+        for (i=0; i<r->props.num_scopes; i++) {
+            free(r->props.scope_names[i]);
+        }
+        free(r->props.scope_names);
+        free(r->props.scope_hashes);
+        if (r->props.extra)
+            table_free(r->props.extra, 1);
         free(r);
     }
 }
