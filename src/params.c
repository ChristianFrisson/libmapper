
#include <string.h>
#include <stdio.h>

#include "types_internal.h"
#include "mapper_internal.h"

const char* mapper_msg_param_strings[] =
{
<<<<<<< HEAD
    "@IP",              /* AT_IP */
    "@port",            /* AT_PORT */
    "@ID",              /* AT_ID */
    "@numInputs",       /* AT_NUMINPUTS */
    "@numOutputs",      /* AT_NUMOUTPUTS */
    "@numLinks",        /* AT_NUMLINKS */
    "@numConnects",     /* AT_NUM_CONNECTIONS */
    "@rev",             /* AT_REV */
    "@type",            /* AT_TYPE */
    "@min",             /* AT_MIN */
    "@max",             /* AT_MAX */
    "@mode",            /* AT_MODE */
    "@expression",      /* AT_EXPRESSION */
    "@clipMin",         /* AT_CLIPMIN */
    "@clipMax",         /* AT_CLIPMAX */
    "@range",           /* AT_RANGE */
    "@units",           /* AT_UNITS */
    "@mute",            /* AT_MUTE */
    "@length",          /* AT_LENGTH */
    "@direction",       /* AT_DIRECTION */
    "@instances",       /* AT_INSTANCES */
    "@srcType",         /* AT_SRCTYPE */
    "@destType",        /* AT_DESTTYPE */
    "@srcLength",       /* AT_SRCLENGTH */
    "@destLength",      /* AT_DESTLENGTH */
    "@scope",           /* AT_SCOPE */
    "",                 /* AT_EXTRA (special case, does not represent a
                         * specific property name) */
=======
    "@IP",         /* AT_IP */
    "@port",       /* AT_PORT */
    "@numInputs",  /* AT_NUMINPUTS */
    "@numOutputs", /* AT_NUMOUTPUTS */
    "@numLinks",   /* AT_NUMLINKS */
    "@numConnects",/* AT_NUM_CONNECTIONS */
    "@rev",        /* AT_REV */
    "@type",       /* AT_TYPE */
    "@min",        /* AT_MIN */
    "@max",        /* AT_MAX */
    "@mode",       /* AT_MODE */
    "@expression", /* AT_EXPRESSION */
    "@clipMin",    /* AT_CLIPMIN */
    "@clipMax",    /* AT_CLIPMAX */
    "@range",      /* AT_RANGE */
    "@units",      /* AT_UNITS */
    "@mute",       /* AT_MUTE */
    "@length",     /* AT_LENGTH */
    "@direction",  /* AT_DIRECTION */
    "@srcType",    /* AT_SRCTYPE */
    "@destType",   /* AT_DESTTYPE */
    "@srcLength",  /* AT_SRCLENGTH */
    "@destLength", /* AT_DESTLENGTH */
    "",            /* AT_EXTRA (special case, does not represent a
                    * specific property name) */
    "@rate",       /* AT_RATE */
>>>>>>> 1b141eeb
};

int mapper_msg_parse_params(mapper_message_t *msg,
                            const char *path, const char *types,
                            int argc, lo_arg **argv)
{
    int i, j;

    /* Sanity check: complain loudly and quit string if number of
     * strings and params doesn't match up. */
    die_unless(sizeof(mapper_msg_param_strings)/sizeof(const char*)
               == N_AT_PARAMS,
               "libmapper ERROR: wrong number of known parameters\n");

    memset(msg, 0, sizeof(mapper_message_t));
    msg->path = path;
    msg->extra_args[0] = 0;
    int extra_count = 0;

    for (i=0; i<argc; i++) {
        if (types[i]!='s') {
            /* parameter ID not a string */
#ifdef DEBUG
            trace("message %s, parameter '", path);
            lo_arg_pp(types[i], argv[i]);
            trace("' not a string.\n");
#endif
            return 1;
        }

        for (j=0; j<N_AT_PARAMS; j++)
            if (strcmp(&argv[i]->s, mapper_msg_param_strings[j])==0)
                break;

        if (j==N_AT_PARAMS) {
            if (argv[i]->s == '@' && extra_count < N_EXTRA_PARAMS) {
                /* Unknown "extra" parameter, record the key index. */
                msg->extra_args[extra_count] = &argv[i];
                i++; // To value
                msg->extra_types[extra_count] = types[i];
                extra_count++;
                continue;
            }
            else
                /* Skip non-keyed parameters */
                continue;
        }

        /* special case: range has 4 float or int parameters */
        if (j==AT_RANGE) {
            int k;
            msg->types[j] = &types[i+1];
            msg->values[j] = &argv[i+1];
            for (k=0; k<4; k++) {
                i++;
                if (i >= argc) {
                    trace("message %s, not enough parameters "
                          "for @range.\n", path);
                    return 1;
                }
                if (((types[i] == 's' || types[i] == 'S')
                     && strcmp("-", &argv[i]->s)==0)
                    || (types[i] == 'c' && argv[i]->c == '-'))
                {
                    /* The '-' character means "don't change this
                     * value", and here we ignore it.  It will be
                     * considered "unknown" during get_range(), and
                     * therefore not modified if already known by some
                     * other means. */
                }
                else if (types[i] != 'i' && types[i] != 'f') {
                    /* range parameter bad type */
#ifdef DEBUG
                    trace("message %s, @range parameter ", path);
                    lo_arg_pp(types[i], argv[i]);
                    trace("not float or int\n");
#endif
                    return 1;
                }
            }
        }
        else {
            i++;
            msg->types[j] = &types[i];
            msg->values[j] = &argv[i];
            if (i >= argc) {
                trace("message %s, not enough parameters for %s\n",
                      path, &argv[i-1]->s);
                return 1;
            }
        }
    }
    return 0;
}

lo_arg** mapper_msg_get_param(mapper_message_t *msg,
                              mapper_msg_param_t param)
{
    die_unless(param >= 0 && param < N_AT_PARAMS,
               "error, unknown parameter\n");
    return msg->values[param];
}

const char* mapper_msg_get_type(mapper_message_t *msg,
                                mapper_msg_param_t param)
{
    die_unless(param >= 0 && param < N_AT_PARAMS,
               "error, unknown parameter\n");
    return msg->types[param];
}

const char* mapper_msg_get_param_if_string(mapper_message_t *msg,
                                           mapper_msg_param_t param)
{
    die_unless(param >= 0 && param < N_AT_PARAMS,
               "error, unknown parameter\n");

    lo_arg **a = mapper_msg_get_param(msg, param);
    if (!a || !(*a)) return 0;

    const char *t = mapper_msg_get_type(msg, param);
    if (!t) return 0;

    if (t[0] != 's' && t[0] != 'S')
        return 0;

    return &(*a)->s;
}

const char* mapper_msg_get_param_if_char(mapper_message_t *msg,
                                         mapper_msg_param_t param)
{
    die_unless(param >= 0 && param < N_AT_PARAMS,
               "error, unknown parameter\n");

    lo_arg **a = mapper_msg_get_param(msg, param);
    if (!a || !(*a)) return 0;

    const char *t = mapper_msg_get_type(msg, param);
    if (!t) return 0;

    if ((t[0] == 's' || t[0] == 'S')
        && (&(*a)->s)[0] && (&(*a)->s)[1]==0)
        return &(*a)->s;

    if (t[0] == 'c')
        return (char*)&(*a)->c;

    return 0;
}

int mapper_msg_get_param_if_int(mapper_message_t *msg,
                                mapper_msg_param_t param,
                                int *value)
{
    die_unless(param >= 0 && param < N_AT_PARAMS,
               "error, unknown parameter\n");
    die_unless(value!=0, "bad pointer");

    lo_arg **a = mapper_msg_get_param(msg, param);
    if (!a || !(*a)) return 1;

    const char *t = mapper_msg_get_type(msg, param);
    if (!t) return 1;

    if (t[0] != 'i')
        return 1;

    *value = (*a)->i;
    return 0;
}

int mapper_msg_get_param_if_float(mapper_message_t *msg,
                                  mapper_msg_param_t param,
                                  float *value)
{
    die_unless(param >= 0 && param < N_AT_PARAMS,
               "error, unknown parameter\n");
    die_unless(value!=0, "bad pointer");

    lo_arg **a = mapper_msg_get_param(msg, param);
    if (!a || !(*a)) return 1;

    const char *t = mapper_msg_get_type(msg, param);
    if (!t) return 1;

    if (t[0] != 'f')
        return 1;

    *value = (*a)->f;
    return 0;
}

void mapper_msg_add_or_update_extra_params(table t,
                                           mapper_message_t *params)
{
    int i=0;
    while (params->extra_args[i])
    {
        const char *key = &params->extra_args[i][0]->s + 1; // skip '@'
        lo_arg *arg = *(params->extra_args[i]+1);
        char type = params->extra_types[i];
        mapper_table_add_or_update_osc_value(t, key, type, arg);
        i++;
    }
}

void mapper_msg_prepare_varargs(lo_message m, va_list aq)
{
    char *s;
    int i;
    float f;
    char t[] = " ";
    table tab;
    mapper_signal sig;
    mapper_msg_param_t pa = (mapper_msg_param_t) va_arg(aq, int);
    mapper_connection_range_t *range = 0;

    while (pa != N_AT_PARAMS)
    {
        /* if parameter is -1, it means to skip this entry */
        if (pa == -1) {
            pa = (mapper_msg_param_t) va_arg(aq, int);
            pa = (mapper_msg_param_t) va_arg(aq, int);
            continue;
        }

        /* Only "extra" is not a real property name */
#ifdef DEBUG
        if (pa >= 0 && pa < N_AT_PARAMS)
#endif
            if (pa != AT_EXTRA)
                lo_message_add_string(m, mapper_msg_param_strings[pa]);

        switch (pa) {
        case AT_IP:
            s = va_arg(aq, char*);
            lo_message_add_string(m, s);
            break;
        case AT_PORT:
        case AT_ID:
        case AT_NUMINPUTS:
        case AT_NUMOUTPUTS:
        case AT_NUMLINKS:
        case AT_NUMCONNECTIONS:
            i = va_arg(aq, int);
            lo_message_add_int32(m, i);
            break;
        case AT_REV:
            i = va_arg(aq, int);
            lo_message_add_int32(m, i);
            break;
        case AT_TYPE:
        case AT_SRCTYPE:
        case AT_DESTTYPE:
            i = va_arg(aq, int);
            t[0] = (char)i;
            lo_message_add_string(m, t);
            break;
        case AT_UNITS:
            sig = va_arg(aq, mapper_signal);
            lo_message_add_string(m, sig->props.unit);
            break;
        case AT_MIN:
            sig = va_arg(aq, mapper_signal);
            mval_add_to_message(m, sig->props.type, sig->props.minimum);
            break;
        case AT_MAX:
            sig = va_arg(aq, mapper_signal);
            mval_add_to_message(m, sig->props.type, sig->props.maximum);
            break;
        case AT_RATE:
            f = va_arg(aq, double);
            lo_message_add_float(m, f);
            break;
        case AT_MODE:
            i = va_arg(aq, int);
            if (i >= 0 && i < N_MAPPER_MODE_TYPES)
                lo_message_add_string(m, mapper_mode_type_strings[i]);
            else
                lo_message_add_string(m, "unknown");
            break;
        case AT_EXPRESSION:
            s = va_arg(aq, char*);
            lo_message_add_string(m, s);
            break;
        case AT_CLIPMIN:
        case AT_CLIPMAX:
            i = va_arg(aq, int);
            if (i >= 0 && i < N_MAPPER_CLIPPING_TYPES)
                lo_message_add_string(m, mapper_clipping_type_strings[i]);
            else
                lo_message_add_string(m, "unknown");
            break;
        case AT_RANGE:
            range = va_arg(aq, mapper_connection_range_t*);
            if (range->known & CONNECTION_RANGE_SRC_MIN)
                lo_message_add_float(m, range->src_min);
            else
                lo_message_add_string(m, "-");
            if (range->known & CONNECTION_RANGE_SRC_MAX)
                lo_message_add_float(m, range->src_max);
            else
                lo_message_add_string(m, "-");
            if (range->known & CONNECTION_RANGE_DEST_MIN)
                lo_message_add_float(m, range->dest_min);
            else
                lo_message_add_string(m, "-");
            if (range->known & CONNECTION_RANGE_DEST_MAX)
                lo_message_add_float(m, range->dest_max);
            else
                lo_message_add_string(m, "-");
            break;
        case AT_MUTE:
            i = va_arg(aq, int);
            lo_message_add_int32(m, i!=0);
            break;
        case AT_LENGTH:
        case AT_SRCLENGTH:
        case AT_DESTLENGTH:
            i = va_arg(aq, int);
            lo_message_add_int32(m, i);
            break;
        case AT_DIRECTION:
            s = va_arg(aq, char*);
            lo_message_add_string(m, s);
            break;
        case AT_INSTANCES:
            i = va_arg(aq, int);
            lo_message_add_int32(m, i);
            break;
        case AT_EXTRA:
            tab = va_arg(aq, table);
            i = 0;
            {
                mapper_osc_value_t *val;
                val = table_value_at_index_p(tab, i++);
                while(val)
                {
                    const char *k = table_key_at_index(tab, i-1);
                    char key[256] = "@";
                    char type[] = "s ";
                    strncpy(&key[1], k, 254);
                    type[1] = val->type;

                    /* Apparently calling lo_message_add simply with
                     * val->value causes errors, so... */
                    switch (val->type) {
                    case 's':
                    case 'S':
                        lo_message_add(m, type, key, &val->value.s); break;
                    case 'f':
                        lo_message_add(m, type, key, val->value.f); break;
                    case 'd':
                        lo_message_add(m, type, key, val->value.d); break;
                    case 'i':
                        lo_message_add(m, type, key, val->value.i); break;
                    case 'h':
                        lo_message_add(m, type, key, val->value.h); break;
                    case 't':
                        lo_message_add(m, type, key, val->value.t); break;
                    case 'c':
                        lo_message_add(m, type, key, val->value.c); break;
                    default:
                        lo_message_add(m, type, key, 0); break;
                    }
                    val = table_value_at_index_p(tab, i++);
                }
            }
            break;
        default:
            die_unless(0, "unknown parameter %d\n", pa);
        }
        pa = (mapper_msg_param_t) va_arg(aq, int);
    }
}

/* helper for mapper_msg_prepare_params() */
static void msg_add_lo_arg(lo_message m, char type, lo_arg *a)
{
    switch (type) {
    case 'i':
        lo_message_add_int32(m, a->i);
        break;
    case 'f':
        lo_message_add_float(m, a->f);
        break;
    case 's':
        lo_message_add_string(m, &a->s);
        break;
    case 'c':
        lo_message_add_char(m, a->c);
        break;
    default:
        trace("unknown type in msg_add_lo_arg()\n");
        break;
    }
}

void mapper_msg_add_osc_value_table(lo_message m, table t)
{
    string_table_node_t *n = t->store;
    int i;
    for (i=0; i<t->len; i++) {
        char keyname[256];
        snprintf(keyname, 256, "@%s", n->key);
        lo_message_add_string(m, keyname);
        mapper_osc_value_t *v = n->value;
        msg_add_lo_arg(m, v->type, &v->value);
        n++;
    }
}

void mapper_msg_prepare_params(lo_message m,
                               mapper_message_t *msg)
{
    mapper_msg_param_t pa = (mapper_msg_param_t) 0;

    for (pa = (mapper_msg_param_t) 0; pa < N_AT_PARAMS; pa = (mapper_msg_param_t) (pa + 1))
    {
        if (!msg->values[pa])
            continue;

        lo_arg *a = *msg->values[pa];
        if (!a)
            continue;

        lo_message_add_string(m, mapper_msg_param_strings[pa]);
        if (pa == AT_RANGE) {
            msg_add_lo_arg(m, msg->types[pa][0], msg->values[pa][0]);
            msg_add_lo_arg(m, msg->types[pa][1], msg->values[pa][1]);
            msg_add_lo_arg(m, msg->types[pa][2], msg->values[pa][2]);
            msg_add_lo_arg(m, msg->types[pa][3], msg->values[pa][3]);
        }
        else {
            msg_add_lo_arg(m, *msg->types[pa], a);
        }
    }
    pa = 0;
    while (msg->extra_args[pa])
    {
        msg_add_lo_arg(m, 's', (lo_arg*) (&msg->extra_args[pa][0]->s));
        msg_add_lo_arg(m, msg->extra_types[pa], *(msg->extra_args[pa]+1));
        pa++;
    }
}

void mapper_link_prepare_osc_message(lo_message m,
                                     mapper_router router)
{
    mapper_msg_add_osc_value_table(m, router->props.extra);
}

void mapper_connection_prepare_osc_message(lo_message m,
                                           mapper_connection con)
{
    if (con->props.mode) {
        lo_message_add_string(m, mapper_msg_param_strings[AT_MODE]);
        lo_message_add_string(m, mapper_mode_type_strings[con->props.mode]);
    }
    if (con->props.expression) {
        lo_message_add_string(m, mapper_msg_param_strings[AT_EXPRESSION]);
        lo_message_add_string(m, con->props.expression);
    }
    if (con->props.range.known & CONNECTION_RANGE_KNOWN) {
        lo_message_add_string(m, mapper_msg_param_strings[AT_RANGE]);
        if (con->props.range.known & CONNECTION_RANGE_SRC_MIN)
            lo_message_add_float(m, con->props.range.src_min);
        else
            lo_message_add_char(m, '-');

        if (con->props.range.known & CONNECTION_RANGE_SRC_MAX)
            lo_message_add_float(m, con->props.range.src_max);
        else
            lo_message_add_char(m, '-');

        if (con->props.range.known & CONNECTION_RANGE_DEST_MIN)
            lo_message_add_float(m, con->props.range.dest_min);
        else
            lo_message_add_char(m, '-');

        if (con->props.range.known & CONNECTION_RANGE_DEST_MAX)
            lo_message_add_float(m, con->props.range.dest_max);
        else
            lo_message_add_char(m, '-');
    }
    lo_message_add_string(m, mapper_msg_param_strings[AT_CLIPMIN]);
    lo_message_add_string(m, mapper_clipping_type_strings[con->props.clip_min]);
    lo_message_add_string(m, mapper_msg_param_strings[AT_CLIPMAX]);
    lo_message_add_string(m, mapper_clipping_type_strings[con->props.clip_max]);
    lo_message_add_string(m, mapper_msg_param_strings[AT_MUTE]);
    lo_message_add_int32(m, con->props.muted);
    lo_message_add_string(m, mapper_msg_param_strings[AT_SRCTYPE]);
    lo_message_add_char(m, con->props.src_type);
    lo_message_add_string(m, mapper_msg_param_strings[AT_DESTTYPE]);
    lo_message_add_char(m, con->props.dest_type);
    lo_message_add_string(m, mapper_msg_param_strings[AT_SRCLENGTH]);
    lo_message_add_int32(m, con->props.src_length);
    lo_message_add_string(m, mapper_msg_param_strings[AT_DESTLENGTH]);
    lo_message_add_int32(m, con->props.dest_length);

    mapper_msg_add_osc_value_table(m, con->props.extra);
}

mapper_mode_type mapper_msg_get_direction(mapper_message_t *msg)
{
    lo_arg **a = mapper_msg_get_param(msg, AT_DIRECTION);
    if (!a || !*a)
        return -1;

    if (strcmp(&(*a)->s, "input") == 0)
        return 0;
    else if (strcmp(&(*a)->s, "output") == 0)
        return 1;
    else
        return -1;
    
    return -1;
}

mapper_mode_type mapper_msg_get_mode(mapper_message_t *msg)
{
    lo_arg **a = mapper_msg_get_param(msg, AT_MODE);
    if (!a || !*a)
        return -1;

    if (strcmp(&(*a)->s, "bypass") == 0)
        return MO_BYPASS;
    else if (strcmp(&(*a)->s, "linear") == 0)
        return MO_LINEAR;
    else if (strcmp(&(*a)->s, "expression") == 0)
        return MO_EXPRESSION;
    else if (strcmp(&(*a)->s, "calibrate") == 0)
        return MO_CALIBRATE;
    else
        return -1;

    return -1;
}

mapper_clipping_type mapper_msg_get_clipping(mapper_message_t *msg,
                                             mapper_msg_param_t param)
{
    die_unless(param == AT_CLIPMIN || param == AT_CLIPMAX,
               "bad param in mapper_msg_get_clipping()\n");
    lo_arg **a = mapper_msg_get_param(msg, param);
    if (!a || !*a)
        return -1;

    if (strcmp(&(*a)->s, "none") == 0)
        return CT_NONE;
    if (strcmp(&(*a)->s, "mute") == 0)
        return CT_MUTE;
    if (strcmp(&(*a)->s, "clamp") == 0)
        return CT_CLAMP;
    if (strcmp(&(*a)->s, "fold") == 0)
        return CT_FOLD;
    if (strcmp(&(*a)->s, "wrap") == 0)
        return CT_WRAP;

    return -1;
}

int mapper_msg_get_mute(mapper_message_t *msg)
{
    lo_arg **a = mapper_msg_get_param(msg, AT_MUTE);
    const char *t = mapper_msg_get_type(msg, AT_MUTE);
    if (!a || !*a || !t)
        return -1;

    if (*t == 'i')
        return (*a)->i;
    else if (*t == LO_TRUE)
        return 1;
    else if (*t == LO_FALSE)
        return 0;
    else
        return -1;
}<|MERGE_RESOLUTION|>--- conflicted
+++ resolved
@@ -7,7 +7,6 @@
 
 const char* mapper_msg_param_strings[] =
 {
-<<<<<<< HEAD
     "@IP",              /* AT_IP */
     "@port",            /* AT_PORT */
     "@ID",              /* AT_ID */
@@ -34,36 +33,9 @@
     "@srcLength",       /* AT_SRCLENGTH */
     "@destLength",      /* AT_DESTLENGTH */
     "@scope",           /* AT_SCOPE */
+    "@rate",            /* AT_RATE */
     "",                 /* AT_EXTRA (special case, does not represent a
                          * specific property name) */
-=======
-    "@IP",         /* AT_IP */
-    "@port",       /* AT_PORT */
-    "@numInputs",  /* AT_NUMINPUTS */
-    "@numOutputs", /* AT_NUMOUTPUTS */
-    "@numLinks",   /* AT_NUMLINKS */
-    "@numConnects",/* AT_NUM_CONNECTIONS */
-    "@rev",        /* AT_REV */
-    "@type",       /* AT_TYPE */
-    "@min",        /* AT_MIN */
-    "@max",        /* AT_MAX */
-    "@mode",       /* AT_MODE */
-    "@expression", /* AT_EXPRESSION */
-    "@clipMin",    /* AT_CLIPMIN */
-    "@clipMax",    /* AT_CLIPMAX */
-    "@range",      /* AT_RANGE */
-    "@units",      /* AT_UNITS */
-    "@mute",       /* AT_MUTE */
-    "@length",     /* AT_LENGTH */
-    "@direction",  /* AT_DIRECTION */
-    "@srcType",    /* AT_SRCTYPE */
-    "@destType",   /* AT_DESTTYPE */
-    "@srcLength",  /* AT_SRCLENGTH */
-    "@destLength", /* AT_DESTLENGTH */
-    "",            /* AT_EXTRA (special case, does not represent a
-                    * specific property name) */
-    "@rate",       /* AT_RATE */
->>>>>>> 1b141eeb
 };
 
 int mapper_msg_parse_params(mapper_message_t *msg,
