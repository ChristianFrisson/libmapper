--- conflicted
+++ resolved
@@ -145,9 +145,6 @@
 
 /***** Device *****/
 
-<<<<<<< HEAD
-int mdev_route_query(mapper_device md, mapper_signal sig, const char *alias);
-=======
 void mdev_add_signal_query_response_callback(mapper_device md,
                                              mapper_signal sig);
 
@@ -158,7 +155,6 @@
                        mapper_signal_value_t *value);
 
 int mdev_route_query(mapper_device md, mapper_signal sig);
->>>>>>> 3b6385c2
 
 void mdev_add_router(mapper_device md, mapper_router rt);
 
