
#ifndef __MAPPER_INTERNAL_H__
#define __MAPPER_INTERNAL_H__

#include "types_internal.h"
#include <mapper/mapper.h>

// Structs that refer to things defined in mapper.h are declared here
// instead of in types_internal.h

/**** Signals ****/

/*! A signal is defined as a vector of values, along with some
 *  metadata. */

struct _mapper_signal
{
    /*! Properties of this signal. */
    mapper_db_signal_t props;

    /*! The device associated with this signal. */
    struct _mapper_device *device;

    /*! The first active instance of this signal. */
    struct _mapper_signal_instance *active_instances;

    /*! The first reserve instance of this signal. */
    struct _mapper_signal_instance *reserve_instances;

    /*! Type of voice stealing to perform on instances. */
    mapper_instance_allocation_type instance_allocation_type;

    /*! An optional function to be called when the signal value
     *  changes. */
    mapper_signal_update_handler *handler;

    /*! An optional function to be called when the signal instance management
     *  events occur. */
    mapper_signal_instance_management_handler *instance_management_handler;

    /*! Flags for deciding when to call the instance management handler. */
    int instance_management_flags;
};

/**** Instances ****/

/*! A signal instance is defined as a vector of values, along with some
 *  metadata. */

typedef struct _mapper_signal_instance
{
    /*! Unique instance ID */
    int id;

    /*! Pointer to the id_map to use (managed by device). */
    mapper_instance_id_map id_map;

    /*! User data of this instance. */
    void *user_data;

    /*! Flag to show if this instance is active */
    int is_active;

    /*! The instance's creation timestamp. */
    mapper_timetag_t creation_time;

    /*! Indicates whether this instance has a value. */
    int has_value;

    /*! The current value of this signal instance. */
    void *value;

    /*! The timetag associated with the current value. */
    mapper_timetag_t timetag;

    /*! Pointer to the next instance. */
    struct _mapper_signal_instance *next;
} *mapper_signal_instance;

// Mapper internal functions

/**** Admin ****/

void mapper_admin_add_device(mapper_admin admin, mapper_device dev,
                             const char *identifier, int port);

void mapper_admin_add_monitor(mapper_admin admin, mapper_monitor mon);

void mapper_admin_remove_monitor(mapper_admin admin, mapper_monitor mon);

int mapper_admin_poll(mapper_admin admin);

void mapper_admin_probe_device_name(mapper_admin admin, mapper_device dev);

/*! Macro for calling message-sending function. */
#define mapper_admin_send_osc(...)                  \
    _real_mapper_admin_send_osc(__VA_ARGS__, N_AT_PARAMS)

/*! Message-sending function, not to be called directly. */
void _real_mapper_admin_send_osc(mapper_admin admin, lo_bundle b,
                                 const char *path,
                                 const char *types, ...);

/*! Message-sending function which appends a parameter list at the end. */
void _real_mapper_admin_send_osc_with_params(const char *file, int line,
                                             mapper_admin admin,
                                             mapper_message_t *params,
                                             mapper_string_table_t *extra,
                                             const char *path,
                                             const char *types, ...);

#define mapper_admin_send_osc_with_params(...)                          \
    _real_mapper_admin_send_osc_with_params(__FILE__, __LINE__,         \
                                            __VA_ARGS__,                \
                                            LO_MARKER_A, LO_MARKER_B)

/***** Device *****/

void mdev_add_signal_methods(mapper_device md, mapper_signal sig);

void mdev_remove_signal_methods(mapper_device md, mapper_signal sig);

void mdev_add_instance_release_request_callback(mapper_device md,
                                                mapper_signal sig);

void mdev_remove_instance_release_request_callback(mapper_device md,
                                                   mapper_signal sig);

void mdev_num_instances_changed(mapper_device md,
                                mapper_signal sig);

void mdev_route_signal(mapper_device md,
                       mapper_signal sig,
                       mapper_signal_instance si,
                       void *value,
                       int count,
                       mapper_timetag_t tt);

int mdev_route_query(mapper_device md, mapper_signal sig,
                     mapper_timetag_t tt);

void mdev_route_release_request(mapper_device md,
                                mapper_signal sig,
                                mapper_signal_instance si,
                                mapper_timetag_t tt);

void mdev_add_router(mapper_device md, mapper_router rt);

void mdev_remove_router(mapper_device md, mapper_router rt);

void mdev_add_receiver(mapper_device md, mapper_receiver r);

void mdev_remove_receiver(mapper_device md, mapper_receiver r);

void mdev_receive_update(mapper_device md, mapper_signal sig,
                         mapper_signal_instance si, mapper_timetag_t tt);

void mdev_release_scope(mapper_device md, const char *scope);

void mdev_start_server(mapper_device mdev);

void mdev_on_id_and_ordinal(mapper_device md,
                            mapper_admin_allocated_t *resource);

mapper_instance_id_map mdev_add_instance_id_map(mapper_device device, int local_id,
                                                int group_id, int remote_id);

void mdev_remove_instance_id_map(mapper_device device, mapper_instance_id_map map);

mapper_instance_id_map mdev_find_instance_id_map_by_local(mapper_device device,
                                                          int local_id);

mapper_instance_id_map mdev_find_instance_id_map_by_remote(mapper_device device,
                                                           int group_id, int remote_id);

const char *mdev_name(mapper_device md);

void mdev_num_instances_changed(mapper_device md, mapper_signal sig);

/***** Router *****/

mapper_router mapper_router_new(mapper_device device, const char *host,
                                int port, const char *name, int default_scope);

void mapper_router_free(mapper_router router);

/*! Set a router's properties based on message parameters. */
void mapper_router_set_from_message(mapper_router router,
                                    mapper_message_t *msg);

void mapper_router_num_instances_changed(mapper_router r,
                                         mapper_signal sig);

/*! For a given connection instance, construct a mapped signal and
 *  send it on to the destination. */
void mapper_router_process_signal(mapper_router r,
                                  mapper_signal sig,
                                  mapper_signal_instance si,
                                  void *value,
                                  int count,
                                  mapper_timetag_t timetag,
                                  int flags);

void mapper_router_send_new_instance(mapper_router r,
                                     mapper_connection c,
                                     int index,
                                     mapper_instance_id_map id_map,
                                     mapper_timetag_t tt);

void mapper_router_send_update(mapper_router r,
                               mapper_connection c,
                               int index,
                               mapper_instance_id_map id_map,
                               mapper_timetag_t tt,
                               lo_blob blob);

int mapper_router_send_query(mapper_router router,
                             mapper_signal sig,
                             mapper_timetag_t tt);

mapper_connection mapper_router_add_connection(mapper_router router,
                                               mapper_signal sig,
                                               const char *dest_name,
                                               char dest_type,
                                               int dest_length);

int mapper_router_remove_connection(mapper_router router,
                                    mapper_connection connection);

/*! Find a connection in a router by source and destination signal names. */
mapper_connection mapper_router_find_connection_by_names(mapper_router rt,
                                                         const char* src_name,
                                                         const char* dest_name);

int mapper_router_in_scope(mapper_router router, int group_id);

/*! Find a router by destination address in a linked list of routers. */
mapper_router mapper_router_find_by_dest_address(mapper_router routers,
                                                 lo_address dest_addr);

/*! Find a router by destination device name in a linked list of routers. */
mapper_router mapper_router_find_by_dest_name(mapper_router routers,
                                              const char *dest_name);

int mapper_router_add_scope(mapper_router router, const char *scope);

void mapper_router_remove_scope(mapper_router router, const char *scope);

void mapper_router_start_queue(mapper_router router, mapper_timetag_t tt);

void mapper_router_send_queue(mapper_router router, mapper_timetag_t tt);

/***** Receiver *****/

mapper_receiver mapper_receiver_new(mapper_device device, const char *host,
                                    int port, const char *name, int default_scope);

void mapper_receiver_free(mapper_receiver receiver);

/*! Set a router's properties based on message parameters. */
void mapper_receiver_set_from_message(mapper_receiver receiver,
                                      mapper_message_t *msg);

void mapper_receiver_send_update(mapper_receiver r,
                                 mapper_signal sig,
                                 mapper_signal_instance si,
                                 mapper_timetag_t tt);

void mapper_receiver_send_release_request(mapper_receiver r,
                                          mapper_signal sig,
                                          mapper_signal_instance si,
                                          mapper_timetag_t tt);

mapper_connection mapper_receiver_add_connection(mapper_receiver receiver,
                                                 mapper_signal sig,
                                                 const char *src_name,
                                                 char src_type,
                                                 int src_length);

int mapper_receiver_remove_connection(mapper_receiver receiver,
                                      mapper_connection connection);

/*! Find a connection in a receiver by source and destination signal names. */
mapper_connection mapper_receiver_find_connection_by_names(mapper_receiver rc,
                                                           const char* src_name,
                                                           const char* dest_name);

int mapper_receiver_in_scope(mapper_receiver receiver, int group_id);

/*! Find a receiver by source address in a linked list of receivers. */
mapper_receiver mapper_receiver_find_by_src_address(mapper_receiver receivers,
                                                    lo_address src_addr);

/*! Find a receiver by source device name in a linked list of receivers. */
mapper_receiver mapper_receiver_find_by_src_name(mapper_receiver receivers,
                                                 const char *src_name);

int mapper_receiver_add_scope(mapper_receiver receiver, const char *scope);

void mapper_receiver_remove_scope(mapper_receiver receiver, const char *scope);

/**** Signals ****/

/*! Create a signal structure and fill it with provided
 *  arguments. Values and strings pointed to by this call (except
 *  user_data) will be copied. Signals should be freed by msig_free()
 *  only if they are not registered with a device.
 *  For minimum, maximum, and value, if type='f', should be float*, or
 *  if type='i', then should be int*.
 *  \param name The name of the signal, starting with '/'.
 *  \param length The length of the signal vector, or 1 for a scalar.
 *  \param type The type fo the signal value.
 *  \param is_output The direction of the signal, 1 for output, 0 for input.
 *  \param unit The unit of the signal, or 0 for none.
 *  \param minimum Pointer to a minimum value, or 0 for none.
 *  \param maximum Pointer to a maximum value, or 0 for none.
 *  \param handler Function to be called when the value of the
 *                 signal is updated.
 *  \param user_data User context pointer to be passed to handler. */
mapper_signal msig_new(const char *name, int length, char type,
                       int is_output, const char *unit,
                       void *minimum, void *maximum,
                       mapper_signal_update_handler *handler,
                       void *user_data);

/*! Free memory used by a mapper_signal. Call this only for signals
 *  that are not registered with a device. Registered signals will be
 *  freed by mdev_free().
 *  \param sig The signal to free. */
void msig_free(mapper_signal sig);

/**** Instances ****/

/*! Find an active instance with the given instance ID.
 *  \param sig          The signal owning the desired instance.
 *  \param instance_id  The requested signal instance ID.
 *  \return             The retrieved signal instance, or NULL if no active
 *                      instances match the specified instance ID. */
mapper_signal_instance msig_find_instance_with_id(mapper_signal sig,
                                                  int instance_id);

/*! Find an active instance with the given instance ID.
 *  \param sig  The signal owning the desired instance.
 *  \param map  The requested signal instance ID.
 *  \return     The retrieved signal instance, or NULL if no active
 *              instances match the specified instance ID map. */
mapper_signal_instance msig_find_instance_with_id_map(mapper_signal sig,
                                                      mapper_instance_id_map map);

/*! Fetch a reserved (preallocated) signal instance using an instance id,
 *  activating it if necessary.
 *  \param  sig             The signal owning the desired instance.
 *  \param  instance_id     The requested signal instance ID.
 *  \param  is_new_instance Indicates whether instance has just been created,
 *                          relevant for choosing instance stealing schemes.
 *  \return The retrieved signal instance, or NULL if no free
 *          instances were available and allocation of a new instance
 *          was unsuccessful according to the selected allocation
 *          strategy. */
mapper_signal_instance msig_get_instance_with_id(mapper_signal sig,
                                                 int instance_id,
                                                 int is_new_instance);

/*! Fetch a reserved (preallocated) signal instance using instance id map,
 *  activating it if necessary.
 *  \param  sig             The signal owning the desired instance.
 *  \param  map             The ID map to match.
 *  \param  is_new_instance Indicates whether instance has just been created,
 *                          relevant for choosing instance stealing schemes.
 *  \return The retrieved signal instance, or NULL if no free
 *          instances were available and allocation of a new instance
 *          was unsuccessful according to the selected allocation
 *          strategy. */
mapper_signal_instance msig_get_instance_with_id_map(mapper_signal sig,
                                                     mapper_instance_id_map map,
                                                     int is_new_instance,
                                                     int local);

/*! Release a specific signal instance. */
void msig_release_instance_internal(mapper_signal sig,
                                    mapper_signal_instance si,
                                    int stolen, int local,
                                    mapper_timetag_t timetag);

/**** connections ****/

/*! Perform the connection from a value vector to a scalar.  The
 *  result of this operation should be sent to the destination.
 *  \param connection The mapping process to perform.
 *  \param from_value Pointer to current value of the source signal.
 *  \param to_value   Pointer to a value to receive the result.
 *  \return Zero if the operation was muted, or one if it was performed. */
int mapper_connection_perform(mapper_connection connection,
                              mapper_signal_history_t *from_value,
                              mapper_signal_history_t *to_value);

int mapper_boundary_perform(mapper_connection connection,
                            mapper_signal_history_t *from_value);

/*! Set a connection's properties based on message parameters. */
void mapper_connection_set_from_message(mapper_connection connection,
                                        mapper_message_t *msg);

void mapper_connection_set_direct(mapper_connection connection);

void mapper_connection_set_linear_range(mapper_connection connection,
                                        mapper_connection_range_t *range);

void mapper_connection_set_expression(mapper_connection connection,
                                      const char *expr);

void mapper_connection_set_calibrate(mapper_connection connection,
                                     float dest_min, float dest_max);

const char *mapper_get_boundary_action_string(mapper_boundary_action bound);

const char *mapper_get_mode_type_string(mapper_mode_type mode);

/**** Local device database ****/

/*! Add or update an entry in the device database using parsed message
 *  parameters.
 *  \param db          The database to operate on.
 *  \param device_name The name of the device.
 *  \param params      The parsed message parameters containing new device
 *                     information.
 *  \return            Non-zero if device was added to the database, or
 *                     zero if it was already present. */
int mapper_db_add_or_update_device_params(mapper_db db,
                                          const char *device_name,
                                          mapper_message_t *params);

/*! Add or update an entry in the signal database using parsed message
 *  parameters.
 *  \param db          The database to operate on.
 *  \param signal_name The name of the signal.
 *  \param device_name The name of the device associated with this signal.
 *  \param params      The parsed message parameters containing new signal
 *                     information.
 *  \return            Non-zero if signal was added to the database, or
 *                     zero if it was already present. */
int mapper_db_add_or_update_signal_params(mapper_db db,
                                          const char *signal_name,
                                          const char *device_name,
                                          mapper_message_t *params);

/*! Initialize an already-allocated mapper_db_signal structure. */
void mapper_db_signal_init(mapper_db_signal sig, int is_output,
                           char type, int length,
                           const char *name, const char *unit);

/*! Add or update an entry in the connection database using parsed
 *  message parameters.
 *  \param db        The database to operate on.
 *  \param src_name  The full name of the source signal.
 *  \param dest_name The full name of the destination signal.
 *  \param params    The parsed message parameters containing new
 *                   connection information.
 *  \return          Non-zero if connection was added to the database,
 *                   or zero if it was already present. */
int mapper_db_add_or_update_connection_params(mapper_db db,
                                              const char *src_name,
                                              const char *dest_name,
                                              mapper_message_t *params);

/*! Remove a named device from the database if it exists. */
void mapper_db_remove_device_by_name(mapper_db db, const char *name);

/*! Remove signals in the provided query. */
void mapper_db_remove_inputs_by_query(mapper_db db,
                                      mapper_db_signal_t **s);

/*! Remove signals in the provided query. */
void mapper_db_remove_outputs_by_query(mapper_db db,
                                       mapper_db_signal_t **s);

/*! Remove connections in the provided query. */
void mapper_db_remove_connections_by_query(mapper_db db,
                                           mapper_db_connection_t **c);

/*! Remove a specific connection from the database. */
void mapper_db_remove_connection(mapper_db db,
                                 mapper_db_connection map);

/*! Remove links in the provided query. */
void mapper_db_remove_links_by_query(mapper_db db,
                                     mapper_db_link_t **s);

/*! Remove a specific link from the database. */
void mapper_db_remove_link(mapper_db db,
                           mapper_db_link map);

/*! Dump device information database to the screen.  Useful for
 *  debugging, only works when compiled in debug mode. */
void mapper_db_dump(mapper_db db);

void mapper_db_remove_all_callbacks(mapper_db db);

/**** Links ****/

/*! Add or update an entry in the link database using parsed message
 *  parameters.
 *  \param db     The database to operate on.
 *  \param src_name  The name of the source device.
 *  \param dest_name The name of the destination device.
 *  \param params The parsed message parameters containing new link
 *                information.
 *  \return       Non-zero if link was added to the database, or
 *                zero if it was already present. */
int mapper_db_add_or_update_link_params(mapper_db db,
                                        const char *src_name,
                                        const char *dest_name,
                                        mapper_message_t *params);

/**** Messages ****/

/*! Parse a message based on an OSC path and parameters.
 *  \param msg    Structure to receive parameter info.
 *  \param path   String containing message address.
 *  \param types  String containing message parameter types.
 *  \param argc   Number of arguments in the argv array.
 *  \param argv   Vector of lo_arg structures.
 *  \return       Non-zero indicates error in parsing. */
int mapper_msg_parse_params(mapper_message_t *msg,
                            const char *path, const char *types,
                            int argc, lo_arg **argv);

/*! Look up the value of a message parameter by symbolic identifier.
 *  \param msg    Structure containing parameter info.
 *  \param param  Symbolic identifier of the parameter to look for.
 *  \return       Pointer to lo_arg, or zero if not found. */
lo_arg** mapper_msg_get_param(mapper_message_t *msg,
                              mapper_msg_param_t param);

/*! Look up the type of a message parameter by symbolic identifier.
 *  Note that it's possible the returned type string will be longer
 *  than the actual contents pointed to; it is up to the usage of this
 *  function to ensure it only processes the a priori expected number
 *  of parameters.  (e.g., "@range" has 4 parameters.)
 *  \param msg    Structure containing parameter info.
 *  \param param  Symbolic identifier of the parameter to look for.
 *  \return       String containing type of each parameter argument.
 */
const char* mapper_msg_get_type(mapper_message_t *msg,
                                mapper_msg_param_t param);

/*! Helper to get a direct parameter value only if it's a string.
 *  \param msg    Structure containing parameter info.
 *  \param param  Symbolic identifier of the parameter to look for.
 *  \return       A string containing the parameter value or zero if
 *                not found. */
const char* mapper_msg_get_param_if_string(mapper_message_t *msg,
                                           mapper_msg_param_t param);

/*! Helper to get a direct parameter value only if it's a char type,
 *  or if it's a string of length one.
 *  \param msg    Structure containing parameter info.
 *  \param param  Symbolic identifier of the parameter to look for.
 *  \return       A string containing the parameter value or zero if
 *                not found. */
const char* mapper_msg_get_param_if_char(mapper_message_t *msg,
                                         mapper_msg_param_t param);

/*! Helper to get a direct parameter value only if it's an int.
 *  \param msg    Structure containing parameter info.
 *  \param param  Symbolic identifier of the parameter to look for.
 *  \param value  Location of int to receive value.
 *  \return       Zero if not found, otherwise non-zero. */
int mapper_msg_get_param_if_int(mapper_message_t *msg,
                                mapper_msg_param_t param,
                                int *value);

/*! Helper to get a direct parameter value only if it's a float.
 *  \param msg    Structure containing parameter info.
 *  \param param  Symbolic identifier of the parameter to look for.
 *  \param value  Location of float to receive value.
 *  \return       Zero if not found, otherwise non-zero. */
int mapper_msg_get_param_if_float(mapper_message_t *msg,
                                  mapper_msg_param_t param,
                                  float *value);

/*! Helper to return the boundary action from a message parameter.
 *  \param msg Structure containing parameter info.
 *  \param param Either AT_BOUND_MIN or AT_BOUND_MAX.
 *  \return The boundary action, or -1 if not found. */
mapper_boundary_action mapper_msg_get_boundary_action(mapper_message_t *msg,
                                                      mapper_msg_param_t param);

/*! Helper to return the signal direction from a message parameter.
 *  \param msg Structure containing parameter info.
 *  \return 0 for input, 1 for output, or -1 if not found. */
mapper_mode_type mapper_msg_get_direction(mapper_message_t *msg);

/*! Helper to return the mode type from a message parameter.
 *  \param msg Structure containing parameter info.
 *  \return The mode type, or -1 if not found. */
mapper_mode_type mapper_msg_get_mode(mapper_message_t *msg);

/*! Helper to return the 'mute' state from a message parameter.
 *  \param msg Structure containing parameter info.
 *  \return The muted state (0 or 1), or -1 if not found. */
int mapper_msg_get_mute(mapper_message_t *msg);

/*! Store 'extra' parameters specified in a mapper_message to a table.
 *  \param t      Table to edit.
 *  \param params Message containing parameters.
 *  \return The number of parameters added or modified. */
int mapper_msg_add_or_update_extra_params(table t,
                                          mapper_message_t *params);

/*! Prepare a lo_message for sending based on a vararg list of
 *  parameter pairs. */
void mapper_msg_prepare_varargs(lo_message m, va_list aq);

/*! Prepare a lo_message for sending based on a set of parameters. */
void mapper_msg_prepare_params(lo_message m,
                               mapper_message_t *params);

/*! Prepare a lo_message for sending based on a connection struct. */
void mapper_link_prepare_osc_message(lo_message m,
                                     mapper_router router);

/*! Prepare a lo_message for sending based on a connection struct. */
void mapper_connection_prepare_osc_message(lo_message m,
                                           mapper_connection c);

/**** Expression parser/evaluator ****/

mapper_expr mapper_expr_new_from_string(const char *str,
                                        int input_is_float,
                                        int output_is_float,
                                        int vector_size,
                                        int *input_history_size,
                                        int *output_history_size);

int mapper_expr_input_history_size(mapper_expr expr);

int mapper_expr_output_history_size(mapper_expr expr);

#ifdef DEBUG
void printexpr(const char*, mapper_expr);
#endif

int mapper_expr_evaluate(mapper_expr expr,
                         mapper_signal_history_t *input_history,
                         mapper_signal_history_t *output_history);

void mapper_expr_free(mapper_expr expr);

/**** String tables ****/

/*! Create a new string table. */
table table_new();

/*! Free a string table.
 * \param t Table to free.
 * \param free_values Non-zero to free all values, otherwise zero. */
void table_free(table t, int free_values);

/*! Add a string to a table. */
void table_add(table t, const char *key, void *value);

/*! Sort a table.  Call this after table_add and before table_find. */
void table_sort(table t);

/*! Look up a value in a table.  Returns 0 if found, 1 if not found,
 *  and fills in value if found. */
int table_find(table t, const char *key, void **value);

/*! Look up a value in a table.  Returns the value directly, which may
 *  be zero, but also returns 0 if not found. */
void *table_find_p(table t, const char *key);

/*! Look up a value in a table.  Returns a pointer to the value,
 *  allowing it to be modified in-place.  Returns 0 if not found. */
void **table_find_pp(table t, const char *key);

/*! Remove a key-value pair from a table (by key). free_key is
 *  non-zero to indicate that key should be free()'d. */
void table_remove_key(table t, const char *key, int free_key);

/*! Get the value at a particular index. */
void *table_value_at_index_p(table t, unsigned int index);

/*! Get the key at a particular index. */
const char *table_key_at_index(table t, unsigned int index);

/*! Update a value in a table if the key already exists, or add it
 *  otherwise.  Returns 0 if no add took place.  Sorts the table
 *  before exiting, so this should be considered a longer operation
 *  than table_add. */
int table_add_or_update(table t, const char *key, void *value);

#ifdef DEBUG
/*! Dump a table of OSC values. */
void table_dump_osc_values(table t);
#endif

/*! Add a typed OSC argument to a string table.
 *  \param t    Table to update.
 *  \param key  Key to store.
 *  \param type OSC type of value to add.
 *  \param arg  OSC value to add
 *  \return The number of table values added or modified. */
int mapper_table_add_or_update_osc_value(table t, const char *key,
                                         lo_type type, lo_arg *arg);

/*! Add OSC arguments contained in a string table to a lo_message */
void mapper_msg_add_osc_value_table(lo_message m, table t);

/**** Clock synchronization ****/

/*! Initialize a mapper_clock. */
<<<<<<< HEAD
void mapper_clock_init(mapper_clock_t *clock);

/*! Adjust the internal clock synchonization. */
void mapper_clock_adjust(mapper_clock_t *clock,
                         double difference,
                         double confidence,
                         int is_latency_adjusted);

/*! Get the current time from a mapper_clock. */
void mapper_clock_now(mapper_clock_t clock, mapper_timetag_t *timetag);
=======
void mapper_clock_init(mapper_clock clock);

/*! Adjust the internal clock synchonization. */
void mapper_clock_adjust(mapper_clock clock,
                         double difference,
                         float confidence);

/*! Get the current time from a mapper_clock. */
void mapper_clock_now(mapper_clock clock, mapper_timetag_t *timetag);
>>>>>>> 0df8ede7

/**** Debug macros ****/

/*! Debug tracer */
#ifdef DEBUG
#ifdef __GNUC__
#include <stdio.h>
#include <assert.h>
#define trace(...) { printf("-- " __VA_ARGS__); }
#define die_unless(a, ...) { if (!(a)) { printf("-- " __VA_ARGS__); assert(a); } }
#else
static void trace(...)
{
};
static void die_unless(...) {};
#endif
#else
#ifdef __GNUC__
#define trace(...) {}
#define die_unless(...) {}
#else
static void trace(...)
{
};
static void die_unless(...) {};
#endif
#endif

/*! Helper to find size of signal value types. */
inline static int mapper_type_size(char type)
{
    mapper_signal_value_t v;
    switch (type) {
    case 'i': return sizeof(v.i32);
    case 'f': return sizeof(v.f);
    case 'd': return sizeof(v.d);
    default:
        die_unless(0, "getting size of unknown type %c\n", type);
        return 0;
    }
}

/*! Helper to find the size in bytes of a signal's full vector. */
inline static int msig_vector_bytes(mapper_signal sig)
{
    return mapper_type_size(sig->props.type) * sig->props.length;
}

/*! Helper to find the pointer to the current value in a mapper_signal_history_t. */
inline static void* msig_history_value_pointer(mapper_signal_history_t h)
{
    return h.value + h.position * h.length * mapper_type_size(h.type);
}

/*! Helper to find the pointer to the current timetag in a mapper_signal_history_t. */
inline static void* msig_history_tt_pointer(mapper_signal_history_t h)
{
    return &h.timetag[h.position];
}

#endif // __MAPPER_INTERNAL_H__<|MERGE_RESOLUTION|>--- conflicted
+++ resolved
@@ -711,18 +711,6 @@
 /**** Clock synchronization ****/
 
 /*! Initialize a mapper_clock. */
-<<<<<<< HEAD
-void mapper_clock_init(mapper_clock_t *clock);
-
-/*! Adjust the internal clock synchonization. */
-void mapper_clock_adjust(mapper_clock_t *clock,
-                         double difference,
-                         double confidence,
-                         int is_latency_adjusted);
-
-/*! Get the current time from a mapper_clock. */
-void mapper_clock_now(mapper_clock_t clock, mapper_timetag_t *timetag);
-=======
 void mapper_clock_init(mapper_clock clock);
 
 /*! Adjust the internal clock synchonization. */
@@ -732,7 +720,6 @@
 
 /*! Get the current time from a mapper_clock. */
 void mapper_clock_now(mapper_clock clock, mapper_timetag_t *timetag);
->>>>>>> 0df8ede7
 
 /**** Debug macros ****/
 
