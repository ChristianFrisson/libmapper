--- conflicted
+++ resolved
@@ -158,17 +158,12 @@
 
 void mapper_admin_send_bundle(mapper_admin admin);
 
-<<<<<<< HEAD
 void mapper_admin_send_signal(mapper_admin admin, mapper_device md,
                               mapper_signal sig);
 
 void mapper_admin_send_signal_removed(mapper_admin admin, mapper_device md,
                                       mapper_signal sig);
 
-void mapper_admin_probe_device_name(mapper_admin admin, mapper_device dev);
-
-=======
->>>>>>> 218fa1af
 /*! Macro for calling message-sending function. */
 #define mapper_admin_bundle_message(...)                                    \
     _real_mapper_admin_bundle_message(__VA_ARGS__, N_AT_PARAMS)
