
#ifndef __MAPPER_INTERNAL_H__
#define __MAPPER_INTERNAL_H__

#include "types_internal.h"
#include <mapper/mapper.h>
#include <string.h>

/* Structs that refer to things defined in mapper.h are declared here instead
   of in types_internal.h */

#define RETURN_UNLESS(a, ...) { if (!(a)) { return __VA_ARGS__; }}
#define DONE_UNLESS(a) { if (!(a)) { goto done; }}
#define FUNC_IF(a, b) { if (b) { a(b); }}
#define PROP(NAME) MPR_PROP_##NAME

#if DEBUG
#define TRACE_RETURN_UNLESS(a, ret, ...) \
if (!(a)) { trace(__VA_ARGS__); return ret; }
#define TRACE_DEV_RETURN_UNLESS(a, ret, ...) \
if (!(a)) { trace_dev(dev, __VA_ARGS__); return ret; }
#else
#define TRACE_RETURN_UNLESS(a, ret, ...) if (!(a)) { return ret; }
#define TRACE_DEV_RETURN_UNLESS(a, ret, ...) if (!(a)) { return ret; }
#endif

/**** Debug macros ****/

/*! Debug tracer */
#ifdef DEBUG
#ifdef __GNUC__
#include <stdio.h>
#include <assert.h>
#define trace(...) { printf("-- " __VA_ARGS__); }
#define trace_graph(...)  { printf("\x1B[31m-- <graph>\x1B[0m " __VA_ARGS__);}
#define trace_dev(DEV, ...)                                                 \
{                                                                           \
    if (!DEV)                                                               \
        printf("\x1B[32m-- <device>\x1B[0m ");                              \
    else if (DEV->loc && DEV->loc->registered)                              \
        printf("\x1B[32m-- <device '%s'>\x1B[0m ", mpr_dev_get_name(DEV));  \
    else                                                                    \
        printf("\x1B[32m-- <device '%s.?'::%p>\x1B[0m ", DEV->prefix, DEV); \
    printf(__VA_ARGS__);                                                    \
}
#define trace_net(...)  { printf("\x1B[33m-- <network>\x1B[0m  " __VA_ARGS__);}
#define die_unless(a, ...) { if (!(a)) { printf("-- " __VA_ARGS__); assert(a); } }
#else
static void trace(...)
{
};
static void die_unless(...) {};
#endif
#else
#ifdef __GNUC__
#define trace(...) {}
#define trace_graph(...) {}
#define trace_dev(...) {}
#define trace_net(...) {}
#define die_unless(...) {}
#else
static void trace(...)
{
};
static void die_unless(...) {};
#endif
#endif

/**** Subscriptions ****/
#ifdef DEBUG
void print_subscription_flags(int flags);
#endif

/**** Objects ****/
void mpr_obj_increment_version(mpr_obj obj);

#define MPR_LINK 0x20

/**** Networking ****/

void mpr_net_add_dev(mpr_net n, mpr_dev d);

void mpr_net_remove_dev_methods(mpr_net n, mpr_dev d);

void mpr_net_poll(mpr_net n);

void mpr_net_init(mpr_net n, const char *iface, const char *group, int port);

void mpr_net_use_bus(mpr_net n);

void mpr_net_use_mesh(mpr_net n, lo_address addr);

void mpr_net_use_subscribers(mpr_net net, mpr_dev dev, int type);

void mpr_net_add_msg(mpr_net n, const char *str, net_msg_t cmd, lo_message msg);

void mpr_net_send(mpr_net n);

void mpr_net_free_msgs(mpr_net n);

void mpr_net_free(mpr_net n);

#define NEW_LO_MSG(VARNAME, FAIL)                   \
lo_message VARNAME = lo_message_new();              \
if (!VARNAME) {                                     \
    trace_net("couldn't allocate lo_message\n");    \
    FAIL;                                           \
}

/***** Devices *****/

int mpr_dev_set_from_msg(mpr_dev dev, mpr_msg msg);

void mpr_dev_manage_subscriber(mpr_dev dev, lo_address address, int flags,
                               int timeout_seconds, int revision);

/*! Return the list of inter-device links associated with a given device.
 *  \param dev          Device record query.
 *  \param dir          The direction of the link relative to the given device.
 *  \return             The list of results.  Use mpr_list_next() to iterate. */
mpr_list mpr_dev_get_links(mpr_dev dev, mpr_dir dir);

mpr_list mpr_dev_get_maps(mpr_dev dev, mpr_dir dir);

/*! Find information for a registered signal.
 *  \param dev          The device to query.
 *  \param sig_name     Name of the signal to find in the graph.
 *  \return             Information about the signal, or zero if not found. */
mpr_sig mpr_dev_get_sig_by_name(mpr_dev dev, const char *sig_name);

mpr_id mpr_dev_get_unused_sig_id(mpr_dev dev);

int mpr_dev_add_link(mpr_dev dev, mpr_dev rem);
void mpr_dev_remove_link(mpr_dev dev, mpr_dev rem);

int mpr_dev_handler(const char *path, const char *types, lo_arg **argv, int argc,
                    lo_message msg, void *data);

int mpr_dev_bundle_start(lo_timetag t, void *data);

inline static void mpr_dev_LID_incref(mpr_dev dev, mpr_id_map map)
{
    ++map->LID_refcount;
}

inline static void mpr_dev_GID_incref(mpr_dev dev, mpr_id_map map)
{
    ++map->GID_refcount;
}

int mpr_dev_LID_decref(mpr_dev dev, int group, mpr_id_map map);

int mpr_dev_GID_decref(mpr_dev dev, int group, mpr_id_map map);

void init_dev_prop_tbl(mpr_dev dev);

void mpr_dev_on_registered(mpr_dev dev);

void mpr_dev_add_sig_methods(mpr_dev dev, mpr_sig sig);

void mpr_dev_remove_sig_methods(mpr_dev dev, mpr_sig sig);

void mpr_dev_release_scope(mpr_dev dev, const char *scope);

mpr_id_map mpr_dev_add_idmap(mpr_dev dev, int group, mpr_id LID, mpr_id GID);

mpr_id_map mpr_dev_get_idmap_by_LID(mpr_dev dev, int group, mpr_id LID);

mpr_id_map mpr_dev_get_idmap_by_GID(mpr_dev dev, int group, mpr_id GID);

const char *mpr_dev_get_name(mpr_dev dev);

void mpr_dev_send_state(mpr_dev dev, net_msg_t cmd);

/*! Find information for a registered link.
 *  \param dev          Device record to query.
 *  \param remote       Remote device.
 *  \return             Information about the link, or zero if not found. */
mpr_link mpr_dev_get_link_by_remote(mpr_dev dev, mpr_dev remote);

/*! Look up information for a registered object using its unique id.
 *  \param g            The graph to query.
 *  \param type         The type of object to return.
 *  \param id           Unique id identifying the object to find in the graph.
 *  \return             Information about the object, or zero if not found. */
mpr_obj mpr_graph_get_obj(mpr_graph g, mpr_type type, mpr_id id);

/*! Find information for a registered device.
 *  \param g            The graph to query.
 *  \param name         Name of the device to find in the graph.
 *  \return             Information about the device, or zero if not found. */
mpr_dev mpr_graph_get_dev_by_name(mpr_graph g, const char *name);

mpr_map mpr_graph_get_map_by_names(mpr_graph g, int num_src, const char **srcs, const char *dst);

/*! Call registered graph callbacks for a given object type.
 *  \param g            The graph to query.
 *  \param o            The object to pass to the callbacks.
 *  \param t            The object type.
 *  \param e            The graph event type. */
void mpr_graph_call_cbs(mpr_graph g, mpr_obj o, mpr_type t, mpr_graph_evt e);

void mpr_graph_cleanup(mpr_graph g);

/***** Router *****/

void mpr_rtr_remove_sig(mpr_rtr r, mpr_rtr_sig rs);

void mpr_rtr_num_inst_changed(mpr_rtr r, mpr_sig s, int size);

void mpr_rtr_remove_inst(mpr_rtr rtr, mpr_sig sig, int idx);

/*! For a given signal instance, calculate mapping outputs and forward to
 *  destinations. */
void mpr_rtr_process_sig(mpr_rtr r, mpr_sig s, int inst_idx, const void *val, mpr_time t);

void mpr_rtr_add_map(mpr_rtr r, mpr_map m);

void mpr_rtr_remove_link(mpr_rtr r, mpr_link l);

int mpr_rtr_remove_map(mpr_rtr r, mpr_map m);

mpr_slot mpr_rtr_get_slot(mpr_rtr r, mpr_sig s, int slot_num);

int mpr_rtr_loop_check(mpr_rtr r, mpr_sig s, int n_remote, const char **remote);

/**** Signals ****/

#define MPR_MAX_VECTOR_LEN 128

/*! Initialize an already-allocated mpr_sig structure. */
void mpr_sig_init(mpr_sig s, mpr_dir dir, const char *name, int len,
                  mpr_type type, const char *unit, const void *min,
                  const void *max, int *num_inst);

/*! Get the full OSC name of a signal, including device name prefix.
 *  \param sig  The signal value to query.
 *  \param name A string to accept the name.
 *  \param len  The length of string pointed to by name.
 *  \return     The number of characters used, or 0 if error.  Note that in some
 *              cases the name may not be available. */
int mpr_sig_get_full_name(mpr_sig sig, char *name, int len);

void mpr_sig_call_handler(mpr_sig sig, int evt, mpr_id inst, int len,
                          const void *val, mpr_time *time, float diff);

int mpr_sig_set_from_msg(mpr_sig sig, mpr_msg msg);

void mpr_sig_update_timing_stats(mpr_sig sig, float diff);

/*! Free memory used by a mpr_sig. Call this only for signals that are not
 *  registered with a device. Registered signals will be freed by mpr_sig_free().
 *  \param s        The signal to free. */
void mpr_sig_free_internal(mpr_sig s);

void mpr_sig_send_state(mpr_sig s, net_msg_t cmd);

void mpr_sig_send_removed(mpr_sig s);

/**** Instances ****/

/*! Fetch a reserved (preallocated) signal instance using an instance id,
 *  activating it if necessary.
 *  \param s        The signal owning the desired instance.
 *  \param LID      The requested signal instance id.
 *  \param flags    Bitflags indicating if search should include released
 *                  instances.
 *  \param t        Time associated with this action.
 *  \param activate Set to 1 to activate a reserved instance if necessary.
 *  \return         The index of the retrieved instance id map, or -1 if no free
 *                  instances were available and allocation of a new instance
 *                  was unsuccessful according to the selected allocation
 *                  strategy. */
int mpr_sig_get_idmap_with_LID(mpr_sig s, mpr_id LID, int flags, mpr_time t, int activate);

/*! Fetch a reserved (preallocated) signal instance using instance id map,
 *  activating it if necessary.
 *  \param s        The signal owning the desired instance.
 *  \param GID      Globally unique id of this instance.
 *  \param flags    Bitflags indicating if search should include released instances.
 *  \param t        Time associated with this action.
 *  \param activate Set to 1 to activate a reserved instance if necessary.
 *  \return         The index of the retrieved instance id map, or -1 if no free
 *                  instances were available and allocation of a new instance
 *                  was unsuccessful according to the selected allocation
 *                  strategy. */
int mpr_sig_get_idmap_with_GID(mpr_sig s, mpr_id GID, int flags, mpr_time t, int activate);

/*! Release a specific signal instance. */
void mpr_sig_release_inst_internal(mpr_sig s, int inst_idx);

/**** Links ****/

mpr_link mpr_link_new(mpr_dev local_dev, mpr_dev remote_dev);

/*! Return the list of maps associated with a given link.
 *  \param link         The link to check.
 *  \return             The list of results.  Use mpr_list_next() to iterate. */
mpr_list mpr_link_get_maps(mpr_link link);

void mpr_link_remove_map(mpr_link link, mpr_map rem);

void mpr_link_init(mpr_link link);
void mpr_link_connect(mpr_link link, const char *host, int admin_port,
                      int data_port);
void mpr_link_free(mpr_link link);
int mpr_link_process_bundles(mpr_link link, mpr_time t, int idx);
void mpr_link_add_msg(mpr_link link, mpr_sig dst, lo_message msg, mpr_time t, mpr_proto proto, int idx);

mpr_link mpr_graph_add_link(mpr_graph g, mpr_dev dev1, mpr_dev dev2);

int mpr_link_get_is_local(mpr_link link);

/**** Maps ****/

void mpr_map_alloc_values(mpr_map map);

/*! Process the signal instance value according to mapping properties.
 *  The result of this operation should be sent to the destination.
 *  \param map          The mapping process to perform.
<<<<<<< HEAD
 *  \param time         Timestamp for this update. */
void mpr_map_send(mpr_map map, mpr_time time);

void mpr_map_receive(mpr_map map, mpr_time time);
=======
 *  \param typestring   Pointer to a string to receive types.
 *  \param time         Timestamp for this update.
 *  \param inst         Index of the signal instance to process.
 *  \return             Zero if the operation was muted, one if performed. */
int mpr_map_perform(mpr_map map, mpr_type *typestring, mpr_time *time, int inst);
>>>>>>> 2846114f

lo_message mpr_map_build_msg(mpr_map map, mpr_slot slot, const void *val,
                             mpr_type *types, mpr_id_map idmap);

/*! Set a mapping's properties based on message parameters. */
int mpr_map_set_from_msg(mpr_map map, mpr_msg msg, int override);

const char *mpr_loc_as_str(mpr_loc loc);
mpr_loc mpr_loc_from_str(const char *string);

const char *mpr_protocol_as_str(mpr_proto pro);
mpr_proto mpr_protocol_from_str(const char *string);

const char *mpr_steal_as_str(mpr_steal_type stl);

int mpr_map_send_state(mpr_map map, int slot, net_msg_t cmd);

void mpr_map_init(mpr_map map);

void mpr_map_free(mpr_map map);

/**** Slot ****/

mpr_slot mpr_slot_new(mpr_map map, mpr_sig sig, int is_src);

void mpr_slot_init(mpr_slot slot);

void mpr_slot_alloc_values(mpr_slot slot, int num_inst, int hist_size);

void mpr_slot_free(mpr_slot slot);

void mpr_slot_free_value(mpr_slot slot);

int mpr_slot_set_from_msg(mpr_slot slot, mpr_msg msg);

void mpr_slot_add_props_to_msg(lo_message msg, mpr_slot slot, int is_dest,
                               int staged);

int mpr_slot_match_full_name(mpr_slot slot, const char *full_name);

void mpr_slot_remove_inst(mpr_slot slot, int idx);

/**** Graph ****/

/*! Add or update a device entry in the graph using parsed message parameters.
 *  \param g            The graph to operate on.
 *  \param dev_name     The name of the device.
 *  \param msg          The parsed message parameters containing new metadata.
 *  \return             Pointer to the device. */
mpr_dev mpr_graph_add_dev(mpr_graph g, const char *dev_name, mpr_msg msg);

/*! Add or update a signal entry in the graph using parsed message parameters.
 *  \param g            The graph to operate on.
 *  \param sig_name     The name of the signal.
 *  \param dev_name     The name of the device associated with this signal.
 *  \param msg          The parsed message parameters containing new metadata.
 *  \return             Pointer to the signal. */
mpr_sig mpr_graph_add_sig(mpr_graph g, const char *sig_name,
                          const char *dev_name, mpr_msg msg);

/*! Add or update a map entry in the graph using parsed message parameters.
 *  \param g            The graph to operate on.
 *  \param num_src      The number of source slots for this map
 *  \param src_names    The full names of the source signals.
 *  \param dst_name     The full name of the destination signal.
 *  \param msg          The parsed message parameters containing new metadata.
 *  \return             Pointer to the map. */
mpr_map mpr_graph_add_map(mpr_graph g, mpr_id id, int num_src, const char **src_names,
                          const char *dst_name);

/*! Remove a device from the graph. */
void mpr_graph_remove_dev(mpr_graph g, mpr_dev dev, mpr_graph_evt evt, int quiet);

/*! Remove a signal from the graph. */
void mpr_graph_remove_sig(mpr_graph g, mpr_sig sig, mpr_graph_evt evt);

/*! Remove a link from the graph. */
void mpr_graph_remove_link(mpr_graph g, mpr_link link, mpr_graph_evt evt);

/*! Remove a map from the graph. */
void mpr_graph_remove_map(mpr_graph g, mpr_map map, mpr_graph_evt evt);

/*! Print graph contents to the screen.  Useful for debugging, only works when
 *  compiled in debug mode. */
void mpr_graph_print(mpr_graph g);

int mpr_graph_subscribed_by_dev(mpr_graph g, const char *name);

int mpr_graph_subscribed_by_sig(mpr_graph g, const char *name);

/**** Messages ****/
/*! Parse the device and signal names from an OSC path. */
int mpr_parse_names(const char *string, char **devnameptr, char **signameptr);

/*! Parse a message based on an OSC path and named properties.
 *  \param argc     Number of arguments in the argv array.
 *  \param types    String containing message parameter types.
 *  \param argv     Vector of lo_arg structures.
 *  \return         A mpr_msg structure. Free when done using mpr_msg_free. */
mpr_msg mpr_msg_parse_props(int argc, const mpr_type *types, lo_arg **argv);

void mpr_msg_free(mpr_msg msg);

/*! Look up the value of a message parameter by symbolic identifier.
 *  \param msg      Structure containing parameter info.
 *  \param prop     Symbolic identifier of the property to look for.
 *  \return         Pointer to mpr_msg_atom, or zero if not found. */
mpr_msg_atom mpr_msg_get_prop(mpr_msg msg, mpr_prop prop);

void mpr_msg_add_typed_val(lo_message msg, int len, mpr_type type, const void *val);

/*! Prepare a lo_message for sending based on a map struct. */
const char *mpr_map_prepare_msg(mpr_map map, lo_message msg, int slot_idx);

/*! Helper for setting property value from different lo_arg types. */
int set_coerced_val(int src_len, mpr_type src_type, const void *src_val,
                    int dst_len, mpr_type dst_type, void *dst_val);

/**** Expression parser/evaluator ****/

mpr_expr mpr_expr_new_from_str(const char *str, int num_in, const mpr_type *in_types,
                               const int *in_vec_lens, mpr_type out_type, int out_vec_len);

int mpr_expr_get_in_hist_size(mpr_expr expr, int idx);

int mpr_expr_get_out_hist_size(mpr_expr expr);

int mpr_expr_get_num_vars(mpr_expr expr);

int mpr_expr_get_var_vec_len(mpr_expr expr, int idx);

int mpr_expr_get_src_is_muted(mpr_expr expr, int idx);

const char *mpr_expr_get_var_name(mpr_expr expr, int idx);

int mpr_expr_get_var_is_public(mpr_expr expr, int idx);

int mpr_expr_get_manages_inst(mpr_expr expr);

#ifdef DEBUG
void printexpr(const char*, mpr_expr);
#endif

/*! Evaluate the given inputs using the compiled expression.
 *  \param expr         The expression to use.
 *  \param srcs         An array of mpr_value structures for sources.
 *  \param expr_vars    An array of mpr_value structures for user variables.
 *  \param result       A mpr_value structure for the destination.
 *  \param t            A pointer to a timetag structure for storing the time
 *                      associated with the result.
 *  \param types        An array of mpr_type for storing the output type per
 *                      vector element
 *  \param inst_idx     Index of the instance being updated.
 *  \result             0 if the expression evaluation caused no change, or a
 *                      bitwise OR of MPR_SIG_UPDATE (if an update was
 *                      generated), MPR_SIG_REL_UPSTRM (if the expression
 *                      generated an instance release before the update), and
 *                      MPR_SIG_REL_DNSRTM (if the expression generated an
 *                      instance release after an update). */
int mpr_expr_eval(mpr_expr expr, mpr_value *srcs, mpr_value *expr_vars,
                  mpr_value result, mpr_time *t, mpr_type *types, int inst_idx);

int mpr_expr_get_num_input_slots(mpr_expr expr);

void mpr_expr_free(mpr_expr expr);

/**** String tables ****/

/*! Create a new string table. */
mpr_tbl mpr_tbl_new(void);

/*! Clear the contents of a string table.
 * \param tab Table to free. */
void mpr_tbl_clear(mpr_tbl tab);

/*! Free a string table.
 * \param tab Table to free. */
void mpr_tbl_free(mpr_tbl tab);

/*! Get the number of records stored in a table. */
int mpr_tbl_get_size(mpr_tbl tab);

/*! Look up a value in a table.  Returns 0 if found, 1 if not found,
 *  and fills in value if found. */
mpr_tbl_record mpr_tbl_get(mpr_tbl tab, mpr_prop prop, const char *key);

int mpr_tbl_get_prop_by_key(mpr_tbl tab, const char *key, int *len,
                            mpr_type *type, const void **val, int *pub);

int mpr_tbl_get_prop_by_idx(mpr_tbl tab, mpr_prop prop, const char **key,
                            int *len, mpr_type *type, const void **val, int *pub);

/*! Remove a key-value pair from a table (by index or name). */
int mpr_tbl_remove(mpr_tbl tab, mpr_prop prop, const char *key, int flags);

/*! Update a value in a table if the key already exists, or add it otherwise.
 *  Returns 0 if no add took place.  Sorts the table before exiting.
 *  \param tab          Table to update.
 *  \param prop         Index to store.
 *  \param key          Key to store if not already indexed.
 *  \param type         OSC type of value to add.
 *  \param args         Value(s) to add
 *  \param len          Number of OSC argument in array
 *  \param flags        MPR_LOCAL_MODIFY, MPR_REMOTE_MODIFY, MPR_NON_MODIFABLE.
 *  \return             The number of table values added or modified. */
int mpr_tbl_set(mpr_tbl tab, mpr_prop prop, const char *key, int len,
                mpr_type type, const void *args, int flags);

/*! Sync an existing value with a table. Records added using this method must
 *  be added in alphabetical order since table_sort() will not be called.
 *  Key and value will not be copied by the table, and will not be freed when
 *  the table is cleared or deleted. */
void mpr_tbl_link(mpr_tbl tab, mpr_prop prop, int length, mpr_type type,
                  void *val, int flags);

/*! Add a typed OSC argument from a mpr_msg to a string table.
 *  \param tab      Table to update.
 *  \param atom     Message atom containing pointers to message key and value.
 *  \return         The number of table values added or modified. */
int mpr_tbl_set_from_atom(mpr_tbl tab, mpr_msg_atom atom, int flags);

#ifdef DEBUG
/*! Print a table of OSC values. */
void mpr_tbl_print_record(mpr_tbl_record rec);
void mpr_tbl_print(mpr_tbl tab);
#endif

/*! Add arguments contained in a string table to a lo_message */
void mpr_tbl_add_to_msg(mpr_tbl tab, mpr_tbl updates, lo_message msg);

/*! Clears and frees memory for removed records. This is not performed
 *  automatically by mpr_tbl_remove() in order to allow record
 *  removal to propagate to subscribed graph instances and peer devices. */
void mpr_tbl_clear_empty(mpr_tbl tab);

/**** Lists ****/

void *mpr_list_from_data(const void *data);

void *mpr_list_add_item(void **list, size_t size);

void mpr_list_remove_item(void **list, void *item);

void mpr_list_free_item(void *item);

mpr_list mpr_list_new_query(const void **list, const void *func,
                            const mpr_type *types, ...);

mpr_list mpr_list_start(mpr_list list);

/**** Time ****/

/*! Get the current time. */
double mpr_get_current_time(void);

/*! Return the difference in seconds between two mpr_times.
 *  \param minuend      The minuend.
 *  \param subtrahend   The subtrahend.
 *  \return             The difference a-b in seconds. */
double mpr_time_get_diff(mpr_time minuend, mpr_time subtrahend);

/**** Properties ****/

/*! Helper for printing typed values.
 *  \param len          The vector length of the value.
 *  \param type         The value type.
 *  \param val          A pointer to the property value to print. */
void mpr_prop_print(int len, mpr_type type, const void *val);

mpr_prop mpr_prop_from_str(const char *str);

const char *mpr_prop_as_str(mpr_prop prop, int skip_slash);

/**** Types ****/

/*! Helper to find size of signal value types. */
inline static int mpr_type_get_size(mpr_type type)
{
    if (type <= MPR_LIST)   return sizeof(void*);
    switch (type) {
        case MPR_INT32:
        case MPR_BOOL:
        case 'T':
        case 'F':           return sizeof(int);
        case MPR_FLT:       return sizeof(float);
        case MPR_DBL:       return sizeof(double);
        case MPR_PTR:       return sizeof(void*);
        case MPR_STR:       return sizeof(char*);
        case MPR_INT64:     return sizeof(int64_t);
        case MPR_TIME:      return sizeof(mpr_time);
        case MPR_TYPE:      return sizeof(mpr_type);
        default:
            die_unless(0, "Unknown type '%c' in mpr_type_get_size().\n", type);
            return 0;
    }
}

/**** Values ****/

void mpr_value_realloc(mpr_value val, int vec_len, mpr_type type,
                       int mem_len, int num_inst, int is_output);

void mpr_value_reset_inst(mpr_value v, int idx);

int mpr_value_remove_inst(mpr_value v, int idx);

void mpr_value_set_sample(mpr_value v, int idx, void *s, mpr_time t);

/*! Helper to find the pointer to the current value in a mpr_value_t. */
inline static void* mpr_value_get_samp(mpr_value v, int idx)
{
    mpr_value_buffer b = &v->inst[idx];
    return b->samps + b->pos * v->vlen * mpr_type_get_size(v->type);
}

/*! Helper to find the pointer to the current time in a mpr_value_t. */
inline static void* mpr_value_get_time(mpr_value v, int idx)
{
    mpr_value_buffer b = &v->inst[idx];
    return &b->times[b->pos];
}

void mpr_value_free(mpr_value v);

#ifdef DEBUG
void mpr_value_print(mpr_value v, int inst_idx);
#endif

/*! Helper to find the size in bytes of a signal's full vector. */
inline static size_t mpr_sig_get_vector_bytes(mpr_sig sig)
{
    return mpr_type_get_size(sig->type) * sig->len;
}

/*! Helper to check if a type character is valid. */
inline static int check_sig_length(int length)
{
    return (length < 1 || length > MPR_MAX_VECTOR_LEN);
}

/*! Helper to check if bitfields match completely. */
inline static int bitmatch(unsigned int a, unsigned int b)
{
    return (a & b) == b;
}

/*! Helper to check if type is a number. */
inline static int mpr_type_get_is_num(mpr_type type)
{
    switch (type) {
        case MPR_INT32:
        case MPR_FLT:
        case MPR_DBL:
            return 1;
        default:    return 0;
    }
}

/*! Helper to check if type is a boolean. */
inline static int mpr_type_get_is_bool(mpr_type type)
{
    return 'T' == type || 'F' == type;
}

/*! Helper to check if type is a string. */
inline static int mpr_type_get_is_str(mpr_type type)
{
    return MPR_STR == type;
}

/*! Helper to check if type is a string or void* */
inline static int mpr_type_get_is_ptr(mpr_type type)
{
    return MPR_PTR == type || MPR_STR == type;
}

/*! Helper to check if data type matches, but allowing 'T' and 'F' for bool. */
inline static int type_match(const mpr_type l, const mpr_type r)
{
    return (l == r) || (strchr("bTF", l) && strchr("bTF", r));
}

/*! Helper to remove a leading slash '/' from a string. */
inline static const char *skip_slash(const char *string)
{
    return string + (string && string[0]=='/');
}

inline static void set_bitflag(char *bytearray, int idx)
{
    bytearray[idx / 8] |= 1 << (idx % 8);
}

inline static int get_bitflag(char *bytearray, int idx)
{
    return bytearray[idx / 8] & 1 << (idx % 8);
}

inline static int compare_bitflags(char *l, char *r, int num_flags)
{
    return memcmp(l, r, num_flags / 8 + 1);
}

inline static void clear_bitflags(char *bytearray, int num_flags)
{
    memset(bytearray, 0, num_flags / 8 + 1);
}

#endif // __MAPPER_INTERNAL_H__<|MERGE_RESOLUTION|>--- conflicted
+++ resolved
@@ -318,18 +318,10 @@
 /*! Process the signal instance value according to mapping properties.
  *  The result of this operation should be sent to the destination.
  *  \param map          The mapping process to perform.
-<<<<<<< HEAD
  *  \param time         Timestamp for this update. */
 void mpr_map_send(mpr_map map, mpr_time time);
 
 void mpr_map_receive(mpr_map map, mpr_time time);
-=======
- *  \param typestring   Pointer to a string to receive types.
- *  \param time         Timestamp for this update.
- *  \param inst         Index of the signal instance to process.
- *  \return             Zero if the operation was muted, one if performed. */
-int mpr_map_perform(mpr_map map, mpr_type *typestring, mpr_time *time, int inst);
->>>>>>> 2846114f
 
 lo_message mpr_map_build_msg(mpr_map map, mpr_slot slot, const void *val,
                              mpr_type *types, mpr_id_map idmap);
