
#ifndef __MAPPER_INTERNAL_H__
#define __MAPPER_INTERNAL_H__

#include "types_internal.h"
#include <mapper/mapper.h>

// Structs that refer to things defined in mapper.h are declared here
// instead of in types_internal.h

/**** Signals ****/

/*! A signal is defined as a vector of values, along with some
 *  metadata. */

struct _mapper_signal
{
    /*! Properties of this signal. */
    mapper_db_signal_t props;

    /*! The device associated with this signal. */
    struct _mapper_device *device;

    /*! The first instance of this signal. */
    struct _mapper_signal_instance *instances;

    /*! Counter for generating instance ids. */
    int instance_count;

    /*! Type of voice stealing to perform on instances. */
    mapper_instance_allocation_type instance_allocation_type;

    /*! An optional function to be called when the signal value
     *  changes. */
    mapper_signal_handler *handler;

    /*! An optional function to be called when the signal runs
     *  out of instances. */
    mapper_signal_instance_overflow_handler *instance_overflow_handler;
};

/**** Instances ****/

/*! A signal instance is defined as a vector of values, along with some
 *  metadata. */

typedef struct _mapper_signal_instance
{
    /*! ID number of this instance. */
    mapper_instance_id_map id_map;

    /*! User data of this instance. */
    void *user_data;

    /*! Flag to show if this instance is active */
    int is_active;

    /*! Signal this instance belongs to. */
    struct _mapper_signal *signal;

    /*! The value of this instance. */    
    mapper_signal_history_t history;

    /*! The instance's creation timestamp. */
    mapper_timetag_t creation_time;

    /*! Linked list of connection instances corresponding to this 
     *  signal instance. */
    struct _mapper_connection_instance *connections;

    /*! Pointer to the next instance. */
    struct _mapper_signal_instance *next;
} *mapper_signal_instance;

/*! A connection instance is defined as a vector of values, along with some
 *  metadata. */

typedef struct _mapper_connection_instance
{
    /*! Pointer to input instance. */
    struct _mapper_signal_instance *parent;

    /*! Connection this instance belongs to. */
    struct _mapper_connection *connection;

    /*! The value of this instance. */    
    mapper_signal_history_t history;

    /*! Pointer to the next instance. */
    struct _mapper_connection_instance *next;
} *mapper_connection_instance;

// Mapper internal functions

/**** Admin ****/

void mapper_admin_add_device(mapper_admin admin, mapper_device dev,
                             const char *identifier, int initial_port);

void mapper_admin_add_monitor(mapper_admin admin, mapper_monitor mon);

int mapper_admin_poll(mapper_admin admin);

void mapper_admin_port_probe(mapper_admin admin);

void mapper_admin_name_probe(mapper_admin admin);

/* A macro allow tracing bad usage of this function. */
#define mapper_admin_name(admin)                        \
    _real_mapper_admin_name(admin, __FILE__, __LINE__)

/* The real function, don't call directly. */
const char *_real_mapper_admin_name(mapper_admin admin,
                                    const char *file, unsigned int line);

/*! Macro for calling message-sending function. */
#define mapper_admin_send_osc(...)                  \
    _real_mapper_admin_send_osc(__VA_ARGS__, N_AT_PARAMS)

/*! Message-sending function, not to be called directly. */
void _real_mapper_admin_send_osc(mapper_admin admin, const char *path,
                                 const char *types, ...);

/*! Message-sending function which appends a parameter list at the end. */
void _real_mapper_admin_send_osc_with_params(const char *file, int line,
                                             mapper_admin admin,
                                             mapper_message_t *params,
                                             mapper_string_table_t *extra,
                                             const char *path,
                                             const char *types, ...);

#define mapper_admin_send_osc_with_params(...)                          \
    _real_mapper_admin_send_osc_with_params(__FILE__, __LINE__,         \
                                            __VA_ARGS__,                \
                                            LO_MARKER_A, LO_MARKER_B)

/***** Device *****/

void mdev_add_signal_query_response_callback(mapper_device md,
                                             mapper_signal sig);

void mdev_remove_signal_query_response_callback(mapper_device md,
                                                mapper_signal sig);

void mdev_route_signal(mapper_device md, mapper_signal sig,
                       mapper_signal_value_t *value);

int mdev_route_query(mapper_device md, mapper_signal sig);

void mdev_add_router(mapper_device md, mapper_router rt);

void mdev_remove_router(mapper_device md, mapper_router rt);

void mdev_start_server(mapper_device mdev);

void mdev_on_port_and_ordinal(mapper_device md,
                              mapper_admin_allocated_t *resource);

mapper_instance_id_map mdev_add_instance_id_map(mapper_device device, int local_id,
                                                int group_id, int remote_id);

void mdev_remove_instance_id_map(mapper_device device, int local_id);

mapper_instance_id_map mdev_set_instance_id_map(mapper_device device, int local_id,
                                                int group_id, int remote_id);

mapper_instance_id_map mdev_find_instance_id_map_by_local(mapper_device device,
                                                          int local_id);

mapper_instance_id_map mdev_find_instance_id_map_by_remote(mapper_device device,
                                                           int group_id, int remote_id);

const char *mdev_name(mapper_device md);

/***** Router *****/

mapper_router mapper_router_new(mapper_device device, const char *host,
                                int port, const char *name, int id);

void mapper_router_free(mapper_router router);

<<<<<<< HEAD
void mapper_router_send_signal(mapper_connection_instance ci,
                               int send_as_instance);
=======
/*! Set a router's properties based on message parameters. */
void mapper_router_set_from_message(mapper_router router,
                                    mapper_message_t *msg);

void mapper_router_send_signal(mapper_router router, mapper_signal sig,
                               mapper_signal_value_t *value);
>>>>>>> 26fa707e

void mapper_router_send_new_instance(mapper_connection_instance ci);

int mapper_router_send_query(mapper_router router, mapper_signal sig);

mapper_connection mapper_router_add_connection(mapper_router router,
                                               mapper_signal sig,
                                               const char *dest_name,
                                               char dest_type,
                                               int dest_length);

int mapper_router_remove_connection(mapper_router router,
                                    mapper_connection connection);

int mapper_router_in_scope(mapper_router router, int group_id);

/*! Find a router by remote address in a linked list of routers. */
mapper_router mapper_router_find_by_remote_address(mapper_router routers,
                                                   lo_address address);

/*! Find a router by remote device name in a linked list of routers. */
mapper_router mapper_router_find_by_remote_name(mapper_router routers,
                                                const char* dest_name);

int mapper_router_add_scope(mapper_router router, int id);

void mapper_router_remove_scope(mapper_router router, int id);

/**** Signals ****/

/*! Create a signal structure and fill it with provided
 *  arguments. Values and strings pointed to by this call (except
 *  user_data) will be copied. Signals should be freed by msig_free()
 *  only if they are not registered with a device.
 *  For minimum, maximum, and value, if type='f', should be float*, or
 *  if type='i', then should be int*.
 *  \param name The name of the signal, starting with '/'.
 *  \param length The length of the signal vector, or 1 for a scalar.
 *  \param type The type fo the signal value.
 *  \param is_output The direction of the signal, 1 for output, 0 for input.
 *  \param unit The unit of the signal, or 0 for none.
 *  \param minimum Pointer to a minimum value, or 0 for none.
 *  \param maximum Pointer to a maximum value, or 0 for none.
 *  \param handler Function to be called when the value of the
 *                 signal is updated.
 *  \param user_data User context pointer to be passed to handler. */
mapper_signal msig_new(const char *name, int length, char type,
                       int is_output, const char *unit,
                       void *minimum, void *maximum,
                       mapper_signal_handler *handler, void *user_data);

/*! Free memory used by a mapper_signal. Call this only for signals
 *  that are not registered with a device. Registered signals will be
 *  freed by mdev_free().
 *  \param sig The signal to free. */
void msig_free(mapper_signal sig);

/*! Add a new connection instance to a signal.
 *  \param si The signal instance corresponding to the new connection instance.
 *  \param c The connection corresponding to the new connection instance.
 *  \return The new connection instance. */
mapper_connection_instance msig_add_connection_instance(mapper_signal_instance si,
                                                        struct _mapper_connection *c);

mapper_signal_instance msig_find_instance_with_id(mapper_signal sig,
                                                  int instance_id);

mapper_signal_instance msig_find_instance_with_id_map(mapper_signal sig,
                                                      int group_id,
                                                      int instance_id);

/*! Resume a reserved (preallocated) signal instance.
 *  \param  si The signal instance to resume. */
void msig_resume_instance(mapper_signal_instance si);

/*! Reallocate memory used by signal instances. */
void msig_reallocate_instances(mapper_signal sig, int input_history_size,
                               mapper_connection c, int output_history_size);

void mhist_realloc(mapper_signal_history_t *history, int history_size,
                   int sample_size, int is_output);

void msig_send_instance(mapper_signal_instance si, int send_as_instance);

/*! Free memory used by a mapper_signal_instance. */
void msig_free_instance(mapper_signal_instance instance);

/*! Free memory used by a mapper_connection_instance. */
void msig_free_connection_instance(mapper_connection_instance instance);

void mval_add_to_message(lo_message m, char type,
                         mapper_signal_value_t *value);

/**** Instances ****/

/*! Fetch a reserved (preallocated) signal instance.
 *  \param  sig The signal owning the desired instance.
 *  \param  instance_id The requested signal instance ID.
 *  \return The retrieved signal instance, or NULL if no free
 *          instances were available and allocation of a new instance
 *          was unsuccessful according to the selected allocation
 *          strategy. */
mapper_signal_instance msig_get_instance_with_id(mapper_signal sig,
                                                 int instance_id,
                                                 int is_new_instance);

/*! Fetch a reserved (preallocated) signal instance using instance id map.
 *  \param  sig The signal owning the desired instance.
 *  \param  group The group used for instance id mapping.
 *  \param  id The id used for instance id mapping.
 *  \return The retrieved signal instance, or NULL if no free
 *          instances were available and allocation of a new instance
 *          was unsuccessful according to the selected allocation
 *          strategy. */
mapper_signal_instance msig_get_instance_with_id_map(mapper_signal sig,
                                                     int group_id,
                                                     int instance_id,
                                                     int is_new_instance);

void msig_release_instance_internal(mapper_signal_instance si);

/**** connections ****/

/*! Perform the connection from a value vector to a scalar.  The
 *  result of this operation should be sent to the destination.
 *  \param ci         The mapping process to perform.
 *  \param from_value Pointer to first value in a vector of the
 *                    expected size.
 *  \param from_value Pointer to a value to receive the scalar result.
 *  \return Zero if the operation was muted, or one if it was performed. */
int mapper_connection_perform(mapper_connection connection,
                              mapper_signal_history_t *from_value,
                              mapper_signal_history_t *to_value);

int mapper_clipping_perform(mapper_connection connection,
                            mapper_signal_history_t *from_value);

mapper_connection mapper_connection_find_by_names(mapper_device md,
                                                  const char* src_name,
                                                  const char* dest_name);

/*! Set a connection's properties based on message parameters. */
void mapper_connection_set_from_message(mapper_connection connection,
                                        mapper_signal sig,
                                        mapper_message_t *msg);

void mapper_connection_set_direct(mapper_connection connection);

void mapper_connection_set_linear_range(mapper_connection connection,
                                        mapper_signal sig,
                                        mapper_connection_range_t *range);

void mapper_connection_set_expression(mapper_connection connection,
                                      mapper_signal sig,
                                      const char *expr);

void mapper_connection_set_calibrate(mapper_connection connection,
                                     mapper_signal sig,
                                     float dest_min, float dest_max);

const char *mapper_get_clipping_type_string(mapper_clipping_type clipping);

const char *mapper_get_mode_type_string(mapper_mode_type mode);

/**** Local device database ****/

/*! Add or update an entry in the device database using parsed message
 *  parameters.
 *  \param db     The database to operate on.
 *  \param name   The name of the device.
 *  \param params The parsed message parameters containing new device
 *                information.
 *  \return       Non-zero if device was added to the database, or
 *                zero if it was already present. */
int mapper_db_add_or_update_device_params(mapper_db db,
                                          const char *name,
                                          mapper_message_t *params);

/*! Add or update an entry in the signal database using parsed message
 *  parameters.
 *  \param db     The database to operate on.
 *  \param name   The name of the signal.
 *  \param name   The name of the device associated with this signal.
 *  \param params The parsed message parameters containing new signal
 *                information.
 *  \return       Non-zero if signal was added to the database, or
 *                zero if it was already present. */
int mapper_db_add_or_update_signal_params(mapper_db db,
                                          const char *name,
                                          const char *device_name,
                                          mapper_message_t *params);

/*! Initialize an already-allocated mapper_db_signal structure. */
void mapper_db_signal_init(mapper_db_signal sig, int is_output,
                           char type, int length,
                           const char *name, const char *unit);

/*! Add or update an entry in the connection database using parsed
 *  message parameters.
 *  \param db     The database to operate on.
 *  \param name   The full name of the source signal.
 *  \param name   The full name of the destination signal.
 *  \param params The parsed message parameters containing new
 *                connection information.
 *  \return       Non-zero if connection was added to the database,
 *                or zero if it was already present. */
int mapper_db_add_or_update_connection_params(mapper_db db,
                                              const char *src_name,
                                              const char *dest_name,
                                              mapper_message_t *params);

/*! Remove a named device from the database if it exists. */
void mapper_db_remove_device(mapper_db db, const char *name);

/*! Remove signals in the provided query. */
void mapper_db_remove_inputs_by_query(mapper_db db,
                                      mapper_db_signal_t **s);

/*! Remove signals in the provided query. */
void mapper_db_remove_outputs_by_query(mapper_db db,
                                       mapper_db_signal_t **s);

/*! Remove connections in the provided query. */
void mapper_db_remove_connections_by_query(mapper_db db,
                                           mapper_db_connection_t **c);

/*! Remove a specific connection from the database. */
void mapper_db_remove_connection(mapper_db db,
                                 mapper_db_connection map);

/*! Remove links in the provided query. */
void mapper_db_remove_links_by_query(mapper_db db,
                                     mapper_db_link_t **s);

/*! Remove a specific link from the database. */
void mapper_db_remove_link(mapper_db db,
                           mapper_db_link map);

/*! Dump device information database to the screen.  Useful for
 *  debugging, only works when compiled in debug mode. */
void mapper_db_dump(mapper_db db);

/**** Links ****/

/*! Add or update an entry in the link database using parsed message
 *  parameters.
 *  \param src_name  The name of the source device.
 *  \param dest_name The name of the destination device.
 *  \param params The parsed message parameters containing new link
 *                information.
 *  \return       Non-zero if link was added to the database, or
 *                zero if it was already present. */
int mapper_db_add_or_update_link_params(mapper_db db,
                                        const char *src_name,
                                        const char *dest_name,
                                        mapper_message_t *params);

/**** Messages ****/

/*! Parse a message based on an OSC path and parameters.
 *  \param msg    Structure to receive parameter info.
 *  \param path   String containing message address.
 *  \param types  String containing message parameter types.
 *  \param argc   Number of arguments in the argv array.
 *  \param argv   Vector of lo_arg structures.
 *  \return       Non-zero indicates error in parsing. */
int mapper_msg_parse_params(mapper_message_t *msg,
                            const char *path, const char *types,
                            int argc, lo_arg **argv);

/*! Look up the value of a message parameter by symbolic identifier.
 *  \param msg    Structure containing parameter info.
 *  \param param  Symbolic identifier of the parameter to look for.
 *  \return       Pointer to lo_arg, or zero if not found. */
lo_arg** mapper_msg_get_param(mapper_message_t *msg,
                              mapper_msg_param_t param);

/*! Look up the type of a message parameter by symbolic identifier.
 *  Note that it's possible the returned type string will be longer
 *  than the actual contents pointed to; it is up to the usage of this
 *  function to ensure it only processes the a priori expected number
 *  of parameters.  (e.g., @range has 4 parameters.)
 *  \param msg    Structure containing parameter info.
 *  \param param  Symbolic identifier of the parameter to look for.
 *  \return       String containing type of each parameter argument.
 */
const char* mapper_msg_get_type(mapper_message_t *msg,
                                mapper_msg_param_t param);

/*! Helper to get a direct parameter value only if it's a string.
 *  \param msg    Structure containing parameter info.
 *  \param param  Symbolic identifier of the parameter to look for.
 *  \return       A string containing the parameter value or zero if
 *                not found. */
const char* mapper_msg_get_param_if_string(mapper_message_t *msg,
                                           mapper_msg_param_t param);

/*! Helper to get a direct parameter value only if it's a char type,
 *  or if it's a string of length one.
 *  \param msg    Structure containing parameter info.
 *  \param param  Symbolic identifier of the parameter to look for.
 *  \return       A string containing the parameter value or zero if
 *                not found. */
const char* mapper_msg_get_param_if_char(mapper_message_t *msg,
                                         mapper_msg_param_t param);

/*! Helper to get a direct parameter value only if it's an int.
 *  \param msg    Structure containing parameter info.
 *  \param param  Symbolic identifier of the parameter to look for.
 *  \param value  Location of int to receive value.
 *  \return       Zero if not found, otherwise non-zero. */
int mapper_msg_get_param_if_int(mapper_message_t *msg,
                                mapper_msg_param_t param,
                                int *value);

/*! Helper to get a direct parameter value only if it's a float.
 *  \param msg    Structure containing parameter info.
 *  \param param  Symbolic identifier of the parameter to look for.
 *  \param value  Location of float to receive value.
 *  \return       Zero if not found, otherwise non-zero. */
int mapper_msg_get_param_if_float(mapper_message_t *msg,
                                  mapper_msg_param_t param,
                                  float *value);

/*! Helper to return the clipping type from a message parameter.
 *  \param msg Structure containing parameter info.
 *  \param param Either AT_CLIPMIN or AT_CLIPMAX.
 *  \return The clipping type, or -1 if not found. */
mapper_clipping_type mapper_msg_get_clipping(mapper_message_t *msg,
                                             mapper_msg_param_t param);

/*! Helper to return the signal direction from a message parameter.
 *  \param msg Structure containing parameter info.
 *  \return 0 for input, 1 for output, or -1 if not found. */
mapper_mode_type mapper_msg_get_direction(mapper_message_t *msg);

/*! Helper to return the mode type from a message parameter.
 *  \param msg Structure containing parameter info.
 *  \return The mode type, or -1 if not found. */
mapper_mode_type mapper_msg_get_mode(mapper_message_t *msg);

/*! Helper to return the 'mute' state from a message parameter.
 *  \param msg Structure containing parameter info.
 *  \return The muted state (0 or 1), or -1 if not found. */
int mapper_msg_get_mute(mapper_message_t *msg);

void mapper_msg_add_or_update_extra_params(table t,
                                                  mapper_message_t *params);

/*! Prepare a lo_message for sending based on a vararg list of
 *  parameter pairs. */
void mapper_msg_prepare_varargs(lo_message m, va_list aq);

/*! Prepare a lo_message for sending based on a set of parameters. */
void mapper_msg_prepare_params(lo_message m,
                               mapper_message_t *params);

/*! Prepare a lo_message for sending based on a connection struct. */
void mapper_link_prepare_osc_message(lo_message m,
                                     mapper_router router);

/*! Prepare a lo_message for sending based on a connection struct. */
void mapper_connection_prepare_osc_message(lo_message m,
                                           mapper_connection c);

/**** Expression parser/evaluator ****/

mapper_expr mapper_expr_new_from_string(const char *str,
                                        int input_is_float,
                                        int output_is_float,
                                        int vector_size,
                                        int *input_history_size,
                                        int *output_history_size);

int mapper_expr_input_history_size(mapper_expr expr);

int mapper_expr_output_history_size(mapper_expr expr);

#ifdef DEBUG
void printexpr(const char*, mapper_expr);
#endif

int mapper_expr_evaluate(mapper_expr expr,
                         mapper_signal_history_t *input_history,
                         mapper_signal_history_t *output_history);

void mapper_expr_free(mapper_expr expr);

/**** String tables ****/

/*! Create a new string table. */
table table_new();

/*! Free a string table.
 * \param t Table to free.
 * \param free_values Non-zero to free all values, otherwise zero. */
void table_free(table t, int free_values);

/*! Add a string to a table. */
void table_add(table t, const char *key, void *value);

/*! Sort a table.  Call this after table_add and before table_find. */
void table_sort(table t);

/*! Look up a value in a table.  Returns 0 if found, 1 if not found,
 *  and fills in value if found. */
int table_find(table t, const char *key, void **value);

/*! Look up a value in a table.  Returns the value directly, which may
 *  be zero, but also returns 0 if not found. */
void *table_find_p(table t, const char *key);

/*! Look up a value in a table.  Returns a pointer to the value,
 *  allowing it to be modified in-place.  Returns 0 if not found. */
void **table_find_pp(table t, const char *key);

/*! Remove a key-value pair from a table (by key). free_key is
 *  non-zero to indicate that key should be free()'d. */
void table_remove_key(table t, const char *key, int free_key);

/*! Get the value at a particular index. */
void *table_value_at_index_p(table t, unsigned int index);

/*! Get the key at a particular index. */
const char *table_key_at_index(table t, unsigned int index);

/*! Update a value in a table if the key already exists, or add it
 *  otherwise.  Returns 0 if no add took place.  Sorts the table
 *  before exiting, so this should be considered a longer operation
 *  than table_add. */
int table_add_or_update(table t, const char *key, void *value);

#ifdef DEBUG
/*! Dump a table of OSC values. */
void table_dump_osc_values(table t);
#endif

/*! Add a typed OSC argument to a string table. */
void mapper_table_add_or_update_osc_value(table t, const char *key,
                                          lo_type type, lo_arg *arg);

/*! Add OSC arguments contained in a string table to a lo_message */
void mapper_msg_add_osc_value_table(lo_message m, table t);

/**** Debug macros ****/

/*! Debug tracer */
#ifdef DEBUG
#ifdef __GNUC__
#include <stdio.h>
#include <assert.h>
#define trace(...) { printf("-- " __VA_ARGS__); }
#define die_unless(a, ...) { if (!(a)) { printf("-- " __VA_ARGS__); assert(a); } }
#else
static void trace(...)
{
};
static void die_unless(...) {};
#endif
#else
#ifdef __GNUC__
#define trace(...) {}
#define die_unless(...) {}
#else
static void trace(...)
{
};
static void die_unless(...) {};
#endif
#endif

/*! Helper to find size of signal value types. */
inline static int mapper_type_size(char type)
{
    mapper_signal_value_t v;
    switch (type) {
    case 'i': return sizeof(v.i32);
    case 'f': return sizeof(v.f);
    case 'd': return sizeof(v.d);
    default:
        die_unless(0, "getting size of unknown type %c\n", type);
        return 0;
    }
}

/*! Helper to find the size in bytes of a signal's full vector. */
inline static int msig_vector_bytes(mapper_signal sig)
{
    return mapper_type_size(sig->props.type) * sig->props.length;
}

/*! Helper to find the pointer to the current value in a mapper_signal_history_t. */
inline static void* msig_history_value_pointer(mapper_signal_history_t h)
{
    return h.value + h.position * h.length * mapper_type_size(h.type);
}

#endif // __MAPPER_INTERNAL_H__<|MERGE_RESOLUTION|>--- conflicted
+++ resolved
@@ -179,17 +179,12 @@
 
 void mapper_router_free(mapper_router router);
 
-<<<<<<< HEAD
-void mapper_router_send_signal(mapper_connection_instance ci,
-                               int send_as_instance);
-=======
 /*! Set a router's properties based on message parameters. */
 void mapper_router_set_from_message(mapper_router router,
                                     mapper_message_t *msg);
 
-void mapper_router_send_signal(mapper_router router, mapper_signal sig,
-                               mapper_signal_value_t *value);
->>>>>>> 26fa707e
+void mapper_router_send_signal(mapper_connection_instance ci,
+                               int send_as_instance);
 
 void mapper_router_send_new_instance(mapper_connection_instance ci);
 
