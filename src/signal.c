--- conflicted
+++ resolved
@@ -421,14 +421,9 @@
         return;
     if (!si->is_active)
         return;
-<<<<<<< HEAD
-    if (si->signal->props.is_output) {
-        // Send release notification to remote devices
-=======
     if (si->id_map->group == mdev_id(si->signal->device) &&
         si->signal->props.is_output) {
-        // First send zero signal
->>>>>>> 8881fb84
+        // Send release notification to remote devices
         msig_update_instance_internal(si, 1, NULL);
     }
     si->is_active = 0;
