
#include <stdlib.h>
#include <string.h>
#include <math.h>

#include "mapper_internal.h"
#include "types_internal.h"
#include <mapper/mapper.h>

#define MAX_INSTANCES 100

static void msig_update_internal(mapper_signal sig,
                                 mapper_signal_instance si,
                                 void *value,
                                 int count,
                                 mapper_timetag_t timetag);

static void *msig_instance_value_internal(mapper_signal sig,
                                          mapper_signal_instance si,
                                          mapper_timetag_t *timetag);

static void msig_free_instance(mapper_signal sig,
                               mapper_signal_instance si);

mapper_signal msig_new(const char *name, int length, char type,
                       int is_output, const char *unit,
                       void *minimum, void *maximum,
                       mapper_signal_handler *handler, void *user_data)
{
    if (length < 1) return 0;
    if (!name) return 0;
    if (type != 'f' && type != 'i')
        return 0;

    mapper_signal sig =
        (mapper_signal) calloc(1, sizeof(struct _mapper_signal));

    mapper_db_signal_init(&sig->props, is_output, type, length, name, unit);
    sig->handler = handler;
    sig->props.num_instances = 0;
    sig->props.user_data = user_data;
    msig_set_minimum(sig, minimum);
    msig_set_maximum(sig, maximum);
    sig->instance_allocation_type = IN_UNDEFINED;

    // Reserve one instance to start
    msig_reserve_instances(sig, 1);
    return sig;
}

void msig_free(mapper_signal sig)
{
    if (!sig) return;

    // Free instances
    mapper_signal_instance si;
    while (sig->active_instances) {
        si = sig->active_instances;
        sig->active_instances = si->next;
        msig_free_instance(sig, si);
    }
    while (sig->reserve_instances) {
        si = sig->reserve_instances;
        sig->reserve_instances = si->next;
        msig_free_instance(sig, si);
    }
    if (sig->props.minimum)
        free(sig->props.minimum);
    if (sig->props.maximum)
        free(sig->props.maximum);
    if (sig->props.name)
        free((char*)sig->props.name);
    if (sig->props.unit)
        free((char*)sig->props.unit);
    if (sig->props.extra)
        table_free(sig->props.extra, 1);
    free(sig);
}

void msig_update(mapper_signal sig, void *value,
                 int count, mapper_timetag_t tt)
{
    if (!sig)
        return;
    if (!sig->active_instances)
        msig_get_instance_with_id(sig, 0, 1);
    msig_update_internal(sig, sig->active_instances,
                         value, count, tt);
}

void msig_update_int(mapper_signal sig, int value)
{
    if (!sig)
        return;

#ifdef DEBUG
    if (sig->props.type != 'i') {
        trace("called msig_update_int() on non-int signal!\n");
        return;
    }

    if (sig->props.length != 1) {
        trace("called msig_update_int() on non-scalar signal!\n");
        return;
    }

    if (!sig->device) {
        trace("signal does not have a device in msig_update_int().\n");
        return;
    }
#endif

    if (!sig->active_instances)
        msig_get_instance_with_id(sig, 0, 1);
    msig_update_internal(sig, sig->active_instances, &value,
                         1, MAPPER_TIMETAG_NOW);
}

void msig_update_float(mapper_signal sig, float value)
{
    if (!sig)
        return;

#ifdef DEBUG
    if (sig->props.type != 'f') {
        trace("called msig_update_float() on non-float signal!\n");
        return;
    }

    if (sig->props.length != 1) {
        trace("called msig_update_float() on non-scalar signal!\n");
        return;
    }

    if (!sig->device) {
        trace("signal does not have a device in msig_update_float().\n");
        return;
    }
#endif

    if (!sig->active_instances)
        msig_get_instance_with_id(sig, 0, 1);
    msig_update_internal(sig, sig->active_instances, &value,
                         1, MAPPER_TIMETAG_NOW);
}

void *msig_value(mapper_signal sig,
                 mapper_timetag_t *timetag)
{
    if (!sig) return 0;
    if (!sig->active_instances) return 0;
    return msig_instance_value_internal(sig, sig->active_instances, timetag);
}

/**** Instances ****/

static void msig_init_instance(mapper_signal_instance si,
                               mapper_instance_id_map id_map)
{
    si->has_value = 0;
    lo_timetag_now(&si->creation_time);
    si->id_map = id_map;
}

mapper_signal_instance msig_find_instance_with_id(mapper_signal sig,
                                                  int id)
{
    // TODO: hash table, binary search, etc.
    mapper_signal_instance si = sig->active_instances;
    while (si) {
        if (si->id_map && (si->id_map->local == id))
            break;
        si = si->next;
    }
    return si;
}

mapper_signal_instance msig_find_instance_with_id_map(mapper_signal sig,
                                                      mapper_instance_id_map map)
{
    // TODO: hash table, binary search, etc.
    mapper_signal_instance si = sig->active_instances;
    while (si) {
        if (si->id_map == map)
            break;
        si = si->next;
    }
    return si;
}

mapper_signal_instance msig_get_instance_with_id(mapper_signal sig,
                                                 int instance_id,
                                                 int is_new_instance)
{
    if (!sig)
        return 0;

    mapper_signal_instance si;
    mapper_instance_id_map map = mdev_find_instance_id_map_by_local(sig->device,
                                                                    instance_id);
    if (map) {
        if ((si = msig_find_instance_with_id_map(sig, map)))
            return si;
    }

    // no instance with that ID exists - need to try to activate instance and create new ID map
    if ((si = sig->reserve_instances)) {
        if (!map) {
            // Claim ID map locally
            map = mdev_add_instance_id_map(sig->device, instance_id,
                                           mdev_id(sig->device), sig->device->id_counter++);
        }
        else {
            map->reference_count++;
        }
        sig->reserve_instances = si->next;
        si->next = sig->active_instances;
        sig->active_instances = si;
        msig_init_instance(si, map);
        return si;
    }

    if (!is_new_instance || !sig->active_instances) {
        // Do not allow stealing unless this is a new instance
        return 0;
    }

    // If no reserved instance is available, steal an active instance
    si = sig->active_instances;
    mapper_signal_instance stolen = si;
    mapper_instance_allocation_type mode = sig->instance_allocation_type;
    if (si && mode) {
        switch (mode) {
            case IN_STEAL_OLDEST:
                while (si) {
                    if ((si->creation_time.sec < stolen->creation_time.sec) ||
                        (si->creation_time.sec == stolen->creation_time.sec &&
                         si->creation_time.frac < stolen->creation_time.frac))
                        stolen = si;
                    si = si->next;
                }
                goto stole;
            case IN_STEAL_NEWEST:
                while (si) {
                    if ((si->creation_time.sec > stolen->creation_time.sec) ||
                        (si->creation_time.sec == stolen->creation_time.sec &&
                         si->creation_time.frac > stolen->creation_time.frac))
                        stolen = si;
                    si = si->next;
                }
                goto stole;
            default:
                trace("Unknown instance allocation strategy (msig_get_instance_with_id)\n");
                return 0;
        }
    }
    return 0;

stole:
    if (sig->handler) {
        // TODO: should use current time for timetag?
        sig->handler(sig, &sig->props, stolen->id_map->local, 0, 0, NULL);
    }
    msig_release_instance_internal(sig, stolen, 1, 1, MAPPER_TIMETAG_NOW);
    if (!map) {
        // Claim id map locally
        map = mdev_add_instance_id_map(sig->device, instance_id,
                                       mdev_id(sig->device), sig->device->id_counter++);
    }
    else {
        map->reference_count++;
    }
    msig_init_instance(stolen, map);
    stolen->is_active = 0;
    return stolen;
}

mapper_signal_instance msig_get_instance_with_id_map(mapper_signal sig,
                                                     mapper_instance_id_map map,
                                                     int is_new_instance,
                                                     int local)
{
    // If the map pointer is null, we need to create a new map if necessary
    if (!sig)
        return 0;

    mapper_signal_instance si = 0;

    if (map) {
        if ((si = msig_find_instance_with_id_map(sig, map)))
            return si;
    }

    // no ID-mapped instance exists - need to try to activate instance and create new ID map
    if ((si = sig->reserve_instances)) {
        if (map) {
            map->reference_count++;
        }
        sig->reserve_instances = si->next;
        si->next = sig->active_instances;
        sig->active_instances = si;
        msig_init_instance(si, map);
        si->is_active = 1;
        return si;
    }

    if (!is_new_instance || !sig->active_instances) {
        // Do not allow stealing unless this is a new instance
        return 0;
    }

    // If no reserved instance is available, steal an active instance
    si = sig->active_instances;
    mapper_signal_instance stolen = si;
    mapper_instance_allocation_type mode = sig->instance_allocation_type;
    if (si && mode) {
        switch (mode) {
            case IN_STEAL_OLDEST:
                while (si) {
                    if ((si->creation_time.sec < stolen->creation_time.sec) ||
                        (si->creation_time.sec == stolen->creation_time.sec &&
                         si->creation_time.frac < stolen->creation_time.frac))
                        stolen = si;
                    si = si->next;
                }
                goto stole;
            case IN_STEAL_NEWEST:
                while (si) {
                    if ((si->creation_time.sec > stolen->creation_time.sec) ||
                        (si->creation_time.sec == stolen->creation_time.sec &&
                         si->creation_time.frac > stolen->creation_time.frac))
                        stolen = si;
                    si = si->next;
                }
                goto stole;
            default:
                trace("Unknown instance allocation strategy (msig_get_instance_with_id_map)\n");
                return 0;
        }
    }
    return 0;

stole:
    if (sig->handler) {
        // TODO: should use current time for timetag? Or take it from signal handler?
        sig->handler(sig, &sig->props, stolen->id_map->local, 0, 0, NULL);
    }
    msig_release_instance_internal(sig, stolen, 1, local, MAPPER_TIMETAG_NOW);
    if (map) {
        map->reference_count++;
    }
    msig_init_instance(stolen, map);
    return stolen;
}

void msig_reserve_instances(mapper_signal sig, int num)
{
    if (!sig)
        return;
    int available = MAX_INSTANCES - sig->props.num_instances;
    if (num > available)
        num = available;
    int i;
    for (i = 0; i < num; i++) {
        mapper_signal_instance si = (mapper_signal_instance) calloc(1,
                                    sizeof(struct _mapper_signal_instance));
        si->value = calloc(1, msig_vector_bytes(sig));
        si->has_value = 0;
        si->is_active = 0;
        si->id = sig->props.num_instances++;
        msig_init_instance(si, 0);
        si->user_data = 0;

        si->next = sig->reserve_instances;
        sig->reserve_instances = si;
    }
    mdev_num_instances_changed(sig->device, sig);
}

void msig_start_new_instance(mapper_signal sig, int instance_id)
{
    if (!sig)
        return;

    mapper_signal_instance si = msig_get_instance_with_id(sig, instance_id, 1);
    if (!si && sig->instance_management_handler &&
        (sig->instance_management_flags & IN_OVERFLOW)) {
        sig->instance_management_handler(sig, &sig->props, -1, IN_OVERFLOW);
        // try again
        si = msig_get_instance_with_id(sig, instance_id, 1);
    }
}

void msig_update_instance(mapper_signal sig, int instance_id,
                          void *value, int count, mapper_timetag_t timetag)
{
    if (!sig)
        return;

    if (!value) {
        msig_release_instance(sig, instance_id, timetag);
        return;
    }

    mapper_signal_instance si = msig_get_instance_with_id(sig, instance_id, 0);
    if (!si && sig->instance_management_handler &&
        (sig->instance_management_flags & IN_OVERFLOW)) {
        sig->instance_management_handler(sig, &sig->props, -1, IN_OVERFLOW);
        // try again
        si = msig_get_instance_with_id(sig, instance_id, 0);
    }
    if (si)
        msig_update_internal(sig, si, value, count, timetag);
}

static void msig_update_internal(mapper_signal sig,
                                 mapper_signal_instance si,
                                 void *value,
                                 int count,
                                 mapper_timetag_t tt)
{
    if (!si) return;

    /* We have to assume that value points to an array of correct type
     * and size. */

    if (value) {
        if (count==0) count=1;
        size_t n = msig_vector_bytes(sig);
        memcpy(si->value, value + n*(count-1), n);
        si->has_value = 1;
    }
    else {
        si->has_value = 0;
    }

    if (memcmp(&tt, &MAPPER_TIMETAG_NOW, sizeof(mapper_timetag_t))==0)
        mdev_timetag_now(sig->device, &si->timetag);
    else
        memcpy(&si->timetag, &tt, sizeof(mapper_timetag_t));

    if (sig->props.is_output) {
        mdev_route_signal(sig->device, sig, si, value,
                          count, si->timetag);
    }
    else {
        mdev_receive_update(sig->device, sig, si, si->timetag);
    }
}

void msig_release_instance(mapper_signal sig, int instance_id,
                           mapper_timetag_t timetag)
{
    if (!sig)
        return;
    mapper_signal_instance si = msig_find_instance_with_id(sig, instance_id);
    if (si)
        msig_release_instance_internal(sig, si, 0, 1, timetag);
}

void msig_release_instance_internal(mapper_signal sig,
                                    mapper_signal_instance si,
                                    int stolen, int local,
                                    mapper_timetag_t timetag)
{
    if (!si || !si->is_active)
        return;

    if (sig->props.is_output) {
<<<<<<< HEAD
        // Send release notification to downstream devices
        msig_update_internal(sig, si, NULL, 0, 1, timetag);
=======
        // Send release notification to remote devices
        msig_update_internal(sig, si, NULL, 0, timetag);
>>>>>>> 7c013bc3
    }
    else if (local && si->id_map->group != sig->device->admin->name_hash) {
        // Send release request to upstream devices
        mdev_route_release_request(sig->device, sig, si, timetag);
    }

    if (--si->id_map->reference_count <= 0 && !si->id_map->release_time)
        mdev_remove_instance_id_map(sig->device, si->id_map);

    if (stolen) {
        if (sig->instance_management_handler &&
            (sig->instance_management_flags & IN_STOLEN))
            sig->instance_management_handler(sig, &sig->props,
                                             si->id_map->local, IN_STOLEN);
    }
    else {
        si->is_active = 0;
        si->id_map = 0;
        // Remove instance from active list, place in reserve
        mapper_signal_instance *msi = &sig->active_instances;
        while (*msi) {
            if (*msi == si) {
                *msi = si->next;
                si->next = sig->reserve_instances;
                sig->reserve_instances = si;
                break;
            }
            msi = &(*msi)->next;
        }
    }
}

void msig_remove_instance(mapper_signal sig,
                          mapper_signal_instance si)
{
    if (!si) return;

    // First release instance
    msig_release_instance_internal(sig, si, 0, 0, MAPPER_TIMETAG_NOW);

    // Remove signal instance
    mapper_signal_instance *msi = &sig->active_instances;
    while (*msi) {
        if (*msi == si) {
            *msi = si->next;
            --sig->props.num_instances;
            msig_free_instance(sig, si);
            return;
        }
        msi = &(*msi)->next;
    }
    msi = &sig->reserve_instances;
    while (*msi) {
        if (*msi == si) {
            *msi = si->next;
            --sig->props.num_instances;
            msig_free_instance(sig, si);
            return;
        }
        msi = &(*msi)->next;
    }
}

static void msig_free_instance(mapper_signal sig,
                               mapper_signal_instance si)
{
    if (!si)
        return;
    msig_release_instance_internal(sig, si, 0, 0, MAPPER_TIMETAG_NOW);
    if (si->value)
        free(si->value);
    free(si);
}

static void *msig_instance_value_internal(mapper_signal sig,
                                          mapper_signal_instance si,
                                          mapper_timetag_t *timetag)
{
    if (!si) return 0;
    if (!si->has_value)
        return 0;
    if (timetag)
        timetag = &si->timetag;
    return si->value;
}

void *msig_instance_value(mapper_signal sig,
                          int instance_id,
                          mapper_timetag_t *timetag)
{
    mapper_signal_instance si = msig_find_instance_with_id(sig, instance_id);
    return msig_instance_value_internal(sig, si, timetag);
}

void msig_match_instances(mapper_signal from, mapper_signal to, int instance_id)
{
    if (from == to)
        return;

    // Find "from" instance
    mapper_signal_instance si_from = msig_find_instance_with_id(from, instance_id);
    if (!si_from)
        return;

    // Get "to" instance with same map
    msig_get_instance_with_id_map(to, si_from->id_map, 1, 1);
}

int msig_num_active_instances(mapper_signal sig)
{
    if (!sig)
        return -1;
    mapper_signal_instance si = sig->active_instances;
    int i = 0;
    while (si) {
        i++;
        si = si->next;
    }
    return i;
}

int msig_num_reserved_instances(mapper_signal sig)
{
    if (!sig)
        return -1;
    mapper_signal_instance si = sig->reserve_instances;
    int i = 0;
    while (si) {
        i++;
        si = si->next;
    }
    return i;
}

int msig_active_instance_id(mapper_signal sig, int index)
{
    int i = -1;
    mapper_signal_instance si = sig->active_instances;
    while (si) {
        i++;
        if (i >= index)
            break;
        si = si->next;
    }
    return si->id_map->local;
}

void msig_set_instance_allocation_mode(mapper_signal sig,
                                       mapper_instance_allocation_type mode)
{
    if (sig && (mode >= 0) && (mode < N_MAPPER_INSTANCE_ALLOCATION_TYPES))
        sig->instance_allocation_type = mode;
}

void msig_set_instance_management_callback(mapper_signal sig,
                                           mapper_signal_instance_management_handler h,
                                           int flags,
                                           void *user_data)
{
    /* TODO: should we allow setting separate user_data pointer for reverse
     * connection callback and instance management callback? */

    if (!sig)
        return;

    if (!h || !flags) {
        sig->instance_management_handler = 0;
        sig->instance_management_flags = 0;
        return;
    }

    sig->instance_management_handler = h;
    sig->props.user_data = user_data;

    if (flags & IN_REQUEST_RELEASE) {
        if (!(sig->instance_management_flags & IN_REQUEST_RELEASE)) {
            // Add liblo method for processing instance release requests
            sig->instance_management_flags = flags;
            mdev_add_instance_release_request_callback(sig->device, sig);
        }
    }
    else {
        if (sig->instance_management_flags & IN_REQUEST_RELEASE) {
            // Remove liblo method for processing instance release requests
            sig->instance_management_flags = flags;
            mdev_remove_instance_release_request_callback(sig->device, sig);
        }
    }
    sig->instance_management_flags = flags;
}

void msig_set_instance_data(mapper_signal sig,
                            int instance_id,
                            void *user_data)
{
    mapper_signal_instance si = msig_get_instance_with_id(sig, instance_id, 0);
    if (si)
        si->user_data = user_data;
}

void *msig_get_instance_data(mapper_signal sig,
                             int instance_id)
{
    mapper_signal_instance si = msig_find_instance_with_id(sig, instance_id);
    if (si)
        return si->user_data;
    return 0;
}

/**** Queries and reverse connections ****/

void msig_set_callback(mapper_signal sig,
                       mapper_signal_handler *handler,
                       void *user_data)
{
    if (!sig)
        return;
    if (!sig->handler && handler) {
        // Need to register a new liblo methods
        sig->handler = handler;
        sig->props.user_data = user_data;
        mdev_add_signal_methods(sig->device, sig);
    }
    else if (sig->handler && !handler) {
        // Need to remove liblo methods
        sig->handler = 0;
        sig->props.user_data = user_data;
        mdev_remove_signal_methods(sig->device, sig);
    }
}

int msig_query_remotes(mapper_signal sig, mapper_timetag_t tt)
{
    // TODO: process queries on inputs also
    if (!sig->props.is_output)
        return -1;
    if (!sig->handler) {
        // no handler defined so we cannot process query responses
        return -1;
    }
    if (!sig->device->server)
        mdev_start_server(sig->device);
    return mdev_route_query(sig->device, sig, tt);
}

/**** Signal Properties ****/

int msig_full_name(mapper_signal sig, char *name, int len)
{
    const char *mdname = mdev_name(sig->device);
    if (!mdname)
        return 0;

    int mdlen = strlen(mdname);
    if (mdlen >= len)
        return 0;
    if ((mdlen + strlen(sig->props.name)) > len)
        return 0;

    strncpy(name, mdname, len);
    strncat(name, sig->props.name, len);
    return strlen(name);
}

void msig_set_minimum(mapper_signal sig, void *minimum)
{
    if (minimum) {
        if (!sig->props.minimum)
            sig->props.minimum = (mapper_signal_value_t *)
            malloc(sizeof(mapper_signal_value_t));
        if (sig->props.type == 'f')
            sig->props.minimum->f = *(float*)minimum;
        else if (sig->props.type == 'i')
            sig->props.minimum->i32 = *(int*)minimum;
    }
    else {
        if (sig->props.minimum)
            free(sig->props.minimum);
        sig->props.minimum = 0;
    }
}

void msig_set_maximum(mapper_signal sig, void *maximum)
{
    if (maximum) {
        if (!sig->props.maximum)
            sig->props.maximum = (mapper_signal_value_t *)
            malloc(sizeof(mapper_signal_value_t));
        if (sig->props.type == 'f')
            sig->props.maximum->f = *(float*)maximum;
        else if (sig->props.type == 'i')
            sig->props.maximum->i32 = *(int*)maximum;
    }
    else {
        if (sig->props.maximum)
            free(sig->props.maximum);
        sig->props.maximum = 0;
    }
}

void msig_set_rate(mapper_signal sig, float rate)
{
    sig->props.rate = rate;
}

float msig_get_rate(mapper_signal sig)
{
    return sig->props.rate;
}


mapper_db_signal msig_properties(mapper_signal sig)
{
    return &sig->props;
}

void msig_set_property(mapper_signal sig, const char *property,
                       lo_type type, lo_arg *value)
{
    mapper_table_add_or_update_osc_value(sig->props.extra,
                                         property, type, value);
}

void msig_remove_property(mapper_signal sig, const char *property)
{
    table_remove_key(sig->props.extra, property, 1);
}<|MERGE_RESOLUTION|>--- conflicted
+++ resolved
@@ -467,13 +467,8 @@
         return;
 
     if (sig->props.is_output) {
-<<<<<<< HEAD
         // Send release notification to downstream devices
-        msig_update_internal(sig, si, NULL, 0, 1, timetag);
-=======
-        // Send release notification to remote devices
         msig_update_internal(sig, si, NULL, 0, timetag);
->>>>>>> 7c013bc3
     }
     else if (local && si->id_map->group != sig->device->admin->name_hash) {
         // Send release request to upstream devices
