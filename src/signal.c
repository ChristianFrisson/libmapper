
#include <stdlib.h>
#include <string.h>
#include <math.h>

#include "mapper_internal.h"
#include "types_internal.h"
#include <mapper/mapper.h>

#define MAX_INSTANCES 128

static void msig_update_internal(mapper_signal sig,
                                 int instance_index,
                                 void *value,
                                 int count,
                                 mapper_timetag_t timetag);

static void *msig_instance_value_internal(mapper_signal sig,
                                          int instance_index,
                                          mapper_timetag_t *timetag);

static int msig_get_oldest_active_instance_internal(mapper_signal sig);

static int msig_get_newest_active_instance_internal(mapper_signal sig);

static void msig_free_instance(mapper_signal sig,
                               mapper_signal_instance si);

mapper_signal msig_new(const char *name, int length, char type,
                       int is_output, const char *unit,
                       void *minimum, void *maximum,
                       mapper_signal_update_handler *handler,
                       void *user_data)
{
    if (length < 1) return 0;
    if (!name) return 0;
    if (type != 'f' && type != 'i')
        return 0;

    mapper_signal sig =
        (mapper_signal) calloc(1, sizeof(struct _mapper_signal));

    mapper_db_signal_init(&sig->props, is_output, type, length, name, unit);
    sig->handler = handler;
    sig->props.num_instances = 0;
    sig->props.user_data = user_data;
    msig_set_minimum(sig, minimum);
    msig_set_maximum(sig, maximum);

    // Reserve one instance to start
    msig_reserve_instances(sig, 1);

    // Reserve one instance id map
    sig->id_map_length = 1;
    sig->id_maps = calloc(1, sizeof(struct _mapper_signal_id_map));

    return sig;
}

void msig_free(mapper_signal sig)
{
    int i;
    if (!sig) return;

    // Free instances
    for (i = 0; i < sig->id_map_length; i++) {
        if (sig->id_maps[i].instance) {
            msig_release_instance_internal(sig, i, MAPPER_NOW);
        }
    }
    free(sig->id_maps);
    mapper_signal_instance si;
    while (sig->reserve_instances) {
        si = sig->reserve_instances;
        sig->reserve_instances = si->next;
        msig_free_instance(sig, si);
    }
    if (sig->props.minimum)
        free(sig->props.minimum);
    if (sig->props.maximum)
        free(sig->props.maximum);
    if (sig->props.name)
        free((char*)sig->props.name);
    if (sig->props.unit)
        free((char*)sig->props.unit);
    if (sig->props.extra)
        table_free(sig->props.extra, 1);
    free(sig);
}

void msig_update(mapper_signal sig, void *value,
                 int count, mapper_timetag_t tt)
{
    if (!sig)
        return;

    mapper_timetag_t *ttp;
    if (memcmp(&tt, &MAPPER_NOW, sizeof(mapper_timetag_t))==0) {
        ttp = &sig->device->admin->clock.now;
        mdev_timetag_now(sig->device, ttp);
    }
    else
        ttp = &tt;

    int index = 0;
    if (!sig->id_maps[0].instance)
        index = msig_get_instance_with_local_id(sig, 0, 0, ttp);
    msig_update_internal(sig, index, value, count, *ttp);
}

void msig_update_int(mapper_signal sig, int value)
{
    if (!sig)
        return;

#ifdef DEBUG
    if (sig->props.type != 'i') {
        trace("called msig_update_int() on non-int signal!\n");
        return;
    }

    if (sig->props.length != 1) {
        trace("called msig_update_int() on non-scalar signal!\n");
        return;
    }

    if (!sig->device) {
        trace("signal does not have a device in msig_update_int().\n");
        return;
    }
#endif

    mapper_timetag_t *tt = &sig->device->admin->clock.now;
    mdev_timetag_now(sig->device, tt);

    int index = 0;
    if (!sig->id_maps[0].instance)
        index = msig_get_instance_with_local_id(sig, 0, 0, tt);
    msig_update_internal(sig, index, &value, 1, *tt);
}

void msig_update_float(mapper_signal sig, float value)
{
    if (!sig)
        return;

#ifdef DEBUG
    if (sig->props.type != 'f') {
        trace("called msig_update_float() on non-float signal!\n");
        return;
    }

    if (sig->props.length != 1) {
        trace("called msig_update_float() on non-scalar signal!\n");
        return;
    }

    if (!sig->device) {
        trace("signal does not have a device in msig_update_float().\n");
        return;
    }
#endif

    mapper_timetag_t *tt = &sig->device->admin->clock.now;
    mdev_timetag_now(sig->device, tt);

    int index = 0;
    if (!sig->id_maps[0].instance)
        index = msig_get_instance_with_local_id(sig, 0, 0, tt);
    msig_update_internal(sig, index, &value, 1, *tt);
}

void *msig_value(mapper_signal sig,
                 mapper_timetag_t *timetag)
{
    if (!sig) return 0;
    int index = 0;
    if (!sig->id_maps[0].instance)
        index = msig_find_instance_with_local_id(sig, 0, 0);
    if (index < 0)
        return 0;
    return msig_instance_value_internal(sig, index, timetag);
}

/**** Instances ****/

static void msig_init_instance(mapper_signal_instance si)
{
    si->has_value = 0;
    lo_timetag_now(&si->creation_time);
}

int msig_find_instance_with_local_id(mapper_signal sig,
                                     int id, int flags)
{
    int i;
    for (i = 0; i < sig->id_map_length; i++) {
        if (sig->id_maps[i].instance && sig->id_maps[i].map->local == id) {
            if (sig->id_maps[i].status & ~flags)
                return -1;
            else
                return i;
        }
    }
    return -1;
}

int msig_find_instance_with_remote_ids(mapper_signal sig, int group,
                                       int id, int flags)
{
    int i;
    for (i = 0; i < sig->id_map_length; i++) {
        if (!sig->id_maps[i].map)
            continue;
        if (sig->id_maps[i].map->group == group && sig->id_maps[i].map->remote == id) {
            if (sig->id_maps[i].status & ~flags)
                return -1;
            else
                return i;
        }
    }
    return -1;
}

int msig_get_instance_with_local_id(mapper_signal sig, int id,
                                    int flags, mapper_timetag_t *tt)
{
    if (!sig)
        return 0;

    mapper_signal_id_map_t *maps = sig->id_maps;

    mapper_signal_instance si;
    int i;
    for (i = 0; i < sig->id_map_length; i++) {
        if (maps[i].instance && maps[i].map->local == id) {
            if (maps[i].status & ~flags)
                return -1;
            else {
                return i;
            }
        }
    }

    // check if device has record of id map
    mapper_id_map map = mdev_find_instance_id_map_by_local(sig->device, id);

    // no instance with that ID exists - need to try to activate instance and create new ID map
    if ((si = sig->reserve_instances)) {
        if (!map) {
            // Claim ID map locally
            map = mdev_add_instance_id_map(sig->device, id, mdev_id(sig->device),
                                           sig->device->id_counter++);
            map->refcount_local = 1;
        }
        else {
            map->refcount_local++;
        }

        // store pointer to device map in a new signal map
        sig->reserve_instances = si->next;
        msig_init_instance(si);
        i = msig_add_id_map(sig, si, map);
        if (sig->instance_management_handler &&
            (sig->instance_management_flags & IN_NEW)) {
            sig->instance_management_handler(sig, &sig->props, id, IN_NEW, tt);
        }
        return i;
    }

    if (sig->instance_management_handler &&
        (sig->instance_management_flags & IN_OVERFLOW)) {
        // call instance management handler
        sig->instance_management_handler(sig, &sig->props, -1, IN_OVERFLOW, tt);
    }
    else if (sig->handler) {
        if (sig->instance_allocation_type == IN_STEAL_OLDEST) {
            i = msig_get_oldest_active_instance_internal(sig);
            if (i < 0)
                return -1;
            sig->handler(sig, &sig->props, sig->id_maps[i].map->local,
                         0, 0, tt);
        }
        else if (sig->instance_allocation_type == IN_STEAL_NEWEST) {
            i = msig_get_newest_active_instance_internal(sig);
            if (i < 0)
                return -1;
            sig->handler(sig, &sig->props, sig->id_maps[i].map->local,
                         0, 0, tt);
        }
        else
            return -1;
    }
    else
        return -1;

    // try again
    if ((si = sig->reserve_instances)) {
        if (!map) {
            // add id map to device and link from signal
            map = mdev_add_instance_id_map(sig->device, id, mdev_id(sig->device),
                                           sig->device->id_counter++);
            map->refcount_local = 1;
        }
        else {
            map->refcount_local++;
        }
        sig->reserve_instances = si->next;
        msig_init_instance(si);
        i = msig_add_id_map(sig, si, map);
        if (sig->instance_management_handler &&
            (sig->instance_management_flags & IN_NEW)) {
            sig->instance_management_handler(sig, &sig->props, id, IN_NEW, tt);
        }
        return i;
    }
    return -1;
}

int msig_get_instance_with_remote_ids(mapper_signal sig, int group, int id,
                                      int flags, mapper_timetag_t *tt)
{
    // If the map pointer is null, we need to create a new map if necessary
    if (!sig)
        return 0;
    
    mapper_signal_id_map_t *maps = sig->id_maps;
    
    mapper_signal_instance si;
    int i;
    for (i = 0; i < sig->id_map_length; i++) {
        if (maps[i].instance && maps[i].map->group == group
            && maps[i].map->remote == id) {
            if (maps[i].status & ~flags)
                return -1;
            else {
                return i;
            }
        }
    }

    mapper_id_map map = mdev_find_instance_id_map_by_remote(sig->device, group, id);

    // no ID-mapped instance exists - need to try to activate instance and create new ID map
    if ((si = sig->reserve_instances)) {
        if (!map) {
            // add id map to device
            map = mdev_add_instance_id_map(sig->device, si->index, group, id);
            map->refcount_remote = 1;
        }
        else {
            map->refcount_remote++;
        }
        sig->reserve_instances = si->next;
        msig_init_instance(si);
        i = msig_add_id_map(sig, si, map);
        if (sig->instance_management_handler &&
            (sig->instance_management_flags & IN_NEW)) {
            sig->instance_management_handler(sig, &sig->props, si->index, IN_NEW, tt);
        }
        return i;
    }

    if (sig->instance_management_handler &&
        (sig->instance_management_flags & IN_OVERFLOW)) {
        // call instance management handler
        sig->instance_management_handler(sig, &sig->props, -1, IN_OVERFLOW, tt);
    }
    else if (sig->handler) {
        if (sig->instance_allocation_type == IN_STEAL_OLDEST) {
            i = msig_get_oldest_active_instance_internal(sig);
            if (i < 0)
                return -1;
            sig->handler(sig, &sig->props, sig->id_maps[i].map->local,
                         0, 0, tt);
        }
        else if (sig->instance_allocation_type == IN_STEAL_NEWEST) {
            i = msig_get_newest_active_instance_internal(sig);
            if (i < 0)
                return -1;
            sig->handler(sig, &sig->props, sig->id_maps[i].map->local,
                         0, 0, tt);
        }
        else
            return -1;
    }
    else
        return -1;

    // try again
    if ((si = sig->reserve_instances)) {
        if (!map) {
            // add id map to device
            map = mdev_add_instance_id_map(sig->device, si->index, group, id);
            map->refcount_remote = 1;
        }
        else {
            map->refcount_remote++;
        }
        sig->reserve_instances = si->next;
        msig_init_instance(si);
        i = msig_add_id_map(sig, si, map);
        if (sig->instance_management_handler &&
            (sig->instance_management_flags & IN_NEW)) {
            sig->instance_management_handler(sig, &sig->props, si->index, IN_NEW, tt);
        }
        return i;
    }
    return -1;
}

void msig_reserve_instances(mapper_signal sig, int num)
{
    if (!sig || num <= 0)
        return;
    int available = MAX_INSTANCES - sig->props.num_instances;
    if (num > available)
        num = available;
    int i, j, index = -1;
    for (i = 0; i < num; i++) {
        mapper_signal_instance si = (mapper_signal_instance) calloc(1,
                                    sizeof(struct _mapper_signal_instance));
        si->value = calloc(1, msig_vector_bytes(sig));
        si->has_value = 0;
        if (index >= sig->props.num_instances) {
            si->index = index++;
        }
        else {
            // find lowest unused index in active and reserve lists
            mapper_signal_instance temp;
            int index_found = 0;
            while (!index_found) {
                index++;
                index_found = 1;
                for (j = 0; j < sig->id_map_length; j++) {
                    if (!sig->id_maps[j].instance)
                        continue;
                    if (sig->id_maps[j].instance->index == index) {
                        index_found = 0;
                        break;
                    }
                }
                if (index_found) {
                    temp = sig->reserve_instances;
                    while (temp) {
                        if (temp->index == index) {
                            index_found = 0;
                            break;
                        }
                        temp = temp->next;
                    }
                }
            }
            si->index = index++;
        }
        msig_init_instance(si);
        si->user_data = 0;

        si->next = sig->reserve_instances;
        sig->reserve_instances = si;
    }
    sig->props.num_instances += num;
    mdev_num_instances_changed(sig->device, sig);
}

void msig_update_instance(mapper_signal sig, int instance_id,
                          void *value, int count, mapper_timetag_t timetag)
{
    if (!sig)
        return;

    if (!value) {
        msig_release_instance(sig, instance_id, timetag);
        return;
    }

    int index = msig_get_instance_with_local_id(sig, instance_id, 0, &timetag);
    if (index >= 0)
        msig_update_internal(sig, index, value, count, timetag);
}


int msig_get_oldest_active_instance(mapper_signal sig, int *id)
{
    int index = msig_get_oldest_active_instance_internal(sig);
    if (index < 0)
        return 1;
    else
        *id = sig->id_maps[index].map->local;
    return 0;
}

int msig_get_oldest_active_instance_internal(mapper_signal sig)
{
    int i;
    mapper_signal_instance si;
    for (i = 0; i < sig->id_map_length; i++) {
        if (sig->id_maps[i].instance)
            break;
    }
    if (i == sig->id_map_length) {
        // no active instances to steal!
        return -1;
    }
    int oldest = i;
    for (i = oldest+1; i < sig->id_map_length; i++) {
        if (!(si = sig->id_maps[i].instance))
            continue;
        if ((si->creation_time.sec < sig->id_maps[oldest].instance->creation_time.sec) ||
            (si->creation_time.sec == sig->id_maps[oldest].instance->creation_time.sec &&
             si->creation_time.frac < sig->id_maps[oldest].instance->creation_time.frac))
            oldest = i;
    }
    return oldest;
}

int msig_get_newest_active_instance(mapper_signal sig, int *id)
{
    int index = msig_get_newest_active_instance_internal(sig);
    if (index < 0)
        return 1;
    else
        *id = sig->id_maps[index].map->local;
    return 0;
}

int msig_get_newest_active_instance_internal(mapper_signal sig)
{
    int i;
    mapper_signal_instance si;
    for (i = 0; i < sig->id_map_length; i++) {
        if (sig->id_maps[i].instance)
            break;
    }
    if (i == sig->id_map_length) {
        // no active instances to steal!
        return -1;
    }
    int newest = i;
    for (i = newest+1; i < sig->id_map_length; i++) {
        if (!(si = sig->id_maps[i].instance))
            continue;
        if ((si->creation_time.sec > sig->id_maps[newest].instance->creation_time.sec) ||
            (si->creation_time.sec == sig->id_maps[newest].instance->creation_time.sec &&
             si->creation_time.frac > sig->id_maps[newest].instance->creation_time.frac))
            newest = i;
    }
    return newest;
}

static void msig_update_internal(mapper_signal sig,
                                 int instance_index,
                                 void *value,
                                 int count,
                                 mapper_timetag_t tt)
{
    mapper_signal_instance si = sig->id_maps[instance_index].instance;

    /* We have to assume that value points to an array of correct type
     * and size. */

    if (value) {
        if (count==0) count=1;
        size_t n = msig_vector_bytes(sig);
        memcpy(si->value, value + n*(count-1), n);
        si->has_value = 1;
    }
    else {
        si->has_value = 0;
    }

    if (memcmp(&tt, &MAPPER_NOW, sizeof(mapper_timetag_t))==0)
        mdev_timetag_now(sig->device, &si->timetag);
    else
        memcpy(&si->timetag, &tt, sizeof(mapper_timetag_t));

    if (sig->props.is_output) {
        mdev_route_signal(sig->device, sig, instance_index, value,
                          count, si->timetag);
    }
    else {
        mdev_receive_update(sig->device, sig, instance_index, si->timetag);
    }
}

void msig_release_instance(mapper_signal sig, int id,
                           mapper_timetag_t timetag)
{
    if (!sig)
        return;
    int index = msig_find_instance_with_local_id(sig, id, IN_RELEASED_REMOTELY);
    if (index >= 0)
        msig_release_instance_internal(sig, index, timetag);
}

void msig_release_instance_internal(mapper_signal sig,
                                    int instance_index,
                                    mapper_timetag_t tt)
{
    mapper_signal_id_map_t *smap = &sig->id_maps[instance_index];
    if (!smap->instance)
        return;

    mapper_timetag_t *ttp;
    if (memcmp(&tt, &MAPPER_NOW, sizeof(mapper_timetag_t))==0) {
        ttp = &sig->device->admin->clock.now;
        mdev_timetag_now(sig->device, ttp);
    }
    else
        ttp = &tt;

    if (!(smap->status & IN_RELEASED_REMOTELY)) {
        mdev_route_released(sig->device, sig, instance_index, *ttp);
    }

    smap->map->refcount_local--;
    if (smap->map->refcount_local <= 0 && smap->map->refcount_remote <= 0) {
        mdev_remove_instance_id_map(sig->device, smap->map);
        smap->map = 0;
    }
    else if (sig->props.is_output || smap->status & IN_RELEASED_REMOTELY) {
        // TODO: consider multiple upstream source instances?
        smap->map = 0;
    }
    else {
        // mark map as locally-released but do not remove it
        sig->id_maps[instance_index].status |= IN_RELEASED_LOCALLY;
    }

    // Put instance back in reserve list
    smap->instance->next = sig->reserve_instances;
    sig->reserve_instances = smap->instance;
    smap->instance = 0;
}

void msig_remove_instance(mapper_signal sig,
                          mapper_signal_instance si)
{
    if (!si) return;

    // Remove signal instance
    int i;
    for (i = 0; i < sig->id_map_length; i++) {
        if (sig->id_maps[i].instance == si) {
            // First release instance
            mapper_timetag_t tt = sig->device->admin->clock.now;
            mdev_timetag_now(sig->device, &tt);
            msig_release_instance_internal(sig, i, tt);
            msig_free_instance(sig, si);
            sig->id_maps[i].instance = 0;
            --sig->props.num_instances;
            return;
        }
    }
    mapper_signal_instance *msi = &sig->reserve_instances;
    while (*msi) {
        if (*msi == si) {
            *msi = si->next;
            --sig->props.num_instances;
            msig_free_instance(sig, si);
            return;
        }
        msi = &(*msi)->next;
    }
}

static void msig_free_instance(mapper_signal sig,
                               mapper_signal_instance si)
{
    if (!si)
        return;
    if (si->value)
        free(si->value);
    free(si);
}

static void *msig_instance_value_internal(mapper_signal sig,
                                          int instance_index,
                                          mapper_timetag_t *timetag)
{
    mapper_signal_instance si = sig->id_maps[instance_index].instance;
    if (!si) return 0;
    if (!si->has_value)
        return 0;
    if (timetag)
        timetag = &si->timetag;
    return si->value;
}

void *msig_instance_value(mapper_signal sig,
                          int instance_id,
                          mapper_timetag_t *timetag)
{
    int index = msig_find_instance_with_local_id(sig, instance_id, 0);
    if (index < 0)
        return 0;
    return msig_instance_value_internal(sig, index, timetag);
}

void msig_match_instances(mapper_signal from, mapper_signal to, int instance_id)
{
    if (from == to)
        return;

    // Find "from" instance
    int index = msig_find_instance_with_local_id(from, instance_id, 0);
    if (index < 0)
        return;

    mapper_timetag_t tt = from->device->admin->clock.now;
    mdev_timetag_now(from->device, &tt);

    // Get "to" instance with same map
    msig_get_instance_with_remote_ids(to, from->id_maps[index].map->group,
                                      from->id_maps[index].map->remote, 0,
                                      &tt);
}

int msig_num_active_instances(mapper_signal sig)
{
    if (!sig)
        return -1;
    int i, j = 0;
    for (i = 0; i < sig->id_map_length; i++) {
        if (sig->id_maps[i].instance)
            j++;
    }
    return j;
}

int msig_num_reserved_instances(mapper_signal sig)
{
    if (!sig)
        return -1;
    mapper_signal_instance si = sig->reserve_instances;
    int i = 0;
    while (si) {
        i++;
        si = si->next;
    }
    return i;
}

int msig_active_instance_id(mapper_signal sig, int index)
{
    int i, j = -1;
    for (i = 0; i < sig->id_map_length; i++) {
        if (sig->id_maps[i].instance)
            j++;
        if (j >= index)
            return sig->id_maps[i].map->local;
    }
    return -1;
}

void msig_set_instance_allocation_mode(mapper_signal sig,
                                       mapper_instance_allocation_type mode)
{
    if (sig)
        sig->instance_allocation_type = mode;
}

mapper_instance_allocation_type msig_get_instance_allocation_mode(mapper_signal sig)
{
    if (sig)
        return sig->instance_allocation_type;
    return 0;
}

void msig_set_instance_management_callback(mapper_signal sig,
                                           mapper_signal_instance_management_handler h,
                                           int flags,
                                           void *user_data)
{
    if (!sig)
        return;

    if (!h || !flags) {
        sig->instance_management_handler = 0;
        sig->instance_management_flags = 0;
        return;
    }

    sig->instance_management_handler = h;
    sig->props.user_data = user_data;

    if (flags & IN_DOWNSTREAM_RELEASE) {
        if (!(sig->instance_management_flags & IN_DOWNSTREAM_RELEASE)) {
            // Add liblo method for processing instance release requests
            sig->instance_management_flags = flags;
            mdev_add_instance_release_request_callback(sig->device, sig);
        }
    }
    else {
        if (sig->instance_management_flags & IN_DOWNSTREAM_RELEASE) {
            // Remove liblo method for processing instance release requests
            sig->instance_management_flags = flags;
            mdev_remove_instance_release_request_callback(sig->device, sig);
        }
    }
    sig->instance_management_flags = flags;
}

void msig_set_instance_data(mapper_signal sig,
                            int instance_id,
                            void *user_data)
{
    mapper_timetag_t tt = sig->device->admin->clock.now;
    mdev_timetag_now(sig->device, &tt);

    int index = msig_get_instance_with_local_id(sig, instance_id, 0, &tt);
    if (index >= 0)
        sig->id_maps[index].instance->user_data = user_data;
}

void *msig_get_instance_data(mapper_signal sig,
                             int instance_id)
{
    int index = msig_find_instance_with_local_id(sig, instance_id, 0);
    if (index >= 0)
        return sig->id_maps[index].instance->user_data;
    return 0;
}

/**** Queries and reverse connections ****/

void msig_set_callback(mapper_signal sig,
                       mapper_signal_update_handler *handler,
                       void *user_data)
{
    if (!sig)
        return;
    if (!sig->handler && handler) {
        // Need to register a new liblo methods
        sig->handler = handler;
        sig->props.user_data = user_data;
        mdev_add_signal_methods(sig->device, sig);
    }
    else if (sig->handler && !handler) {
        // Need to remove liblo methods
        sig->handler = 0;
        sig->props.user_data = user_data;
        mdev_remove_signal_methods(sig->device, sig);
    }
}

int msig_query_remotes(mapper_signal sig, mapper_timetag_t tt)
{
    // TODO: process queries on inputs also
    if (!sig->props.is_output)
        return -1;
    if (!sig->handler) {
        // no handler defined so we cannot process query responses
        return -1;
    }

    return mdev_route_query(sig->device, sig, tt);
}

/**** Signal Properties ****/

int msig_full_name(mapper_signal sig, char *name, int len)
{
    const char *mdname = mdev_name(sig->device);
    if (!mdname)
        return 0;

    int mdlen = strlen(mdname);
    if (mdlen >= len)
        return 0;
    if ((mdlen + strlen(sig->props.name)) > len)
        return 0;

    strncpy(name, mdname, len);
    strncat(name, sig->props.name, len);
    return strlen(name);
}

void msig_set_minimum(mapper_signal sig, void *minimum)
{
    if (minimum) {
        if (!sig->props.minimum)
            sig->props.minimum = (mapper_signal_value_t *)
            malloc(sizeof(mapper_signal_value_t));
        if (sig->props.type == 'f')
            sig->props.minimum->f = *(float*)minimum;
        else if (sig->props.type == 'i')
            sig->props.minimum->i32 = *(int*)minimum;
    }
    else {
        if (sig->props.minimum)
            free(sig->props.minimum);
        sig->props.minimum = 0;
    }
}

void msig_set_maximum(mapper_signal sig, void *maximum)
{
    if (maximum) {
        if (!sig->props.maximum)
            sig->props.maximum = (mapper_signal_value_t *)
            malloc(sizeof(mapper_signal_value_t));
        if (sig->props.type == 'f')
            sig->props.maximum->f = *(float*)maximum;
        else if (sig->props.type == 'i')
            sig->props.maximum->i32 = *(int*)maximum;
    }
    else {
        if (sig->props.maximum)
            free(sig->props.maximum);
        sig->props.maximum = 0;
    }
}

void msig_set_rate(mapper_signal sig, float rate)
{
    sig->props.rate = rate;
}

float msig_get_rate(mapper_signal sig)
{
    return sig->props.rate;
}


mapper_db_signal msig_properties(mapper_signal sig)
{
    return &sig->props;
}

void msig_set_property(mapper_signal sig, const char *property,
                       lo_type type, lo_arg *value)
{
    mapper_table_add_or_update_osc_value(sig->props.extra,
                                         property, type, value);
}

void msig_remove_property(mapper_signal sig, const char *property)
{
    table_remove_key(sig->props.extra, property, 1);
}

<<<<<<< HEAD
int msig_add_id_map(mapper_signal sig, mapper_signal_instance si,
                    mapper_id_map map)
{
    // find unused signal map
    int i;

    for (i = 0; i < sig->id_map_length; i++) {
        if (!sig->id_maps[i].map)
            break;
    }
    if (i == sig->id_map_length) {
        // need more memory
        if (sig->id_map_length >= MAX_INSTANCES) {
            // Arbitrary limit to number of tracked id_maps
            return -1;
        }
        sig->id_map_length *= 2;
        sig->id_maps = realloc(sig->id_maps, sig->id_map_length *
                               sizeof(struct _mapper_signal_id_map));
        memset(sig->id_maps + i,
               0, (sig->id_map_length - i) * sizeof(struct _mapper_signal_id_map));
    }
    sig->id_maps[i].map = map;
    sig->id_maps[i].instance = si;
    sig->id_maps[i].status = 0;

    return i;
=======
int msig_num_connections(mapper_signal sig)
{
    mapper_link l = sig->props.is_output ?
                    sig->device->routers : sig->device->receivers;
    int count = 0;
    while (l) {
        mapper_link_signal ls = l->signals;
        while (ls) {
            if (ls->signal == sig) {
                mapper_connection c = ls->connections;
                while (c) {
                    count++;
                    c = c->next;
                }
            }
            ls = ls->next;
        }
        l = l->next;
    }
    return count;
>>>>>>> 3afa5e01
}<|MERGE_RESOLUTION|>--- conflicted
+++ resolved
@@ -940,7 +940,6 @@
     table_remove_key(sig->props.extra, property, 1);
 }
 
-<<<<<<< HEAD
 int msig_add_id_map(mapper_signal sig, mapper_signal_instance si,
                     mapper_id_map map)
 {
@@ -968,7 +967,8 @@
     sig->id_maps[i].status = 0;
 
     return i;
-=======
+}
+
 int msig_num_connections(mapper_signal sig)
 {
     mapper_link l = sig->props.is_output ?
@@ -989,5 +989,4 @@
         l = l->next;
     }
     return count;
->>>>>>> 3afa5e01
 }