
#include <stdlib.h>
#include <string.h>
#include <math.h>
#include <assert.h>

#include "mapper_internal.h"
#include "types_internal.h"
#include <mapper/mapper.h>

#define MAX_INSTANCES 100

static void msig_update_instance_internal(mapper_signal_instance si,
                                          int send_as_instance, void *value);

mapper_signal msig_new(const char *name, int length, char type,
                       int is_output, const char *unit,
                       void *minimum, void *maximum,
                       mapper_signal_handler *handler, void *user_data)
{
    if (length < 1) return 0;
    if (!name) return 0;
    if (type != 'f' && type != 'i')
        return 0;

    mapper_signal sig =
        (mapper_signal) calloc(1, sizeof(struct _mapper_signal));

    mapper_db_signal_init(&sig->props, is_output, type, length, name, unit);
    sig->handler = handler;
    sig->instance_overflow_handler = 0;
    sig->instance_management_handler = 0;
    sig->props.num_instances = 0;
    sig->props.user_data = user_data;
    msig_set_minimum(sig, minimum);
    msig_set_maximum(sig, maximum);
    sig->instance_allocation_type = IN_UNDEFINED;

    // Reserve one instance to start
    sig->instances = 0;
    msig_reserve_instances(sig, 1);
    return sig;
}

mapper_db_signal msig_properties(mapper_signal sig)
{
    return &sig->props;
}

static void *msig_instance_value_internal(mapper_signal_instance si,
                                          mapper_timetag_t *timetag)
{
    if (!si) return 0;
    if (si->history.position == -1)
        return 0;
    if (timetag)
        timetag = &si->history.timetag[si->history.position];
    return msig_history_value_pointer(si->history);
}

void *msig_instance_value(mapper_signal sig,
                          int instance_id,
                          mapper_timetag_t *timetag)
{
    mapper_signal_instance si = msig_find_instance_with_id(sig, instance_id);
    if (si)
        return msig_instance_value_internal(si, timetag);
    return 0;
}

void *msig_value(mapper_signal sig,
                 mapper_timetag_t *timetag)
{
    if (!sig) return 0;
    if (!sig->instances) return 0;
    return msig_instance_value_internal(sig->instances, timetag);
}

void msig_set_property(mapper_signal sig, const char *property,
                       lo_type type, lo_arg *value)
{
    mapper_table_add_or_update_osc_value(sig->props.extra,
                                         property, type, value);
}

void msig_remove_property(mapper_signal sig, const char *property)
{
    table_remove_key(sig->props.extra, property, 1);
}

void msig_set_minimum(mapper_signal sig, void *minimum)
{
    if (minimum) {
        if (!sig->props.minimum)
            sig->props.minimum = (mapper_signal_value_t *)
                malloc(sizeof(mapper_signal_value_t));
        if (sig->props.type == 'f')
            sig->props.minimum->f = *(float*)minimum;
        else if (sig->props.type == 'i')
            sig->props.minimum->i32 = *(int*)minimum;
    }
    else {
        if (sig->props.minimum)
            free(sig->props.minimum);
        sig->props.minimum = 0;
    }
}

void msig_set_maximum(mapper_signal sig, void *maximum)
{
    if (maximum) {
        if (!sig->props.maximum)
            sig->props.maximum = (mapper_signal_value_t *)
                malloc(sizeof(mapper_signal_value_t));
        if (sig->props.type == 'f')
            sig->props.maximum->f = *(float*)maximum;
        else if (sig->props.type == 'i')
            sig->props.maximum->i32 = *(int*)maximum;
    }
    else {
        if (sig->props.maximum)
            free(sig->props.maximum);
        sig->props.maximum = 0;
    }
}

void msig_set_query_callback(mapper_signal sig,
                             mapper_signal_handler *handler,
                             void *user_data)
{
    if (!sig || !sig->props.is_output)
        return;
    if (!sig->handler && handler) {
        // Need to register a new liblo handler
        sig->handler = handler;
        sig->props.user_data = user_data;
        mdev_add_signal_query_response_callback(sig->device, sig);
    }
    else if (sig->handler && !handler) {
        // Need to remove liblo query handler
        sig->handler = 0;
        sig->props.user_data = user_data;
        mdev_remove_signal_query_response_callback(sig->device, sig);
    }
}

void msig_set_rate(mapper_signal sig, float rate)
{
    sig->props.rate = rate;
}

float msig_get_rate(mapper_signal sig)
{
    return sig->props.rate;
}

void msig_free(mapper_signal sig)
{
    if (!sig) return;

    // Free instances
    mapper_signal_instance si;
    while (sig->instances) {
        si = sig->instances;
        sig->instances = si->next;
        msig_free_instance(si);
    }
    if (sig->props.minimum)
        free(sig->props.minimum);
    if (sig->props.maximum)
        free(sig->props.maximum);
    if (sig->props.name)

        free((char*)sig->props.name);
    if (sig->props.unit)
        free((char*)sig->props.unit);
    if (sig->props.extra)
        table_free(sig->props.extra, 1);
    free(sig);
}

void msig_update_int(mapper_signal sig, int value)
{
#ifdef DEBUG
    if (sig->props.type != 'i') {
        trace("called msig_update_int() on non-int signal!\n");
        return;
    }

    if (sig->props.length != 1) {
        trace("called msig_update_int() on non-scalar signal!\n");
        return;
    }

    if (!sig->device) {
        trace("signal does not have a device in msig_update_int().\n");
        return;
    }
#endif

    if (sig && sig->instances)
        msig_update_instance_internal(sig->instances, 0, &value);
}

void msig_update_float(mapper_signal sig, float value)
{
#ifdef DEBUG
    if (sig->props.type != 'f') {
        trace("called msig_update_float() on non-float signal!\n");
        return;
    }

    if (sig->props.length != 1) {
        trace("called msig_update_float() on non-scalar signal!\n");
        return;
    }

    if (!sig->device) {
        trace("signal does not have a device in msig_update_float().\n");
        return;
    }
#endif

    if (sig && sig->instances)
        msig_update_instance_internal(sig->instances, 0, &value);
}

void msig_update(mapper_signal sig, void *value, int count)
{
<<<<<<< HEAD
    if (sig && sig->instances)
        msig_update_instance_internal(sig->instances, 0, value);
}

static void msig_instance_init(mapper_signal_instance si,
                               mapper_instance_id_map id_map)
{
    si->history.position = -1;
    lo_timetag_now(&si->creation_time);
    si->id_map = id_map;
}

mapper_signal_instance msig_find_instance_with_id(mapper_signal sig,
                                                  int id)
{
    // TODO: hash table, binary search, etc.
    mapper_signal_instance si = sig->instances;
    while (si) {
        if (si->id_map && (si->id_map->local == id))
            break;
        si = si->next;
    }
    return si;
}

mapper_signal_instance msig_find_instance_with_id_map(mapper_signal sig,
                                                      mapper_instance_id_map map)
{
    // TODO: hash table, binary search, etc.
    mapper_signal_instance si = sig->instances;
    while (si) {
        if (si->id_map && (si->id_map == map))
            break;
        si = si->next;
    }
    return si;
}

void msig_instance_set_data(mapper_signal sig,
                            int instance_id,
                            void *user_data)
{
    mapper_signal_instance si = msig_get_instance_with_id(sig, instance_id, 0);
    if (si)
        si->user_data = user_data;
}

void *msig_instance_get_data(mapper_signal sig,
                             int instance_id)
{
    mapper_signal_instance si = msig_find_instance_with_id(sig, instance_id);
    if (si)
        return si->user_data;
    return 0;
}

void msig_reserve_instances(mapper_signal sig, int num)
{
    if (!sig)
        return;
    int available = MAX_INSTANCES - sig->props.num_instances;
    if (num > available)
        num = available;
    int i;
    for (i = 0; i < num; i++) {
        mapper_signal_instance si = (mapper_signal_instance) calloc(1,
                                    sizeof(struct _mapper_signal_instance));
        si->history.type = sig->props.type;
        si->history.size = sig->props.history_size > 1 ? sig->props.history_size : 1;
        si->history.length = sig->props.length;
        // allocate history vectors
        si->history.value = calloc(1, msig_vector_bytes(sig) * si->history.size);
        si->history.timetag = calloc(1, sizeof(mapper_timetag_t) * si->history.size);
        si->signal = sig;
        si->is_active = 0;
        si->id = sig->props.num_instances++;
        msig_instance_init(si, 0);
        si->user_data = 0;

        si->next = sig->instances;
        sig->instances = si;
        si->connections = 0;

        if (!sig->device)
            continue;

        // add connection instances to signal instance
        // for each router...
        mapper_router router = sig->device->routers;
        while (router) {
            // ...find signal connection
            mapper_signal_connection sc = router->connections;
            while (sc) {
                if (sc->signal == si->signal) {
                    // For each connection...
                    mapper_connection c = sc->connection;
                    while (c) {
                        msig_add_connection_instance(si, c);
                        c = c->next;
                    }
                    continue;
                }
                sc = sc->next;
            }
            router = router->next;
        }
    }
}

mapper_signal_instance msig_get_instances(mapper_signal sig)
{
    if (sig)
        return sig->instances;
    else
        return 0;
}

mapper_signal_instance msig_instance_next(mapper_signal_instance si)
{
    if (si)
        return si->next;
    else
        return 0;
}

int msig_num_active_instances(mapper_signal sig)
{
    if (!sig)
        return -1;
    mapper_signal_instance si = sig->instances;
    int i = 0;
    while (si) {
        if (si->is_active)
            i++;
        si = si->next;
    }
    return i;
}

int msig_num_reserved_instances(mapper_signal sig)
{
    if (!sig)
        return -1;
    mapper_signal_instance si = sig->instances;
    int i = 0;
    while (si) {
        if (!si->is_active)
            i++;
        si = si->next;
    }
    return i;
}

int msig_active_instance_id(mapper_signal sig, int index)
{
    int i = -1;
    mapper_signal_instance si = sig->instances;
    while (si) {
        if (si->is_active)
            i++;
        if (i >= index)
            break;
        si = si->next;
    }
    return si->id_map->local;
}

mapper_connection_instance msig_add_connection_instance(mapper_signal_instance si,
                                                        mapper_connection c)
{
    mapper_connection_instance ci = (mapper_connection_instance) calloc(1,
                                    sizeof(struct _mapper_connection_instance));
    ci->history.type = c->props.dest_type;
    ci->history.size = c->props.dest_history_size > 1 ? c->props.dest_history_size : 1;
    ci->history.length = c->props.dest_length;
    // allocate history vectors
    ci->history.value = calloc(1, mapper_type_size(ci->history.type)
                               * ci->history.length * ci->history.size);
    ci->history.timetag = calloc(1, sizeof(mapper_timetag_t)
                                 * ci->history.size);
    ci->history.position = -1;
    ci->next = si->connections;
    ci->parent = si;
    ci->connection = c;
    si->connections = ci;
    return ci;
}

void msig_release_instance(mapper_signal sig, int instance_id)
{
    if (!sig)
        return;
    mapper_signal_instance si = msig_find_instance_with_id(sig, instance_id);
    if (si)
        msig_release_instance_internal(si);
}

void msig_release_instance_internal(mapper_signal_instance si)
{
    if (!si)
        return;
    if (!si->is_active)
        return;
    if (si->id_map &&
        si->id_map->group == mdev_id(si->signal->device) &&
        si->signal->props.is_output) {
        // Send release notification to remote devices
        msig_update_instance_internal(si, 1, NULL);
    }
    si->is_active = 0;
    if (si->id_map && --si->id_map->reference_count <= 0)
        mdev_remove_instance_id_map(si->signal->device, si->id_map);
}

void msig_set_instance_allocation_mode(mapper_signal sig,
                                       mapper_instance_allocation_type mode)
{
    if (sig && (mode >= 0) && (mode < N_MAPPER_INSTANCE_ALLOCATION_TYPES))
        sig->instance_allocation_type = mode;
}

void msig_set_instance_overflow_callback(mapper_signal sig,
                                         mapper_signal_instance_overflow_handler h)
{
    sig->instance_overflow_handler = h;
}

void msig_set_instance_management_callback(mapper_signal sig,
                                           mapper_signal_instance_management_handler h)
{
    sig->instance_management_handler = h;
}

mapper_signal_instance msig_get_instance_with_id(mapper_signal sig,
                                                 int instance_id,
                                                 int is_new_instance)
{
    if (!sig)
        return 0;

    mapper_signal_instance si;
    mapper_instance_id_map map = mdev_find_instance_id_map_by_local(sig->device,
                                                                    instance_id);
    if (map) {
        if ((si = msig_find_instance_with_id_map(sig, map)))
            return si;
    }

    // no instance with that ID exists - need to try to activate instance and create new ID map
    si = sig->instances;
    while (si) {
        if (!si->is_active)
            break;
        si = si->next;
    }
    if (si) {
        if (!map) {
            // Claim ID map locally
            map = mdev_add_instance_id_map(sig->device, instance_id,
                                           mdev_id(sig->device), sig->device->id_counter++);
        }
        else {
            map->reference_count++;
        }
        msig_instance_init(si, map);
        return si;
    }

    if (!is_new_instance) {
        // Do not allow stealing unless this is a new instance
        return 0;
    }

    // If no reserved instance is available, steal an active instance
    si = sig->instances;
    mapper_signal_instance stolen = si;
    mapper_instance_allocation_type mode = sig->instance_allocation_type;
    if (si && mode) {
        switch (mode) {
            case IN_STEAL_OLDEST:
                while (si) {
                    if ((si->creation_time.sec < stolen->creation_time.sec) ||
                        (si->creation_time.sec == stolen->creation_time.sec &&
                         si->creation_time.frac < stolen->creation_time.frac))
                        stolen = si;
                    si = si->next;
                }
                goto stole;
            case IN_STEAL_NEWEST:
                while (si) {
                    if ((si->creation_time.sec > stolen->creation_time.sec) ||
                        (si->creation_time.sec == stolen->creation_time.sec &&
                         si->creation_time.frac > stolen->creation_time.frac))
                        stolen = si;
                    si = si->next;
                }
                goto stole;
            default:
                trace("Unknown instance allocation strategy (msig_get_instance_with_id)\n");
                return 0;
        }
    }
    return 0;

  stole:
    /* value = NULL signifies release of the instance */
    if (sig->handler)
        sig->handler(sig, stolen->id_map->local, &sig->props,
                     &stolen->history.timetag[stolen->history.position],
                     NULL);
    msig_release_instance_internal(stolen);
    if (!map) {
        // Claim id map locally
        map = mdev_add_instance_id_map(sig->device, instance_id,
                                       mdev_id(sig->device), sig->device->id_counter++);
    }
    else {
        map->reference_count++;
    }
    msig_instance_init(stolen, map);
    stolen->is_active = 0;
    return stolen;
}

mapper_signal_instance msig_get_instance_with_id_map(mapper_signal sig,
                                                     mapper_instance_id_map map,
                                                     int is_new_instance)
{
    // If the map pointer is null, we need to create a new map if necessary
    if (!sig)
        return 0;

    mapper_signal_instance si = 0;

    if (map) {
        si = msig_find_instance_with_id_map(sig, map);
        if (si) {
            si->is_active = 1;
            return si;
        }
    }

    // no ID-mapped instance exists - need to try to activate instance and create new ID map
    si = sig->instances;
    while (si) {
        if (!si->is_active)
            break;
        si = si->next;
    }
    if (si) {
        if (map) {
            map->reference_count++;
        }
        msig_instance_init(si, map);
        si->is_active = 1;
        return si;
    }

    if (!is_new_instance) {
        // Do not allow stealing unless this is a new instance
        return 0;
    }

    // If no reserved instance is available, steal an active instance
    si = sig->instances;
    mapper_signal_instance stolen = si;
    mapper_instance_allocation_type mode = sig->instance_allocation_type;
    if (si && mode) {
        switch (mode) {
            case IN_STEAL_OLDEST:
                while (si) {
                    if ((si->creation_time.sec < stolen->creation_time.sec) ||
                        (si->creation_time.sec == stolen->creation_time.sec &&
                         si->creation_time.frac < stolen->creation_time.frac))
                        stolen = si;
                    si = si->next;
                }
                goto stole;
            case IN_STEAL_NEWEST:
                while (si) {
                    if ((si->creation_time.sec > stolen->creation_time.sec) ||
                        (si->creation_time.sec == stolen->creation_time.sec &&
                         si->creation_time.frac > stolen->creation_time.frac))
                        stolen = si;
                    si = si->next;
                }
                goto stole;
            default:
                trace("Unknown instance allocation strategy (msig_get_instance_with_id_map)\n");
                return 0;
        }
    }
    return 0;

stole:
    /* value = NULL signifies release of the instance */
    if (sig->handler)
        sig->handler(sig, stolen->id_map->local, &sig->props,
                     &stolen->history.timetag[stolen->history.position],
                     NULL);
    msig_release_instance_internal(stolen);
    if (map) {
        map->reference_count++;
    }
    msig_instance_init(stolen, map);
    stolen->is_active = 1;
    return stolen;
}

void msig_match_instances(mapper_signal from, mapper_signal to, int instance_id)
{
    if (from == to)
        return;

    // Find from instance
    mapper_signal_instance si_from = msig_find_instance_with_id(from, instance_id);
    if (!si_from)
        return;

    // Find to instance
    mapper_signal_instance si_to = msig_get_instance_with_id(to, instance_id, 1);
    if (!si_to)
        return;

    // Copy instance ID map reference
    si_to->id_map = si_from->id_map;
}

void msig_remove_instance(mapper_signal_instance si)
{
    if (!si) return;

    // First release instance
    msig_release_instance_internal(si);

    // Remove connection instances
    mapper_connection_instance ci;
    while (si->connections) {
        ci = si->connections;
        si->connections = ci->next;
        msig_free_connection_instance(ci);
    }

    // Remove signal instance
    mapper_signal_instance *msi = &si->signal->instances;
    while (*msi) {
        if (*msi == si) {
            *msi = si->next;
            --si->signal->props.num_instances;
            msig_free_instance(si);
            break;
        }
        msi = &(*msi)->next;
    }
}

void msig_reallocate_instances(mapper_signal sig, int input_history_size,
                               mapper_connection c, int output_history_size)
{
    // At least for now, exit if this is an input signal
    if (!sig->props.is_output)
        return;

    // If there is no expression, then no memory needs to be
    // reallocated.
    if (!c->expr)
        return;

    if (input_history_size < 1)
        input_history_size = 1;
    mapper_signal_instance si;
    if (input_history_size > sig->props.history_size) {
        si = sig->instances;
        int sample_size = msig_vector_bytes(sig);
        while (si) {
            mhist_realloc(&si->history, input_history_size, sample_size, 0);
            si = si->next;
        }
        sig->props.history_size = input_history_size;
    }
    else if (input_history_size < sig->props.history_size) {
        // Do nothing for now...
        // Find maximum input length needed for connections
        /*si = sig->active;
        while (si) {
            mapper_connection_instance ci = si->connections;
            while (ci) {
                if (ci->connection->props.mode == MO_EXPRESSION) {
                    if (ci->connection->expr->input_history_size > input_history_size) {
                        input_history_size = ci->connection->expr->input_history_size;
                    }
                }
                ci = ci->next;
            }
            si = si->next;
        }*/
    }

    if (output_history_size > mapper_expr_output_history_size(c->expr)) {
        si = sig->instances;
        while (si) {
            mapper_connection_instance ci = si->connections;
            while (ci) {
                if (ci->connection == c) {
                    int sample_size = mapper_type_size(ci->history.type)
                                      * ci->connection->props.dest_length;
                    mhist_realloc(&ci->history, output_history_size, sample_size, 1);
                }
                ci = ci->next;
            }
            si = si->next;
        }
    }
    else if (output_history_size < mapper_expr_output_history_size(c->expr)) {
        // Do nothing for now...
    }
}

void mhist_realloc(mapper_signal_history_t *history, int history_size, int sample_size, int is_output)
{
    if (!history || !history_size || !sample_size)
        return;
    if (history_size == history->size)
        return;
    if (is_output || (history_size > history->size) || (history->position == 0)) {
        // realloc in place
        history->value = realloc(history->value, history_size * sample_size);
        history->timetag = realloc(history->timetag, history_size * sizeof(mapper_timetag_t));
        if (is_output) {
            history->position = -1;
        }
        else if (history->position != 0) {
            int new_position = history_size - history->size + history->position;
            memcpy(history->value + sample_size * new_position,
                   history->value + sample_size * history->position,
                   sample_size * (history->size - history->position));
            memcpy(&history->timetag[new_position],
                   &history->timetag[history->position], sizeof(mapper_timetag_t)
                   * (history->size - history->position));
            history->position = new_position;
        }
    }
    else {
        // copying into smaller array
        if (history->position >= history_size * 2) {
            // no overlap - memcpy ok
            int new_position = history_size - history->size + history->position;
            memcpy(history->value,
                   history->value + sample_size * (new_position - history_size),
                   sample_size * history_size);
            memcpy(&history->timetag,
                   &history->timetag[history->position - history_size],
                   sizeof(mapper_timetag_t) * history_size);
            history->value = realloc(history->value, history_size * sample_size);
            history->timetag = realloc(history->timetag, history_size * sizeof(mapper_timetag_t));
        }
        else {
            // there is overlap between new and old arrays - need to allocate new memory
            mapper_signal_history_t temp;
            temp.value = malloc(sample_size * history_size);
            temp.timetag = malloc(sizeof(mapper_timetag_t) * history_size);
            if (history->position < history_size) {
                memcpy(temp.value, history->value,
                       sample_size * history->position);
                memcpy(temp.value + sample_size * history->position,
                       history->value + sample_size
                       * (history->size - history_size + history->position),
                       sample_size * (history_size - history->position));
                memcpy(temp.timetag, history->timetag,
                       sizeof(mapper_timetag_t) * history->position);
                memcpy(&temp.timetag[history->position],
                       &history->timetag[history->size - history_size + history->position],
                       sizeof(mapper_timetag_t) * (history_size - history->position));
            }
            else {
                memcpy(temp.value, history->value + sample_size
                       * (history->position - history_size),
                       sample_size * history_size);
                memcpy(temp.timetag,
                       &history->timetag[history->position - history_size],
                       sizeof(mapper_timetag_t) * history_size);
                history->position = history_size - 1;
            }
            free(history->value);
            free(history->timetag);
            history->value = temp.value;
            history->timetag = temp.timetag;
        }
    }
    history->size = history_size;
}

void msig_start_new_instance(mapper_signal sig, int instance_id)
{
    if (!sig)
        return;

    mapper_signal_instance si = msig_get_instance_with_id(sig, instance_id, 1);
    if (!si && sig->instance_overflow_handler) {
        sig->instance_overflow_handler(sig, 0, instance_id);
        // try again
        si = msig_get_instance_with_id(sig, instance_id, 1);
    }
}

void msig_update_instance(mapper_signal sig,
                          int instance_id,
                          void *value)
{
    if (!sig)
        return;

    if (!value) {
        msig_release_instance(sig, instance_id);
        return;
    }

    mapper_signal_instance si = msig_get_instance_with_id(sig, instance_id, 0);
    if (!si && sig->instance_overflow_handler) {
        sig->instance_overflow_handler(sig, 0, instance_id);
        // try again
        si = msig_get_instance_with_id(sig, instance_id, 0);
    }
    if (si)
        msig_update_instance_internal(si, 1, value);
}

static
void msig_update_instance_internal(mapper_signal_instance si,
                                   int send_as_instance, void *value)
{
    if (!si) return;
    if (!si->signal) return;
=======
    size_t n;
>>>>>>> 1b141eeb

    /* We have to assume that value points to an array of correct type
     * and size. */

    if (value) {
        si->history.position = (si->history.position + 1)
                                % si->history.size;
        memcpy(msig_history_value_pointer(si->history),
               value, msig_vector_bytes(si->signal));
        lo_timetag_now(&si->history.timetag[si->history.position]);
    }
    else {
        si->history.position = -1;
    }
    if (si->signal->props.is_output)
        mdev_route_instance(si->signal->device, si, send_as_instance);
}

mapper_signal msig_instance_get_signal(mapper_signal_instance si)
{
    if (si)
        return si->signal;
    else
        return 0;
}

void msig_free_instance(mapper_signal_instance si)
{
    if (!si)
        return;
    msig_release_instance_internal(si);
    mapper_connection_instance ci;
    while (si->connections) {
        ci = si->connections;
        si->connections = ci->next;
        msig_free_connection_instance(ci);
    }
    if (si->history.value)
        free(si->history.value);
    if (si->history.timetag)
        free(si->history.timetag);
    free(si);
}

<<<<<<< HEAD
void msig_free_connection_instance(mapper_connection_instance ci)
{
    if (!ci)
        return;
    if (ci->history.value)
        free(ci->history.value);
    if (ci->history.timetag)
        free(ci->history.timetag);
    free(ci);
=======
    if (count==0) count=1;
    n = msig_vector_bytes(sig);
    memcpy(sig->value, value + (n*(count-1)), n);
    sig->props.has_value = 1;
    if (sig->props.is_output)
        mdev_route_signal(sig->device, sig, (mapper_signal_value_t*)value);
>>>>>>> 1b141eeb
}

void mval_add_to_message(lo_message m, char type,
                         mapper_signal_value_t *value)
{
    switch (type) {
    case 'f':
        lo_message_add_float(m, value->f);
        break;
    case 'd':
        lo_message_add_double(m, value->d);
        break;
    case 'i':
        lo_message_add_int32(m, value->i32);
        break;
    default:
        // Unknown signal type
        assert(0);
        break;
    }
}

int msig_full_name(mapper_signal sig, char *name, int len)
{
    const char *mdname = mdev_name(sig->device);
    if (!mdname)
        return 0;

    int mdlen = strlen(mdname);
    if (mdlen >= len)
        return 0;
    if ((mdlen + strlen(sig->props.name)) > len)
        return 0;

    strncpy(name, mdname, len);
    strncat(name, sig->props.name, len);
    return strlen(name);
}

int msig_query_remote(mapper_signal sig)
{
    // stick to output signals for now
    // TODO: process queries on inputs also
    if (!sig->props.is_output)
        return -1;
    if (!sig->device->server) {
        // no server running so we cannot process query returns
        // TODO: start server if necessary
        return -1;
    }
    if (!sig->handler) {
        // no handler defined so we cannot process query returns
        return -1;
    }
    return mdev_route_query(sig->device, sig);
}<|MERGE_RESOLUTION|>--- conflicted
+++ resolved
@@ -11,7 +11,8 @@
 #define MAX_INSTANCES 100
 
 static void msig_update_instance_internal(mapper_signal_instance si,
-                                          int send_as_instance, void *value);
+                                          int send_as_instance,
+                                          void *value, int count);
 
 mapper_signal msig_new(const char *name, int length, char type,
                        int is_output, const char *unit,
@@ -199,7 +200,7 @@
 #endif
 
     if (sig && sig->instances)
-        msig_update_instance_internal(sig->instances, 0, &value);
+        msig_update_instance_internal(sig->instances, 0, &value, 1);
 }
 
 void msig_update_float(mapper_signal sig, float value)
@@ -222,14 +223,14 @@
 #endif
 
     if (sig && sig->instances)
-        msig_update_instance_internal(sig->instances, 0, &value);
+        msig_update_instance_internal(sig->instances, 0, &value, 1);
 }
 
 void msig_update(mapper_signal sig, void *value, int count)
 {
-<<<<<<< HEAD
     if (sig && sig->instances)
-        msig_update_instance_internal(sig->instances, 0, value);
+        msig_update_instance_internal(sig->instances, 0,
+                                      value, count);
 }
 
 static void msig_instance_init(mapper_signal_instance si,
@@ -435,7 +436,7 @@
         si->id_map->group == mdev_id(si->signal->device) &&
         si->signal->props.is_output) {
         // Send release notification to remote devices
-        msig_update_instance_internal(si, 1, NULL);
+        msig_update_instance_internal(si, 1, NULL, 0);
     }
     si->is_active = 0;
     if (si->id_map && --si->id_map->reference_count <= 0)
@@ -833,9 +834,8 @@
     }
 }
 
-void msig_update_instance(mapper_signal sig,
-                          int instance_id,
-                          void *value)
+void msig_update_instance(mapper_signal sig, int instance_id,
+                          void *value, int count)
 {
     if (!sig)
         return;
@@ -852,27 +852,28 @@
         si = msig_get_instance_with_id(sig, instance_id, 0);
     }
     if (si)
-        msig_update_instance_internal(si, 1, value);
+        msig_update_instance_internal(si, 1, value, count);
 }
 
 static
 void msig_update_instance_internal(mapper_signal_instance si,
-                                   int send_as_instance, void *value)
+                                   int send_as_instance,
+                                   void *value, int count)
 {
     if (!si) return;
     if (!si->signal) return;
-=======
-    size_t n;
->>>>>>> 1b141eeb
 
     /* We have to assume that value points to an array of correct type
      * and size. */
 
     if (value) {
+        if (count==0) count=1;
+        size_t n = msig_vector_bytes(si->signal);
+
         si->history.position = (si->history.position + 1)
                                 % si->history.size;
         memcpy(msig_history_value_pointer(si->history),
-               value, msig_vector_bytes(si->signal));
+               value + n*(count-1), n);
         lo_timetag_now(&si->history.timetag[si->history.position]);
     }
     else {
@@ -908,7 +909,6 @@
     free(si);
 }
 
-<<<<<<< HEAD
 void msig_free_connection_instance(mapper_connection_instance ci)
 {
     if (!ci)
@@ -918,14 +918,6 @@
     if (ci->history.timetag)
         free(ci->history.timetag);
     free(ci);
-=======
-    if (count==0) count=1;
-    n = msig_vector_bytes(sig);
-    memcpy(sig->value, value + (n*(count-1)), n);
-    sig->props.has_value = 1;
-    if (sig->props.is_output)
-        mdev_route_signal(sig->device, sig, (mapper_signal_value_t*)value);
->>>>>>> 1b141eeb
 }
 
 void mval_add_to_message(lo_message m, char type,
