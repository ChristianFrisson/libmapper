--- conflicted
+++ resolved
@@ -104,102 +104,9 @@
     else
         s->obj.props.staged = mpr_tbl_new();
 
-<<<<<<< HEAD
     s->obj.type = MPR_SIG;
     s->obj.props.synced = mpr_tbl_new();
     s->obj.props.mask = 0;
-=======
-    sig->props = mapper_table_new();
-    int flags = sig->local ? NON_MODIFIABLE : MODIFIABLE;
-
-    // these properties need to be added in alphabetical order
-    mapper_table_link_value(sig->props, AT_DIRECTION, 1, 'i', &sig->direction,
-                            flags);
-
-    mapper_table_link_value(sig->props, AT_ID, 1, 'h', &sig->id, flags);
-
-    mapper_table_link_value(sig->props, AT_LENGTH, 1, 'i', &sig->length, flags);
-
-    mapper_table_link_value(sig->props, AT_MAX, sig->length, sig->type,
-                            &sig->maximum,
-                            ((sig->local ? LOCAL_MODIFY : MODIFIABLE)
-                             | INDIRECT | MUTABLE_LENGTH | MUTABLE_TYPE));
-
-    mapper_table_link_value(sig->props, AT_MIN, sig->length, sig->type,
-                            &sig->minimum,
-                            ((sig->local ? LOCAL_MODIFY : MODIFIABLE)
-                             | INDIRECT | MUTABLE_LENGTH | MUTABLE_TYPE));
-
-    mapper_table_link_value(sig->props, AT_NAME, 1, 's', &sig->name,
-                            flags | INDIRECT | LOCAL_ACCESS_ONLY);
-
-    mapper_table_link_value(sig->props, AT_NUM_INCOMING_MAPS, 1, 'i',
-                            &sig->num_incoming_maps, flags);
-
-    mapper_table_link_value(sig->props, AT_NUM_INSTANCES, 1, 'i',
-                            &sig->num_instances, flags);
-
-    mapper_table_link_value(sig->props, AT_NUM_OUTGOING_MAPS, 1, 'i',
-                            &sig->num_outgoing_maps, flags);
-
-    // TODO: should rate be settable or only derived from calls to update()?
-    mapper_table_link_value(sig->props, AT_RATE, 1, 'f', &sig->rate,
-                            sig->local ? LOCAL_MODIFY : MODIFIABLE);
-
-    mapper_table_link_value(sig->props, AT_TYPE, 1, 'c', &sig->type, flags);
-
-    mapper_table_link_value(sig->props, AT_UNIT, 1, 's', &sig->unit,
-                            (sig->local ? LOCAL_MODIFY : MODIFIABLE) | INDIRECT);
-
-    mapper_table_link_value(sig->props, AT_USER_DATA, 1, 'v', &sig->user_data,
-                            LOCAL_MODIFY | INDIRECT | LOCAL_ACCESS_ONLY);
-
-    mapper_table_link_value(sig->props, AT_VERSION, 1, 'i', &sig->version,
-                            flags);
-
-    if (minimum && maximum) {
-        // make sure in the right order
-        switch (type) {
-            case 'i': {
-                int *mini = (int*)minimum, *maxi = (int*)maximum;
-                for (i = 0; i < length; i++) {
-                    if (mini[i] > maxi[i]) {
-                        int temp = mini[i];
-                        mini[i] = maxi[i];
-                        maxi[i] = temp;
-                    }
-                }
-                break;
-            }
-            case 'f': {
-                float *minf = (float*)minimum, *maxf = (float*)maximum;
-                for (i = 0; i < length; i++) {
-                    if (minf[i] > maxf[i]) {
-                        float temp = minf[i];
-                        minf[i] = maxf[i];
-                        maxf[i] = temp;
-                    }
-                }
-                break;
-            }
-            case 'd': {
-                double *mind = (double*)minimum, *maxd = (double*)maximum;
-                for (i = 0; i < length; i++) {
-                    if (mind[i] > maxd[i]) {
-                        double temp = mind[i];
-                        mind[i] = maxd[i];
-                        maxd[i] = temp;
-                    }
-                }
-                break;
-            }
-        }
-    }
-    if (minimum)
-        mapper_signal_set_minimum(sig, minimum);
-    if (maximum)
-        mapper_signal_set_maximum(sig, maximum);
->>>>>>> 4a8a9b08
 
     mpr_tbl t = s->obj.props.synced;
     int loc_mod = s->loc ? MODIFIABLE : NON_MODIFIABLE;
@@ -226,6 +133,26 @@
                  MODIFIABLE | INDIRECT | LOCAL_ACCESS_ONLY);
     mpr_tbl_link(t, PROP(VERSION), 1, MPR_INT32, &s->obj.version, NON_MODIFIABLE);
 
+    if (min && max) {
+        // make sure in the right order
+#define TYPED_CASE(TYPE, CTYPE)                                 \
+case TYPE: {                                                    \
+    CTYPE *min##CTYPE = (CTYPE*)min, *max##CTYPE = (CTYPE*)max; \
+    for (i = 0; i < len; i++) {                                 \
+        if (min##CTYPE > max##CTYPE) {                          \
+            CTYPE temp = min##CTYPE[i];                         \
+            min##CTYPE[i] = max##CTYPE[i];                      \
+            max##CTYPE[i] = temp;                               \
+        }                                                       \
+    }                                                           \
+    break;                                                      \
+}
+        switch (type) {
+            TYPED_CASE(MPR_INT32, int)
+            TYPED_CASE(MPR_FLT, float)
+            TYPED_CASE(MPR_DBL, double)
+        }
+    }
     if (min)
         mpr_tbl_set(t, PROP(MIN), NULL, len, type, min, LOCAL_MODIFY);
     if (max)
@@ -1036,25 +963,17 @@
                                        REMOTE_MODIFY);
                 break;
             }
-<<<<<<< HEAD
             case PROP(LEN):
             case PROP(TYPE):
                 len_type_diff += mpr_tbl_set_from_atom(tbl, a, REMOTE_MODIFY);
-=======
-            case AT_ID:
-                if (atom->types[0] == 'h') {
-                    if (sig->id != (atom->values[0])->i64) {
-                        sig->id = (atom->values[0])->i64;
+                break;
+            case PROP(ID):
+                if (a->types[0] == 'h') {
+                    if (s->obj.id != (a->vals[0])->i64) {
+                        s->obj.id = (a->vals[0])->i64;
                         ++updated;
                     }
                 }
-                break;
-            case AT_LENGTH:
-            case AT_TYPE:
-                len_type_diff += mapper_table_set_record_from_atom(sig->props,
-                                                                   atom,
-                                                                   REMOTE_MODIFY);
->>>>>>> 4a8a9b08
                 break;
             case PROP(STEAL_MODE): {
                 int stl;
