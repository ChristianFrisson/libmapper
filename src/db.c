
#include <string.h>
#include <stdarg.h>
#include <stdlib.h>
#include <stdio.h>
#include <stddef.h>
#include <zlib.h>

#include "mapper_internal.h"

/* Some useful local list functions. */

/*
 *   Note on the trick used here: Presuming that we can have lists as
 * the result of a search query, we need to be able to return a linked
 * list composed of pointers to arbitrary database items.  However a
 * very common operation will be to walk through all the entries.  We
 * prepend a header containing a pointer to the next item and a
 * pointer to the current item, and return the address of the current
 * pointer.
 *   In the normal case, the address of the self-pointer can therefore
 * be used to locate the actual database entry, and we can walk along
 * the actual list without needing to allocate any memory for a list
 * header.  However, in the case where we want to walk along the
 * result of a query, we can allocate a dynamic set of list headers,
 * and still have 'self' point to the actual database item.
 *   Both types of queries can use the returned double-pointer as
 * context for the search as well as for returning the desired value.
 * This allows us to avoid requiring the user to manage a separate
 * iterator object.
 */

typedef enum {
    QUERY_STATIC,
    QUERY_DYNAMIC
} query_type_t;

typedef struct {
    void *next;
    void *self;
    struct _query_info *query_context;
    query_type_t query_type;
    int data[1]; // stub
}  list_header_t;

#define LIST_HEADER_SIZE (sizeof(list_header_t)-sizeof(int[1]))

/*! Reserve memory for a list item.  Reserves an extra pointer at the
 *  beginning of the structure to allow for a list pointer. */
static list_header_t* list_new_item(size_t size)
{
    list_header_t *lh=0;

    // make sure the compiler is doing what we think it's doing with
    // the size of list_header_t and location of data
    die_unless(LIST_HEADER_SIZE == sizeof(void*)*3 + sizeof(query_type_t),
               "unexpected size for list_header_t");
    die_unless(((char*)&lh->data - (char*)lh) == LIST_HEADER_SIZE,
               "unexpected offset for data in list_header_t");

    size += LIST_HEADER_SIZE;
    lh = malloc(size);
    if (!lh)
        return 0;

    memset(lh, 0, size);
    lh->self = &lh->data;
    lh->query_type = QUERY_STATIC;

    return (list_header_t*)&lh->data;
}

/*! Get the list header for memory returned from list_new_item(). */
static list_header_t* list_get_header_by_data(void *data)
{
    return (list_header_t*)(data - LIST_HEADER_SIZE);
}

/*! Get the list header for memory returned from list_new_item(). */
static list_header_t* list_get_header_by_self(void *self)
{
    list_header_t *lh=0;
    return (list_header_t*)(self - ((void*)&lh->self - (void*)lh));
}

/*! Set the next pointer in memory returned from list_new_item(). */
static void list_set_next(void *mem, void *next)
{
    list_get_header_by_data(mem)->next = next;
}

/*! Get the next pointer in memory returned from list_new_item(). */
static void* list_get_next(void *mem)
{
    return list_get_header_by_data(mem)->next;
}

/*! Prepend an item to the beginning of a list. */
static void* list_prepend_item(void *item, void **list)
{
    list_set_next(item, *list);
    *list = item;
    return item;
}

/*! Remove an item from a list and free its memory. */
void list_remove_item(void *item, void **head)
{
    void *prev_node = 0, *node = *head;
    while (node) {
        if (node == item)
            break;
        prev_node = node;
        node = list_get_next(node);
    }

    if (!node)
        return;

    if (prev_node)
        list_set_next(prev_node, list_get_next(node));
    else
        *head = list_get_next(node);

    free(list_get_header_by_data(node));
}

/** Structures and functions for performing dynamic queries **/

/* Here are some generalized routines for dealing with typical context
 * format and query continuation. Functions specific to particular
 * queries are defined further down with their compare operation. */

/*! Function for query comparison */
typedef int query_compare_func_t(void *context_data, void *item);

/*! Function for freeing query context */
typedef void query_free_func_t(list_header_t *lh);

/*! Contains some function pointers and data for handling query context. */
typedef struct _query_info {
    unsigned int size;
    query_compare_func_t *query_compare;
    query_free_func_t *query_free;
    int data[0]; // stub
} query_info_t;

static void **dynamic_query_continuation(list_header_t *lh)
{
    void *item = list_get_header_by_data(lh->self)->next;
    while (item) {
        if (lh->query_context->query_compare(&lh->query_context->data, item))
            break;
        item = list_get_next(item);
    }

    if (item) {
        lh->self = item;
        return &lh->self;
    }

    // Clean up
    if (lh->query_context->query_free)
        lh->query_context->query_free(lh);
    return 0;
}

static void free_query_single_context(list_header_t *lh)
{
    free(lh->query_context);
    free(lh);
}

static list_header_t *construct_query_context_from_strings(
    query_compare_func_t *f, ...)
{
    list_header_t *lh = (list_header_t*)malloc(LIST_HEADER_SIZE);
    lh->next = dynamic_query_continuation;
    lh->query_type = QUERY_DYNAMIC;

    va_list aq;
    va_start(aq, f);

    int size = 0;
    const char *s = va_arg(aq, const char*);
    while (s) {
        size += strlen(s) + 1;
        s = va_arg(aq, const char*);
    };
    va_end(aq);

    lh->query_context = (query_info_t*)malloc(sizeof(query_info_t)+size);

    char *t = (char*)&lh->query_context->data;
    va_start(aq, f);
    s = va_arg(aq, const char*);
    while (s) {
        while (*s) { *t++ = *s++; }
        *t++ = 0;
        s = va_arg(aq, const char*);
    };
    va_end(aq);

    lh->query_context->size = sizeof(query_info_t)+size;
    lh->query_context->query_compare = f;
    lh->query_context->query_free =
        (query_free_func_t*)free_query_single_context;
    return lh;
}

static void save_query_single_context(list_header_t *src,
                                      void *mem, unsigned int size)
{
    int needed = LIST_HEADER_SIZE;
    if (src->query_context)
        needed += src->query_context->size;
    else
        needed += sizeof(unsigned int);

    die_unless(size >= needed,
               "not enough memory provided to save query context.\n");

    memcpy(mem, src, LIST_HEADER_SIZE);
    if (src->query_context)
        memcpy(mem+LIST_HEADER_SIZE, src->query_context,
               src->query_context->size);
    else
        ((query_info_t*)(mem+LIST_HEADER_SIZE))->size = 0;
}

static void restore_query_single_context(list_header_t *dest, void *mem)
{
    query_info_t *qi = mem + LIST_HEADER_SIZE;
    if (qi->size > 0)
        die_unless(dest->query_context
                   && dest->query_context->size >= qi->size,
                   "not enough memory provided to restore query context.\n");

    void *qc = dest->query_context;
    memcpy(dest, mem, LIST_HEADER_SIZE);
    if (qi->size == 0)
        dest->query_context = 0;
    else {
        memcpy(qc, qi, qi->size);
        dest->query_context = qc;
    }
}

// May be useful in the future.
#if 0
static list_header_t *dup_query_single_context(list_header_t *lh)
{
    list_header_t *result = (list_header_t*) malloc(sizeof(list_header_t*));
    memcpy(result, lh, LIST_HEADER_SIZE);

    if (lh->query_context) {
        result->query_context = malloc(lh->query_context->size);
        memcpy(result->query_context, lh->query_context,
               lh->query_context->size);
    }

    return result;
}

static void copy_query_single_context(list_header_t *src,
                                      list_header_t *dest)
{
    memcpy(src, dest, LIST_HEADER_SIZE);
    if (src->query_context) {
        die_unless(dest->query_context!=0,
                   "error, no destination query context to copy to.");
        die_unless(dest->query_context->size == src->query_context->size,
                   "error, query context sizes don't match on copy.");
        memcpy(dest->query_context, src->query_context,
               src->query_context->size);
    }
}
#endif

static void **iterator_next(void** p)
{
    if (!p) {
        trace("bad pointer in iterator_next()\n");
        return 0;
    }

    if (!*p) {
        trace("pointer in iterator_next() points nowhere\n");
        return 0;
    }

    list_header_t *lh1 = list_get_header_by_self(p);
    if (!lh1->next)
        return 0;

    if (lh1->query_type == QUERY_STATIC)
    {
        list_header_t *lh2 = list_get_header_by_data(lh1->next);

        die_unless(lh2->self == &lh2->data,
                   "bad self pointer in list structure");

        return (void**)&lh2->self;
    }
    else if (lh1->query_type == QUERY_DYNAMIC)
    {
        /* Here we treat next as a pointer to a continuation function,
         * so we can return items from the database computed lazily.
         * The context is simply the string(s) to match.  In the
         * future, it might point to the results of a SQL query for
         * example. */
        void **(*f) (list_header_t*) = lh1->next;
        return f(lh1);
    }
    return 0;
}

void add_callback(fptr_list *head, void *f, void *user)
{
    fptr_list cb = (fptr_list)malloc(sizeof(struct _fptr_list));
    cb->f = f;
    cb->context = user;
    cb->next = *head;
    *head = cb;
}

void remove_callback(fptr_list *head, void *f, void *user)
{
    fptr_list cb = *head;
    fptr_list prevcb = 0;
    while (cb) {
        if (cb->f == f && cb->context == user)
            break;
        prevcb = cb;
        cb = cb->next;
    }
    if (!cb)
        return;

    if (prevcb)
        prevcb->next = cb->next;
    else
        *head = cb->next;

    free(cb);
}

/* Helper functions for queries that take two queries as parameters. */

typedef struct {
    list_header_t *lh_src_head;
    list_header_t *lh_dest_head;
} src_dest_queries_t;

static void free_query_src_dest_queries(list_header_t *lh)
{
    query_info_t *qi = lh->query_context;
    src_dest_queries_t *d = (src_dest_queries_t*)&qi->data;

    qi = d->lh_src_head->query_context;
    if (d->lh_src_head->query_type == QUERY_DYNAMIC
        && qi->query_free)
        qi->query_free(d->lh_src_head);

    qi = d->lh_dest_head->query_context;
    if (d->lh_dest_head->query_type == QUERY_DYNAMIC
        && qi->query_free)
        qi->query_free(d->lh_dest_head);

    free_query_single_context(lh);
}

/* Helper functions for updating struct fields based on message
 * parameters. */

static int update_signal_value_if_arg(mapper_message_t *params,
                                      mapper_msg_param_t field,
                                      char sigtype,
                                      mapper_signal_value_t **pv)
{
    lo_arg **a = mapper_msg_get_param(params, field);
    const char *type = mapper_msg_get_type(params, field);

    if (!a || !(*a))
        return 0;

    mapper_signal_value_t v;
    int update = 0;
    if (sigtype == 'f') {
        if (type[0] == 'f') {
            v.f = (*a)->f;
            update = 1;
        }
        else if (type[0] == 'i') {
            v.f = (*a)->i;
            update = 1;
        }
    }
    else if (sigtype == 'i') {
        if (type[0] == 'f') {
            v.i32 = (int)(*a)->f;
            update = 1;
        }
        else if (type[0] == 'i') {
            v.i32 = (*a)->i;
            update = 1;
        }
    }
    if (update && (!*pv || memcmp(&v, pv, sizeof(mapper_signal_value_t))==0)) {
        *pv = realloc(*pv, sizeof(mapper_signal_value_t));
        **pv = v;
        return 1;
    }
    return 0;
}

static int update_string_if_different(char **pdest_str,
                                      const char *src_str)
{
    if (!(*pdest_str) || strcmp((*pdest_str), src_str)) {
        char *str = (char*) realloc((void*)(*pdest_str),
                                    strlen(src_str)+1);
        strcpy(str, src_str);
        (*pdest_str) = str;
        return 1;
    }
    return 0;
}

static int update_string_if_arg(char **pdest_str,
                                mapper_message_t *params,
                                mapper_msg_param_t field)
{
    lo_arg **a = mapper_msg_get_param(params, field);
    const char *type = mapper_msg_get_type(params, field);

    if (a && (*a) && (type[0]=='s' || type[0]=='S')
        && (!(*pdest_str) || strcmp((*pdest_str), &(*a)->s)))
    {
        char *str = (char*) realloc((void*)(*pdest_str),
                                    strlen(&(*a)->s)+1);
        strcpy(str, &(*a)->s);
        (*pdest_str) = str;
        return 1;
    }
    return 0;
}

static int update_char_if_arg(char *pdest_char,
                              mapper_message_t *params,
                              mapper_msg_param_t field)
{
    lo_arg **a = mapper_msg_get_param(params, field);
    const char *type = mapper_msg_get_type(params, field);

    if (a && (*a) && (type[0]=='s' || type[0]=='S')) {
        if (*pdest_char != (&(*a)->s)[0]) {
            (*pdest_char) = (&(*a)->s)[0];
            return 1;
        }
    }
    else if (a && (*a) && type[0]=='c') {
        if (*pdest_char != (*a)->c) {
            (*pdest_char) = (*a)->c;
            return 1;
        }
    }
    return 0;
}

static int update_int_if_arg(int *pdest_int,
                             mapper_message_t *params,
                             mapper_msg_param_t field)
{
    lo_arg **a = mapper_msg_get_param(params, field);
    const char *type = mapper_msg_get_type(params, field);

    if (a && (*a) && (type[0]=='i') && (*pdest_int != (&(*a)->i)[0])) {
        (*pdest_int) = (&(*a)->i)[0];
        return 1;
    }
    return 0;
}

/* Static data for property tables embedded in the db data
 * structures.
 *
 * Signals and devices have properties that can be indexed by name,
 * and can have extra properties attached to them if these appear in
 * the OSC message describing the resource.  The utility of this is to
 * allow for attaching of arbitrary metadata to objects on the
 * network.  For example, signals can have 'x' and 'y' values to
 * indicate their physical position in the room.
 *
 * It is also useful to be able to look up standard properties like
 * vector length, name, or unit by specifying these as a string.
 *
 * The following data provides a string table (as usable by the
 * implementation in table.c) for indexing the static data existing in
 * the mapper_db_* data structures.  Some of these static properties
 * may not actually exist, such as 'minimum' and 'maximum' which are
 * optional properties of signals.  Therefore an 'indirect' form is
 * available where the table points to a pointer to the value, which
 * may be null.
 *
 * A property lookup consists of looking through the 'extra'
 * properties of a structure.  If the requested property is not found,
 * then the 'static' properties are searched---in the worst case, an
 * unsuccessful lookup may therefore take twice as long.
 *
 * To iterate through all available properties, the caller must
 * request by index, starting at 0, and incrementing until failure.
 * They are not guaranteed to be in a particular order.
 */

typedef struct {
    char type;
    char indirect;
    int  offset;
} property_table_value_t;

#define SIGDB_OFFSET(x) offsetof(mapper_db_signal_t, x)
#define DEVDB_OFFSET(x) offsetof(mapper_db_device_t, x)
#define LINKDB_OFFSET(x) offsetof(mapper_db_link_t, x)
#define CONDB_OFFSET(x) offsetof(mapper_db_connection_t, x)

/* Here type 'o', which is not an OSC type, was reserved to mean "same
 * type as the signal's type".  The lookup and index functions will
 * return the sig->type instead of the value's type. */
static property_table_value_t sigdb_values[] = {
    { 's', 1, SIGDB_OFFSET(device_name) },
    { 'i', 0, SIGDB_OFFSET(is_output) },
    { 'i', 0, SIGDB_OFFSET(length) },
    { 'o', 1, SIGDB_OFFSET(maximum) },
    { 'o', 1, SIGDB_OFFSET(minimum) },
    { 's', 1, SIGDB_OFFSET(name) },
    { 'f', 0, SIGDB_OFFSET(rate) },
    { 'c', 0, SIGDB_OFFSET(type) },
    { 's', 1, SIGDB_OFFSET(unit) },
    { 'i', 0, SIGDB_OFFSET(user_data) },
};

/* This table must remain in alphabetical order. */
static string_table_node_t sigdb_nodes[] = {
    { "device_name", &sigdb_values[0] },
    { "direction",   &sigdb_values[1] },
    { "length",      &sigdb_values[2] },
    { "max",         &sigdb_values[3] },
    { "min",         &sigdb_values[4] },
    { "name",        &sigdb_values[5] },
    { "rate",        &sigdb_values[6] },
    { "type",        &sigdb_values[7] },
    { "unit",        &sigdb_values[8] },
    { "user_data",   &sigdb_values[9] },
};

static mapper_string_table_t sigdb_table =
  { sigdb_nodes, 10, 10 };

static property_table_value_t devdb_values[] = {
    { 's', 1, DEVDB_OFFSET(host) },
    { 'i', 0, DEVDB_OFFSET(n_connections_in) },
    { 'i', 0, DEVDB_OFFSET(n_connections_out) },
    { 'i', 0, DEVDB_OFFSET(n_inputs) },
    { 'i', 0, DEVDB_OFFSET(n_links_in) },
    { 'i', 0, DEVDB_OFFSET(n_links_out) },
    { 'i', 0, DEVDB_OFFSET(n_outputs) },
    { 's', 1, DEVDB_OFFSET(name) },
    { 'i', 0, DEVDB_OFFSET(port) },
    { 't', 0, DEVDB_OFFSET(synced) },
    { 'i', 0, DEVDB_OFFSET(user_data) },
    { 'i', 0, DEVDB_OFFSET(version) },
};

/* This table must remain in alphabetical order. */
static string_table_node_t devdb_nodes[] = {
    { "host",               &devdb_values[0] },
    { "n_connections_in",   &devdb_values[1] },
    { "n_connections_out",  &devdb_values[2] },
    { "n_inputs",           &devdb_values[3] },
    { "n_links_in",         &devdb_values[4] },
    { "n_links_out",        &devdb_values[5] },
    { "n_outputs",          &devdb_values[6] },
    { "name",               &devdb_values[7] },
    { "port",               &devdb_values[8] },
    { "synced",             &devdb_values[9] },
    { "user_data",          &devdb_values[10] },
    { "version",            &devdb_values[11] },
};

static mapper_string_table_t devdb_table =
  { devdb_nodes, 12, 12 };

static property_table_value_t linkdb_values[] = {
    { 's', 1, LINKDB_OFFSET(dest_name) },
    { 's', 1, LINKDB_OFFSET(src_name) },
};

/* This table must remain in alphabetical order. */
static string_table_node_t linkdb_nodes[] = {
    { "dest_name",  &linkdb_values[0] },
    { "src_name", &linkdb_values[1] },
};

static mapper_string_table_t linkdb_table =
{ linkdb_nodes, 2, 2 };

static property_table_value_t condb_values[] = {
    //{ 's', 1, CONDB_OFFSET(bound_min) },
    //{ 's', 1, CONDB_OFFSET(bound_max) },
    { 'i', 0, CONDB_OFFSET(dest_length) },
    { 's', 1, CONDB_OFFSET(dest_name) },
    { 'c', 0, CONDB_OFFSET(dest_type) },
    { 's', 1, CONDB_OFFSET(expression) },
    //{ 's', 1, CONDB_OFFSET(mode) },
    { 'i', 0, CONDB_OFFSET(muted) },
    //{ 's', 1, CONDB_OFFSET(range) },
    { 'i', 0, CONDB_OFFSET(src_length) },
    { 's', 1, CONDB_OFFSET(src_name) },
    { 'c', 0, CONDB_OFFSET(src_type) },
};

/* This table must remain in alphabetical order. */
static string_table_node_t condb_nodes[] = {
    { "dest_length", &condb_values[0] },
    { "dest_name",   &condb_values[1] },
    { "dest_type",   &condb_values[2] },
    { "expression",  &condb_values[3] },
    { "muted",       &condb_values[4] },
    { "src_length",  &condb_values[5] },
    { "src_name",    &condb_values[6] },
    { "src_type",    &condb_values[7] },
    /*{ "bound_min",    &condb_values[0] },
    { "bound_max",    &condb_values[1] },
    { "dest_length", &condb_values[2] },
    { "dest_name",   &condb_values[3] },
    { "dest_type",   &condb_values[4] },
    { "expression",  &condb_values[5] },
    { "mode",        &condb_values[7] },
    { "muted",       &condb_values[6] },
    { "range",       &condb_values[8] },
    { "src_length",  &condb_values[9] },
    { "src_name",    &condb_values[10] },
    { "src_type",    &condb_values[11] },*/
};

static mapper_string_table_t condb_table =
{ condb_nodes, 8, 8 };

/* Generic index and lookup functions to which the above tables would
 * be passed. These are called for specific types below. */

static
int mapper_db_property_index(void *thestruct, char o_type,
                             table extra, unsigned int index,
                             const char **property, lo_type *type,
                             const lo_arg **value, table proptable)
{
    die_unless(type!=0, "type parameter cannot be null.\n");
    die_unless(value!=0, "value parameter cannot be null.\n");

    int i=0, j=0;

    /* Unfortunately due to "optional" properties likes
     * minimum/maximum, unit, etc, we cannot use an O(1) lookup here--
     * the index changes according to availability of properties.
     * Thus, we have to search through properties linearly,
     * incrementing a counter along the way, so indexed lookup is
     * O(N).  Meaning iterating through all indexes is O(N^2).  A
     * better way would be to use an iterator-style interface if
     * efficiency was important for iteration. */

    /* First search static properties */
    property_table_value_t *prop;
    for (i=0; i < proptable->len; i++)
    {
        prop = table_value_at_index_p(proptable, i);
        if (prop->indirect) {
            lo_arg **pp = (lo_arg**)((char*)thestruct + prop->offset);
            if (*pp) {
                if (j==index) {
                    if (property)
                        *property = table_key_at_index(proptable, i);
                    *type = prop->type == 'o' ? o_type : prop->type;
                    *value = *pp;
                    return 0;
                }
                j++;
            }
        }
        else {
            if (j==index) {
                if (property)
                    *property = table_key_at_index(proptable, i);
                *type = prop->type == 'o' ? o_type : prop->type;
                *value = (lo_arg*)((char*)thestruct + prop->offset);
                return 0;
            }
            j++;
        }
    }

    index -= j;
    mapper_osc_value_t *val;
    val = table_value_at_index_p(extra, index);
    if (val) {
        if (property)
            *property = table_key_at_index(extra, index);
        *type = val->type == 'o' ? o_type : val->type;
        *value = &val->value;
        return 0;
    }

    return 1;
}

static
int mapper_db_property_lookup(void *thestruct, char o_type,
                              table extra, const char *property,
                              lo_type *type, const lo_arg **value,
                              table proptable)
{
    die_unless(type!=0, "type parameter cannot be null.\n");
    die_unless(value!=0, "value parameter cannot be null.\n");

    const mapper_osc_value_t *val;
    val = table_find_p(extra, property);
    if (val) {
        *type = val->type == 'o' ? o_type : val->type;
        *value = &val->value;
        return 0;
    }

    property_table_value_t *prop;
    prop = table_find_p(proptable, property);
    if (prop) {
        *type = prop->type == 'o' ? o_type : prop->type;
        if (prop->indirect) {
            lo_arg **pp = (lo_arg**)((char*)thestruct + prop->offset);
            if (*pp)
                *value = *pp;
            else {
                return 1;
            }
        }
        else
            *value = (lo_arg*)((char*)thestruct + prop->offset);
        return 0;
    }
    return 1;
}

/**** Device records ****/

/*! Update information about a given device record based on message
 *  parameters. */
static int update_device_record_params(mapper_db_device reg,
                                        const char *name,
                                        mapper_message_t *params)
{
    int updated = 0;

    updated += update_string_if_different(&reg->name, name);
    if (updated)
        reg->name_hash = crc32(0L, (const Bytef *)name, strlen(name));

    updated += update_string_if_arg(&reg->host, params, AT_IP);

    updated += update_int_if_arg(&reg->port, params, AT_PORT);

    updated += update_int_if_arg(&reg->n_inputs, params, AT_NUM_INPUTS);

    updated += update_int_if_arg(&reg->n_outputs, params, AT_NUM_OUTPUTS);

    updated += update_int_if_arg(&reg->n_links_in, params, AT_NUM_LINKS_IN);

    updated += update_int_if_arg(&reg->n_links_out, params, AT_NUM_LINKS_OUT);

    updated += update_int_if_arg(&reg->n_connections_in, params, AT_NUM_CONNECTIONS_IN);

    updated += update_int_if_arg(&reg->n_connections_out, params, AT_NUM_CONNECTIONS_OUT);

    updated += update_int_if_arg(&reg->version, params, AT_REV);

    updated += mapper_msg_add_or_update_extra_params(reg->extra, params);

    return updated;
}

int mapper_db_add_or_update_device_params(mapper_db db,
                                          const char *name,
                                          mapper_message_t *params)
{
    mapper_db_device reg = mapper_db_get_device_by_name(db, name);
    int rc = 0, updated = 0;

    if (!reg) {
        reg = (mapper_db_device) list_new_item(sizeof(*reg));
        reg->extra = table_new();
        rc = 1;

        list_prepend_item(reg, (void**)&db->registered_devices);
    }

    if (reg) {
        updated = update_device_record_params(reg, name, params);

        if (rc || updated) {
            fptr_list cb = db->device_callbacks;
            while (cb) {
                mapper_db_device_handler *h = cb->f;
                h(reg, rc ? MDB_NEW : MDB_MODIFY, cb->context);
                cb = cb->next;
            }
        }
    }

    return rc;
}

int mapper_db_device_property_index(mapper_db_device dev, unsigned int index,
                                    const char **property, lo_type *type,
                                    const lo_arg **value)
{
    return mapper_db_property_index(dev, 0, dev->extra,
                                    index, property, type,
                                    value, &devdb_table);
}

int mapper_db_device_property_lookup(mapper_db_device dev,
                                     const char *property,
                                     lo_type *type,
                                     const lo_arg **value)
{
    return mapper_db_property_lookup(dev, 0, dev->extra,
                                     property, type, value,
                                     &devdb_table);
}

void mapper_db_remove_device_by_name(mapper_db db, const char *name)
{
    mapper_db_device dev = mapper_db_get_device_by_name(db, name);
    if (!dev)
        return;

    mapper_db_remove_connections_by_query(db,
        mapper_db_get_connections_by_device_name(db, name));

    mapper_db_remove_links_by_query(db,
        mapper_db_get_links_by_device_name(db, name));

    mapper_db_remove_inputs_by_query(db,
        mapper_db_get_inputs_by_device_name(db, name));

    mapper_db_remove_outputs_by_query(db,
        mapper_db_get_outputs_by_device_name(db, name));

    fptr_list cb = db->device_callbacks;
    while (cb) {
        mapper_db_device_handler *h = cb->f;
        h(dev, MDB_REMOVE, cb->context);
        cb = cb->next;
    }

    if (dev->extra)
        free(dev->extra);
    list_remove_item(dev, (void**)&db->registered_devices);
}

mapper_db_device mapper_db_get_device_by_name(mapper_db db,
                                              const char *name)
{
    mapper_db_device reg = db->registered_devices;
    while (reg) {
        if (strcmp(reg->name, name)==0)
            return reg;
        reg = list_get_next(reg);
    }
    return 0;
}

mapper_db_device mapper_db_get_device_by_name_hash(mapper_db db,
<<<<<<< HEAD
                                                   int hash)
{
    mapper_db_device reg = db->registered_devices;
    while (reg) {
        if (reg->name_hash == hash)
=======
                                                   uint32_t name_hash)
{
    mapper_db_device reg = db->registered_devices;
    while (reg) {
        if (name_hash == reg->name_hash)
>>>>>>> a0be6b4c
            return reg;
        reg = list_get_next(reg);
    }
    return 0;
}

mapper_db_device *mapper_db_get_all_devices(mapper_db db)
{
    if (!db->registered_devices)
        return 0;

    list_header_t *lh = list_get_header_by_data(db->registered_devices);

    die_unless(lh->self == &lh->data,
               "bad self pointer in list structure");

    return (mapper_db_device*)&lh->self;
}

static int cmp_query_match_devices_by_name(void *context_data,
                                           mapper_db_device dev)
{
    const char *device_pattern = (const char*)context_data;
    return strstr(dev->name, device_pattern)!=0;
}

mapper_db_device *mapper_db_match_devices_by_name(mapper_db db,
                                                  const char *str)
{
    mapper_db_device dev = db->registered_devices;
    if (!dev)
        return 0;

    list_header_t *lh = construct_query_context_from_strings(
        (query_compare_func_t*)cmp_query_match_devices_by_name, str, 0);

    lh->self = dev;

    if (cmp_query_match_devices_by_name((void*)str, dev))
        return (mapper_db_device*)&lh->self;

    return (mapper_db_device*)dynamic_query_continuation(lh);
}

mapper_db_device *mapper_db_device_next(mapper_db_device* p)
{
    return (mapper_db_device*) iterator_next((void**)p);
}

void mapper_db_device_done(mapper_db_device_t **d)
{
    if (!d) return;
    list_header_t *lh = list_get_header_by_data(*d);
    if (lh->query_type == QUERY_DYNAMIC
        && lh->query_context->query_free)
        lh->query_context->query_free(lh);
}

void mapper_db_dump(mapper_db db)
{
    mapper_db_device reg = db->registered_devices;
    trace("Registered devices:\n");
    while (reg) {
        trace("  name=%s, host=%s, port=%d\n",
              reg->name, reg->host, reg->port);
        reg = list_get_next(reg);
    }

    mapper_db_signal sig = db->registered_inputs;
    trace("Registered inputs:\n");
    while (sig) {
        trace("  name=%s%s\n",
              sig->device_name, sig->name);
        sig = list_get_next(sig);
    }

    sig = db->registered_outputs;
    trace("Registered outputs:\n");
    while (sig) {
        trace("  name=%s%s\n",
              sig->device_name, sig->name);
        sig = list_get_next(sig);
    }

    mapper_db_connection con = db->registered_connections;
    trace("Registered connections:\n");
    while (con) {
        char r[1024] = "(";
        if (con->range.known & CONNECTION_RANGE_SRC_MIN)
            sprintf(r+strlen(r), "%f, ", con->range.src_min);
        else
            strcat(r, "-, ");
        if (con->range.known & CONNECTION_RANGE_SRC_MAX)
            sprintf(r+strlen(r), "%f, ", con->range.src_max);
        else
            strcat(r, "-, ");
        if (con->range.known & CONNECTION_RANGE_DEST_MIN)
            sprintf(r+strlen(r), "%f, ", con->range.dest_min);
        else
            strcat(r, "-, ");
        if (con->range.known & CONNECTION_RANGE_DEST_MAX)
            sprintf(r+strlen(r), "%f", con->range.dest_max);
        else
            strcat(r, "-");
        strcat(r, ")");
        trace("  src_name=%s, dest_name=%s,\n"
              "      src_type=%d, dest_type=%d,\n"
              "      bound_max=%s, bound_min=%s,\n"
              "      range=%s,\n"
              "      expression=%s, mode=%s, muted=%d\n",
              con->src_name, con->dest_name, con->src_type,
              con->dest_type,
              mapper_get_boundary_action_string(con->bound_max),
              mapper_get_boundary_action_string(con->bound_min),
              r, con->expression,
              mapper_get_mode_type_string(con->mode),
              con->muted);
        con = list_get_next(con);
    }

    mapper_db_link link = db->registered_links;
    trace("Registered links:\n");
    while (link) {
        trace("  source=%s, dest=%s\n",
              link->src_name, link->dest_name);
        link = list_get_next(link);
    }
}

void mapper_db_add_device_callback(mapper_db db,
                                   mapper_db_device_handler *h, void *user)
{
    add_callback(&db->device_callbacks, h, user);
}

void mapper_db_remove_device_callback(mapper_db db,
                                      mapper_db_device_handler *h, void *user)
{
    remove_callback(&db->device_callbacks, h, user);
}

/**** Signals ****/

/*! Update information about a given signal record based on message
 *  parameters. */
static int update_signal_record_params(mapper_db_signal sig,
                                       const char *name,
                                       const char *device_name,
                                       mapper_message_t *params)
{
    int updated = 0;
    updated += update_string_if_different((char**)&sig->name, name);
    updated += update_string_if_different((char**)&sig->device_name, device_name);

    updated += update_int_if_arg(&sig->id, params, AT_ID);

    updated += update_char_if_arg(&sig->type, params, AT_TYPE);

    updated += update_int_if_arg(&sig->length, params, AT_LENGTH);

    updated += update_string_if_arg((char**)&sig->unit, params, AT_UNITS);

    updated += update_signal_value_if_arg(params, AT_MAX,
                                          sig->type, &sig->maximum);

    updated += update_signal_value_if_arg(params, AT_MIN,
                                          sig->type, &sig->minimum);

    int is_output = mapper_msg_get_direction(params);
    if (is_output != -1 && is_output != sig->is_output) {
        sig->is_output = is_output;
        updated++;
    }

    updated += update_int_if_arg(&sig->num_instances, params, AT_INSTANCES);

    updated += mapper_msg_add_or_update_extra_params(sig->extra, params);

    return updated;
}

int mapper_db_add_or_update_signal_params(mapper_db db,
                                          const char *name,
                                          const char *device_name,
                                          mapper_message_t *params)
{
    mapper_db_signal sig;
    int rc = 0, updated = 0;

    //need to find out if signal is output from params
    int is_output = mapper_msg_get_direction(params);
    if (is_output == 1)
        sig = mapper_db_get_output_by_device_and_signal_names(db, device_name, name);
    else if (is_output == 0)
        sig = mapper_db_get_input_by_device_and_signal_names(db, device_name, name);
    else
        return 0;

    if (!sig) {
        sig = (mapper_db_signal) list_new_item(sizeof(mapper_db_signal_t));

        // Defaults (int, length=1)
        mapper_db_signal_init(sig, is_output, 'i', 1, 0, 0);
        rc = 1;
    }

    if (sig) {
        update_signal_record_params(sig, name, device_name, params);

        if (rc)
            list_prepend_item(sig, (void**)(is_output
                                            ? &db->registered_outputs
                                            : &db->registered_inputs));

        if (rc || updated) {
            // TODO: Should we really allow callbacks to free themselves?
            fptr_list cb = db->signal_callbacks, temp;
            while (cb) {
                temp = cb->next;
                mapper_db_signal_handler *h = cb->f;
                h(sig, rc ? MDB_NEW : MDB_MODIFY, cb->context);
                cb = temp;
            }
        }
    }

    return rc;
}

void mapper_db_signal_init(mapper_db_signal sig, int is_output,
                           char type, int length,
                           const char *name, const char *unit)
{
    sig->is_output = is_output;
    sig->type = type;
    sig->length = length;
    sig->unit = unit ? strdup(unit) : 0;
    sig->extra = table_new();

    if (!name)
        return;

    if (name[0]=='/')
        sig->name = strdup(name);
    else {
        char *str = malloc(strlen(name)+2);
        if (str) {
            str[0] = '/';
            str[1] = 0;
            strcat(str, name);
            sig->name = str;
        }
    }
}

int mapper_db_signal_property_index(mapper_db_signal sig, unsigned int index,
                                    const char **property, lo_type *type,
                                    const lo_arg **value)
{
    return mapper_db_property_index(sig, sig->type, sig->extra,
                                    index, property, type,
                                    value, &sigdb_table);
}

int mapper_db_signal_property_lookup(mapper_db_signal sig,
                                     const char *property,
                                     lo_type *type,
                                     const lo_arg **value)
{
    return mapper_db_property_lookup(sig, sig->type, sig->extra,
                                     property, type, value,
                                     &sigdb_table);
}

void mapper_db_add_signal_callback(mapper_db db,
                                   mapper_db_signal_handler *h, void *user)
{
    add_callback(&db->signal_callbacks, h, user);
}

void mapper_db_remove_signal_callback(mapper_db db,
                                      mapper_db_signal_handler *h, void *user)
{
    remove_callback(&db->signal_callbacks, h, user);
}

mapper_db_signal_t **mapper_db_get_all_inputs(mapper_db db)
{
    if (!db->registered_inputs)
        return 0;

    list_header_t *lh = list_get_header_by_data(db->registered_inputs);

    die_unless(lh->self == &lh->data,
               "bad self pointer in list structure");

    return (mapper_db_signal*)&lh->self;
}

mapper_db_signal_t **mapper_db_get_all_outputs(mapper_db db)
{
    if (!db->registered_outputs)
        return 0;

    list_header_t *lh = list_get_header_by_data(db->registered_outputs);

    die_unless(lh->self == &lh->data,
               "bad self pointer in list structure");

    return (mapper_db_signal*)&lh->self;
}

static int cmp_query_signal_exact_device_name(void *context_data,
                                              mapper_db_signal sig)
{
    const char *device_name = (const char*)context_data;
    return strcmp(device_name, sig->device_name)==0;
}

mapper_db_signal_t **mapper_db_get_inputs_by_device_name(
    mapper_db db, const char *device_name)
{
    mapper_db_signal sig = db->registered_inputs;
    if (!sig)
        return 0;

    list_header_t *lh = construct_query_context_from_strings(
        (query_compare_func_t*)cmp_query_signal_exact_device_name,
        device_name, 0);

    lh->self = sig;

    if (cmp_query_signal_exact_device_name((void*)device_name, sig))
        return (mapper_db_signal*)&lh->self;

    return (mapper_db_signal*)dynamic_query_continuation(lh);
}

mapper_db_signal_t **mapper_db_get_outputs_by_device_name(
    mapper_db db, const char *device_name)
{
    mapper_db_signal sig = db->registered_outputs;
    if (!sig)
        return 0;

    list_header_t *lh = construct_query_context_from_strings(
        (query_compare_func_t*)cmp_query_signal_exact_device_name,
        device_name, 0);

    lh->self = sig;

    if (cmp_query_signal_exact_device_name((void*)device_name, sig))
        return (mapper_db_signal*)&lh->self;

    return (mapper_db_signal*)dynamic_query_continuation(lh);
}

mapper_db_signal mapper_db_get_input_by_device_and_signal_names(
    mapper_db db, const char *device_name, const char *signal_name)
{
    mapper_db_signal sig = db->registered_inputs;
    if (!sig)
        return 0;

    while (sig) {
        if (strcmp(sig->device_name, device_name)==0
            && strcmp(sig->name, signal_name)==0)
            return sig;
        sig = list_get_next(sig);
    }
    return 0;
}

mapper_db_signal mapper_db_get_output_by_device_and_signal_names(
    mapper_db db, const char *device_name, const char *signal_name)
{
    mapper_db_signal sig = db->registered_outputs;
    if (!sig)
        return 0;

    while (sig) {
        if (strcmp(sig->device_name, device_name)==0
            && strcmp(sig->name, signal_name)==0)
            return sig;
        sig = list_get_next(sig);
    }
    return 0;
}

static int cmp_match_signal_device_name(void *context_data,
                                        mapper_db_signal sig)
{
    const char *device_name = (const char*)context_data;
    const char *signal_pattern = ((const char*)context_data
                                  + strlen(device_name) + 1);
    return strcmp(device_name, sig->device_name)==0
        && strstr(sig->name, signal_pattern);
}

mapper_db_signal_t **mapper_db_match_inputs_by_device_name(
    mapper_db db, const char *device_name, const char *input_pattern)
{
    mapper_db_signal sig = db->registered_inputs;
    if (!sig)
        return 0;

    list_header_t *lh = construct_query_context_from_strings(
        (query_compare_func_t*)cmp_match_signal_device_name,
        device_name, input_pattern, 0);

    lh->self = sig;

    if (cmp_match_signal_device_name(&lh->query_context->data, sig))
        return (mapper_db_signal*)&lh->self;

    return (mapper_db_signal*)dynamic_query_continuation(lh);
}

mapper_db_signal_t **mapper_db_match_outputs_by_device_name(
    mapper_db db, const char *device_name, char const *output_pattern)
{
    mapper_db_signal sig = db->registered_outputs;
    if (!sig)
        return 0;

    list_header_t *lh = construct_query_context_from_strings(
        (query_compare_func_t*)cmp_match_signal_device_name,
        device_name, output_pattern, 0);

    lh->self = sig;

    if (cmp_match_signal_device_name(&lh->query_context->data, sig))
        return (mapper_db_signal*)&lh->self;

    return (mapper_db_signal*)dynamic_query_continuation(lh);
}

mapper_db_signal_t **mapper_db_signal_next(mapper_db_signal_t** p)
{
    return (mapper_db_signal*) iterator_next((void**)p);
}

void mapper_db_signal_done(mapper_db_signal_t **s)
{
    if (!s) return;
    list_header_t *lh = list_get_header_by_data(*s);
    if (lh->query_type == QUERY_DYNAMIC
        && lh->query_context->query_free)
        lh->query_context->query_free(lh);
}

void mapper_db_remove_inputs_by_query(mapper_db db,
                                      mapper_db_signal_t **s)
{
    while (s) {
        mapper_db_signal sig = *s;
        s = mapper_db_signal_next(s);

        fptr_list cb = db->signal_callbacks;
        while (cb) {
            mapper_db_signal_handler *h = cb->f;
            h(sig, MDB_REMOVE, cb->context);
            cb = cb->next;
        }

        if (sig->extra)
            free(sig->extra);
        list_remove_item(sig, (void**)&db->registered_inputs);
    }
}

void mapper_db_remove_outputs_by_query(mapper_db db,
                                       mapper_db_signal_t **s)
{
    while (s) {
        mapper_db_signal sig = *s;
        s = mapper_db_signal_next(s);

        fptr_list cb = db->signal_callbacks;
        while (cb) {
            mapper_db_signal_handler *h = cb->f;
            h(sig, MDB_REMOVE, cb->context);
            cb = cb->next;
        }

        if (sig->extra)
            free(sig->extra);
        list_remove_item(sig, (void**)&db->registered_outputs);
    }
}

/**** Connection records ****/

/*! Update information about a given connection record based on
 *  message parameters. */
static int update_connection_record_params(mapper_db_connection con,
                                           const char *src_name,
                                           const char *dest_name,
                                           mapper_message_t *params)
{
    int updated = 0;
    updated += update_string_if_different(&con->src_name, src_name);
    updated += update_string_if_different(&con->dest_name, dest_name);

    // TODO: Unhandled fields --
    /* char src_type; */
    /* char dest_type; */

    mapper_boundary_action bound;
    bound = mapper_msg_get_boundary_action(params, AT_BOUND_MAX);
    if (bound != -1 && bound != con->bound_max) {
        con->bound_max = bound;
        updated++;
    }

    bound = mapper_msg_get_boundary_action(params, AT_BOUND_MIN);
    if (bound != -1 && bound != con->bound_min) {
        con->bound_min = bound;
        updated++;
    }

    lo_arg **a_range = mapper_msg_get_param(params, AT_RANGE);
    const char *t_range = mapper_msg_get_type(params, AT_RANGE);

    if (a_range && (*a_range)) {
        if (t_range[0] == 'f') {
            if (!(con->range.known & CONNECTION_RANGE_SRC_MIN)
                || con->range.src_min != a_range[0]->f)
                updated++;
            con->range.src_min = a_range[0]->f;
            con->range.known |= CONNECTION_RANGE_SRC_MIN;
        } else if (t_range[0] == 'i') {
            if (!(con->range.known & CONNECTION_RANGE_SRC_MIN)
                || con->range.src_min != (float)a_range[0]->i)
                updated++;
            con->range.src_min = (float)a_range[0]->i;
            con->range.known |= CONNECTION_RANGE_SRC_MIN;
        }
        if (t_range[1] == 'f') {
            if (!(con->range.known & CONNECTION_RANGE_SRC_MAX)
                || con->range.src_max != a_range[1]->f)
                updated++;
            con->range.src_max = a_range[1]->f;
            con->range.known |= CONNECTION_RANGE_SRC_MAX;
        } else if (t_range[1] == 'i') {
            if (!(con->range.known & CONNECTION_RANGE_SRC_MAX)
                || con->range.src_max != a_range[1]->i)
                updated++;
            con->range.src_max = (float)a_range[1]->i;
            con->range.known |= CONNECTION_RANGE_SRC_MAX;
        }
        if (t_range[2] == 'f') {
            if (!(con->range.known & CONNECTION_RANGE_DEST_MIN)
                || con->range.dest_min != a_range[2]->f)
                updated++;
            con->range.dest_min = a_range[2]->f;
            con->range.known |= CONNECTION_RANGE_DEST_MIN;
        } else if (t_range[2] == 'i') {
            if (!(con->range.known & CONNECTION_RANGE_DEST_MIN)
                || con->range.dest_min != a_range[2]->i)
                updated++;
            con->range.dest_min = (float)a_range[2]->i;
            con->range.known |= CONNECTION_RANGE_DEST_MIN;
        }
        if (t_range[3] == 'f') {
            if (!(con->range.known & CONNECTION_RANGE_DEST_MAX)
                || con->range.dest_max != a_range[3]->f)
                updated++;
            con->range.dest_max = a_range[3]->f;
            con->range.known |= CONNECTION_RANGE_DEST_MAX;
        } else if (t_range[3] == 'i') {
            if (!(con->range.known & CONNECTION_RANGE_DEST_MAX)
                || con->range.dest_max != a_range[3]->i)
                updated++;
            con->range.dest_max = (float)a_range[3]->i;
            con->range.known |= CONNECTION_RANGE_DEST_MAX;
        }
    }

    updated += update_int_if_arg(&con->id, params, AT_ID);
    updated += update_string_if_arg(&con->expression, params, AT_EXPRESSION);
    updated += update_char_if_arg(&con->src_type, params, AT_SRC_TYPE);
    updated += update_char_if_arg(&con->dest_type, params, AT_DEST_TYPE);
    updated += update_int_if_arg(&con->src_length, params, AT_SRC_LENGTH);
    updated += update_int_if_arg(&con->dest_length, params, AT_DEST_LENGTH);

    mapper_mode_type mode = mapper_msg_get_mode(params);
    if (mode != -1 && mode != con->mode) {
        con->mode = mode;
        updated++;
    }

    int mute = mapper_msg_get_mute(params);
    if (mute != -1 && mute != con->muted) {
        con->muted = mute;
        updated++;
    }

    updated += mapper_msg_add_or_update_extra_params(con->extra, params);
    return updated;
}

int mapper_db_add_or_update_connection_params(mapper_db db,
                                              const char *src_name,
                                              const char *dest_name,
                                              mapper_message_t *params)
{
    mapper_db_connection con;
    int rc = 0, updated = 0;

    con = mapper_db_get_connection_by_signal_full_names(db, src_name,
                                                        dest_name);

    if (!con) {
        con = (mapper_db_connection)
            list_new_item(sizeof(mapper_db_connection_t));
        con->extra = table_new();
        rc = 1;
    }

    if (con) {
        updated = update_connection_record_params(con, src_name, dest_name, params);

        if (rc)
            list_prepend_item(con, (void**)&db->registered_connections);

        if (rc || updated) {
            fptr_list cb = db->connection_callbacks;
            while (cb) {
                mapper_db_connection_handler *h = cb->f;
                h(con, rc ? MDB_NEW : MDB_MODIFY, cb->context);
                cb = cb->next;
            }
        }
    }

    return rc;
}

int mapper_db_connection_property_index(mapper_db_connection con,
                                        unsigned int index,
                                        const char **property,
                                        lo_type *type,
                                        const lo_arg **value)
{
    return mapper_db_property_index(con, 0, con->extra,
                                    index, property, type,
                                    value, &condb_table);
}

int mapper_db_connection_property_lookup(mapper_db_connection con,
                                         const char *property,
                                         lo_type *type,
                                         const lo_arg **value)
{
    return mapper_db_property_lookup(con, 0, con->extra,
                                     property, type, value,
                                     &condb_table);
}

mapper_db_connection_t **mapper_db_get_all_connections(mapper_db db)
{
    if (!db->registered_connections)
        return 0;

    list_header_t *lh = list_get_header_by_data(db->registered_connections);

    die_unless(lh->self == &lh->data,
               "bad self pointer in list structure");

    return (mapper_db_connection*)&lh->self;
}

void mapper_db_add_connection_callback(mapper_db db,
                                       mapper_db_connection_handler *h,
                                       void *user)
{
    add_callback(&db->connection_callbacks, h, user);
}

void mapper_db_remove_connection_callback(mapper_db db,
                                          mapper_db_connection_handler *h,
                                          void *user)
{
    remove_callback(&db->connection_callbacks, h, user);
}

static int cmp_query_get_connections_by_device_name(void *context_data,
                                                    mapper_db_connection con)
{
    const char *devname = (const char*)context_data;
    unsigned int devnamelen = strlen(devname);
    return (   strncmp(con->src_name+1, devname, devnamelen)==0
            || strncmp(con->dest_name+1, devname, devnamelen)==0 );
}

mapper_db_connection_t **mapper_db_get_connections_by_device_name(
    mapper_db db, const char *device_name)
{
    mapper_db_connection connection = db->registered_connections;
    if (!connection)
        return 0;

    // query skips first '/' in the name if it is provided
    list_header_t *lh = construct_query_context_from_strings(
        (query_compare_func_t*)cmp_query_get_connections_by_device_name,
        device_name[0]=='/' ? device_name+1 : device_name, 0);

    lh->self = connection;

    if (cmp_query_get_connections_by_device_name(
            &lh->query_context->data, connection))
        return (mapper_db_connection*)&lh->self;

    return (mapper_db_connection*)dynamic_query_continuation(lh);
}

static int cmp_query_get_connections_by_src_dest_device_names(
    void *context_data, mapper_db_connection con)
{
    const char *srcdevname = (const char*)context_data;
    unsigned int srcdevnamelen = strlen(srcdevname);
    const char *destdevname = srcdevname + srcdevnamelen + 1;
    unsigned int destdevnamelen = strlen(destdevname);
    return (   strncmp(con->src_name+1, srcdevname, srcdevnamelen)==0
            && strncmp(con->dest_name+1, destdevname, destdevnamelen)==0 );
}

mapper_db_connection_t **mapper_db_get_connections_by_src_dest_device_names(
    mapper_db db, const char *src_device_name, const char *dest_device_name)
{
    mapper_db_connection connection = db->registered_connections;
    if (!connection)
        return 0;

    // query skips first '/' in the name if it is provided
    list_header_t *lh = construct_query_context_from_strings(
        (query_compare_func_t*)cmp_query_get_connections_by_src_dest_device_names,
        src_device_name[0]=='/' ? src_device_name+1 : src_device_name,
        dest_device_name[0]=='/' ? dest_device_name+1 : dest_device_name, 0);

    lh->self = connection;

    if (cmp_query_get_connections_by_src_dest_device_names(
            &lh->query_context->data, connection))
        return (mapper_db_connection*)&lh->self;

    return (mapper_db_connection*)dynamic_query_continuation(lh);
}

static int cmp_query_get_connections_by_src_signal_name(void *context_data,
                                                        mapper_db_connection con)
{
    const char *src_name = (const char*)context_data;
    const char *map_src_name = con->src_name+1;
    while (*map_src_name && *map_src_name != '/')  // find the signal name
        map_src_name++;
    map_src_name++;
    return strcmp(map_src_name, src_name)==0;
}

mapper_db_connection_t **mapper_db_get_connections_by_src_signal_name(
    mapper_db db, const char *src_signal)
{
    mapper_db_connection connection = db->registered_connections;
    if (!connection)
        return 0;

    // query skips first '/' in the name if it is provided
    list_header_t *lh = construct_query_context_from_strings(
        (query_compare_func_t*)cmp_query_get_connections_by_src_signal_name,
        src_signal[0]=='/' ? src_signal+1 : src_signal, 0);

    lh->self = connection;

    if (cmp_query_get_connections_by_src_signal_name(
            &lh->query_context->data, connection))
        return (mapper_db_connection*)&lh->self;

    return (mapper_db_connection*)dynamic_query_continuation(lh);
}

static int cmp_query_get_connections_by_src_device_and_signal_names(
    void *context_data, mapper_db_connection con)
{
    const char *name = (const char*) context_data;
    return strcmp(con->src_name, name)==0;
}

mapper_db_connection_t **mapper_db_get_connections_by_src_device_and_signal_names(
    mapper_db db, const char *src_device, const char *src_signal)
{
    mapper_db_connection connection = db->registered_connections;
    if (!connection)
        return 0;

    // query skips first '/' in both names if it is provided
    char name[1024];
    snprintf(name, 1024, "/%s/%s",
             src_device[0]=='/' ? src_device+1 : src_device,
             src_signal[0]=='/' ? src_signal+1 : src_signal);

    list_header_t *lh = construct_query_context_from_strings(
        (query_compare_func_t*)cmp_query_get_connections_by_src_device_and_signal_names,
        name, 0);

    lh->self = connection;

    if (cmp_query_get_connections_by_src_device_and_signal_names(
            &lh->query_context->data, connection))
        return (mapper_db_connection*)&lh->self;

    return (mapper_db_connection*)dynamic_query_continuation(lh);
}

static int cmp_query_get_connections_by_dest_signal_name(void *context_data,
                                                         mapper_db_connection con)
{
    const char *dest_name = (const char*)context_data;
    const char *map_dest_name = con->dest_name+1;
    while (*map_dest_name && *map_dest_name != '/')  // find the signal name
        map_dest_name++;
    map_dest_name++;
    return strcmp(map_dest_name, dest_name)==0;
}

mapper_db_connection_t **mapper_db_get_connections_by_dest_signal_name(
    mapper_db db, const char *dest_name)
{
    mapper_db_connection connection = db->registered_connections;
    if (!connection)
        return 0;

    // query skips first '/' in the name if it is provided
    list_header_t *lh = construct_query_context_from_strings(
        (query_compare_func_t*)cmp_query_get_connections_by_dest_signal_name,
        dest_name[0]=='/' ? dest_name+1 : dest_name, 0);

    lh->self = connection;

    if (cmp_query_get_connections_by_dest_signal_name(
            &lh->query_context->data, connection))
        return (mapper_db_connection*)&lh->self;

    return (mapper_db_connection*)dynamic_query_continuation(lh);
}

static int cmp_query_get_connections_by_dest_device_and_signal_names(
    void *context_data, mapper_db_connection con)
{
    const char *name = (const char*) context_data;
    return strcmp(con->dest_name, name)==0;
}

mapper_db_connection_t **mapper_db_get_connections_by_dest_device_and_signal_names(
    mapper_db db, const char *dest_device, const char *dest_signal)
{
    mapper_db_connection connection = db->registered_connections;
    if (!connection)
        return 0;

    char name[1024];
    snprintf(name, 1024, "/%s/%s",
             dest_device[0]=='/' ? dest_device+1 : dest_device,
             dest_signal[0]=='/' ? dest_signal+1 : dest_signal);

    // query skips first '/' in both names if it is provided
    list_header_t *lh = construct_query_context_from_strings(
        (query_compare_func_t*)cmp_query_get_connections_by_dest_device_and_signal_names,
        name, 0);

    lh->self = connection;

    if (cmp_query_get_connections_by_dest_device_and_signal_names(
            &lh->query_context->data, connection))
        return (mapper_db_connection*)&lh->self;

    return (mapper_db_connection*)dynamic_query_continuation(lh);
}

mapper_db_connection mapper_db_get_connection_by_signal_full_names(
    mapper_db db, const char *src_name, const char *dest_name)
{
    mapper_db_connection con = db->registered_connections;
    if (!con)
        return 0;

    while (con) {
        if (strcmp(con->src_name, src_name)==0
            && strcmp(con->dest_name, dest_name)==0)
            return con;
        con = list_get_next(con);
    }
    return 0;
}

static int cmp_query_get_connections_by_device_and_signal_names(
    void *context_data, mapper_db_connection con)
{
    const char *src_name = (const char*) context_data;
    if (strcmp(con->src_name, src_name)!=0)
        return 0;
    const char *dest_name = src_name + strlen(src_name) + 1;
    return strcmp(con->dest_name, dest_name)==0;
}

mapper_db_connection_t **mapper_db_get_connections_by_device_and_signal_names(
    mapper_db db,
    const char *src_device,  const char *src_signal,
    const char *dest_device, const char *dest_signal)
{
    mapper_db_connection connection = db->registered_connections;
    if (!connection)
        return 0;

    char inname[1024];
    snprintf(inname, 1024, "/%s/%s",
             (src_device[0]=='/' ? src_device+1 : src_device),
              src_signal[0]=='/' ? src_signal+1 : src_signal);

    char outname[1024];
    snprintf(outname, 1024, "/%s/%s",
             (dest_device[0]=='/' ? dest_device+1 : dest_device),
              dest_signal[0]=='/' ? dest_signal+1 : dest_signal);

    // query skips first '/' in both names if it is provided
    list_header_t *lh = construct_query_context_from_strings(
        (query_compare_func_t*)cmp_query_get_connections_by_device_and_signal_names,
        inname, outname, 0);

    lh->self = connection;

    if (cmp_query_get_connections_by_device_and_signal_names(
            &lh->query_context->data, connection))
        return (mapper_db_connection*)&lh->self;

    return (mapper_db_connection*)dynamic_query_continuation(lh);
}

static int cmp_get_connections_by_signal_queries(void *context_data,
                                                 mapper_db_connection con)
{
    src_dest_queries_t *qsig = (src_dest_queries_t*) context_data;
    char ctx_backup[1024];

    /* Save the source list context so we can restart the query on the
     * next pass. */
    save_query_single_context(qsig->lh_src_head, ctx_backup, 1024);

    /* Indicate not to free memory at the end of the pass. */
    if (qsig->lh_src_head->query_type == QUERY_DYNAMIC
        && qsig->lh_src_head->query_context)
        qsig->lh_src_head->query_context->query_free = 0;

    /* Find at least one signal in the source list that matches. */
    mapper_db_signal *srcsig = (mapper_db_signal*)&qsig->lh_src_head->self;
    unsigned int devnamelen = strlen((*srcsig)->device_name);
    while (srcsig && *srcsig) {
        if (strncmp((*srcsig)->device_name, con->src_name, devnamelen)==0
            && strcmp((*srcsig)->name, con->src_name+devnamelen)==0)
            break;
        srcsig = mapper_db_signal_next(srcsig);
    }
    mapper_db_signal_done(srcsig);
    restore_query_single_context(qsig->lh_src_head, ctx_backup);
    if (!srcsig)
        return 0;

    /* Save the destination list context so we can restart the query
     * on the next pass. */
    save_query_single_context(qsig->lh_dest_head, ctx_backup, 1024);

    /* Indicate not to free memory at the end of the pass. */
    if (qsig->lh_dest_head->query_type == QUERY_DYNAMIC
        && qsig->lh_dest_head->query_context)
        qsig->lh_dest_head->query_context->query_free = 0;

    /* Find at least one signal in the destination list that matches. */
    mapper_db_signal *destsig = (mapper_db_signal*)&qsig->lh_dest_head->self;
    devnamelen = strlen((*destsig)->device_name);
    while (destsig && *destsig) {
        if (strncmp((*destsig)->device_name, con->dest_name, devnamelen)==0
            && strcmp((*destsig)->name, con->dest_name+devnamelen)==0)
            break;
        destsig = mapper_db_signal_next(destsig);
    }
    restore_query_single_context(qsig->lh_dest_head, ctx_backup);
    mapper_db_signal_done(destsig);
    if (!destsig)
        return 0;

    return 1;
}

mapper_db_connection_t **mapper_db_get_connections_by_signal_queries(
    mapper_db db,
    mapper_db_signal_t **src, mapper_db_signal_t **dest)
{
    mapper_db_connection maps = db->registered_connections;
    if (!maps)
        return 0;

    if (!(src && dest))
        return 0;

    query_info_t *qi = (query_info_t*)
        malloc(sizeof(query_info_t) + sizeof(src_dest_queries_t));

    qi->size = sizeof(query_info_t) + sizeof(src_dest_queries_t);
    qi->query_compare =
        (query_compare_func_t*) cmp_get_connections_by_signal_queries;
    qi->query_free = free_query_src_dest_queries;

    src_dest_queries_t *qdata = (src_dest_queries_t*)&qi->data;

    qdata->lh_src_head = list_get_header_by_self(src);
    qdata->lh_dest_head = list_get_header_by_self(dest);

    list_header_t *lh = (list_header_t*) malloc(LIST_HEADER_SIZE);
    lh->self = maps;
    lh->next = dynamic_query_continuation;
    lh->query_type = QUERY_DYNAMIC;
    lh->query_context = qi;

    if (cmp_get_connections_by_signal_queries(
            &lh->query_context->data, maps))
        return (mapper_db_connection*)&lh->self;

    return (mapper_db_connection*)dynamic_query_continuation(lh);
}

mapper_db_connection_t **mapper_db_connection_next(mapper_db_connection_t** c)
{
    return (mapper_db_connection*) iterator_next((void**)c);
}

void mapper_db_connection_done(mapper_db_connection_t **d)
{
    if (!d) return;
    list_header_t *lh = list_get_header_by_data(*d);
    if (lh->query_type == QUERY_DYNAMIC
        && lh->query_context->query_free)
        lh->query_context->query_free(lh);
}

void mapper_db_remove_connections_by_query(mapper_db db,
                                           mapper_db_connection_t **c)
{
    while (c) {
        mapper_db_connection con = *c;
        c = mapper_db_connection_next(c);
        mapper_db_remove_connection(db, con);
    }
}

void mapper_db_remove_connection(mapper_db db, mapper_db_connection con)
{
    if (!con)
        return;

    fptr_list cb = db->connection_callbacks;
    while (cb) {
        mapper_db_connection_handler *h = cb->f;
        h(con, MDB_REMOVE, cb->context);
        cb = cb->next;
    }

    if (con->extra)
        free(con->extra);
    list_remove_item(con, (void**)&db->registered_connections);
}

/**** Link records ****/

/*! Update information about a given link record based on message
 *  parameters. */
static int update_link_record_params(mapper_db_link link,
                                     const char *src_name,
                                     const char *dest_name,
                                     mapper_message_t *params)
{
    int updated = 0;
    updated += update_string_if_different(&link->src_name, src_name);
    updated += update_string_if_different(&link->dest_name, dest_name);

    updated += mapper_msg_add_or_update_extra_params(link->extra, params);
    return updated;
}

int mapper_db_add_or_update_link_params(mapper_db db,
                                        const char *src_name,
                                        const char *dest_name,
                                        mapper_message_t *params)
{
    mapper_db_link link;
    int rc = 0, updated = 0;

    link = mapper_db_get_link_by_src_dest_names(db, src_name, dest_name);

    if (!link) {
        link = (mapper_db_link) list_new_item(sizeof(mapper_db_link_t));
        link->extra = table_new();
        rc = 1;
    }

    if (link) {
        updated = update_link_record_params(link, src_name, dest_name, params);

        if (rc)
            list_prepend_item(link, (void**)&db->registered_links);

        if (rc || updated) {
            fptr_list cb = db->link_callbacks;
            while (cb) {
                mapper_db_link_handler *h = cb->f;
                h(link, rc ? MDB_NEW : MDB_MODIFY, cb->context);
                cb = cb->next;
            }
        }
    }
    else {
        trace("couldn't find or create link in "
              "mapper_db_add_or_update_link_params()\n");
    }

    return rc;
}

int mapper_db_link_property_index(mapper_db_link link, unsigned int index,
                                  const char **property, lo_type *type,
                                  const lo_arg **value)
{
    return mapper_db_property_index(link, 0, link->extra,
                                    index, property, type,
                                    value, &linkdb_table);
}

int mapper_db_link_property_lookup(mapper_db_link link,
                                   const char *property,
                                   lo_type *type,
                                   const lo_arg **value)
{
    return mapper_db_property_lookup(link, 0, link->extra,
                                     property, type, value,
                                     &linkdb_table);
}

void mapper_db_add_link_callback(mapper_db db,
                                 mapper_db_link_handler *h, void *user)
{
    add_callback(&db->link_callbacks, h, user);
}

void mapper_db_remove_link_callback(mapper_db db,
                                    mapper_db_link_handler *h, void *user)
{
    remove_callback(&db->link_callbacks, h, user);
}

mapper_db_link_t **mapper_db_get_all_links(mapper_db db)
{
    if (!db->registered_links)
        return 0;

    list_header_t *lh = list_get_header_by_data(db->registered_links);

    die_unless(lh->self == &lh->data,
               "bad self pointer in list structure");

    return (mapper_db_link*)&lh->self;
}

mapper_db_link mapper_db_get_link_by_src_dest_names(
    mapper_db db,
    const char *src_device_name, const char *dest_device_name)
{
    mapper_db_link link = db->registered_links;
    while (link) {
        if (strcmp(link->src_name, src_device_name)==0
            && strcmp(link->dest_name, dest_device_name)==0)
            break;
        link = list_get_next(link);
    }
    return link;
}

static int cmp_query_get_links_by_device_name(void *context_data,
                                              mapper_db_link link)
{
    const char *devname = (const char*)context_data;
    return (   strcmp(link->src_name+1, devname)==0
            || strcmp(link->dest_name+1, devname)==0 );
}

mapper_db_link_t **mapper_db_get_links_by_device_name(
    mapper_db db, const char *device_name)
{
    mapper_db_link link = db->registered_links;
    if (!link)
        return 0;

    list_header_t *lh = construct_query_context_from_strings(
        (query_compare_func_t*)cmp_query_get_links_by_device_name,
        device_name[0]=='/' ? device_name+1 : device_name, 0);

    lh->self = link;

    if (cmp_query_get_links_by_device_name(
            &lh->query_context->data, link))
        return (mapper_db_link*)&lh->self;

    return (mapper_db_link*)dynamic_query_continuation(lh);
}

static int cmp_query_get_links_by_src_device_name(void *context_data,
                                                  mapper_db_link link)
{
    const char *src = (const char*)context_data;
    return strcmp(link->src_name, src)==0;
}

mapper_db_link_t **mapper_db_get_links_by_src_device_name(
    mapper_db db, const char *src_device_name)
{
    mapper_db_link link = db->registered_links;
    if (!link)
        return 0;

    list_header_t *lh = construct_query_context_from_strings(
        (query_compare_func_t*)cmp_query_get_links_by_src_device_name,
        src_device_name, 0);

    lh->self = link;

    if (cmp_query_get_links_by_src_device_name(
            &lh->query_context->data, link))
        return (mapper_db_link*)&lh->self;

    return (mapper_db_link*)dynamic_query_continuation(lh);
}

static int cmp_query_get_links_by_dest_device_name(void *context_data,
                                                   mapper_db_link link)
{
    const char *dest = (const char*)context_data;
    return strcmp(link->dest_name, dest)==0;
}

mapper_db_link_t **mapper_db_get_links_by_dest_device_name(
    mapper_db db, const char *dest_device_name)
{
    mapper_db_link link = db->registered_links;
    if (!link)
        return 0;

    list_header_t *lh = construct_query_context_from_strings(
        (query_compare_func_t*)cmp_query_get_links_by_dest_device_name,
        dest_device_name, 0);

    lh->self = link;

    if (cmp_query_get_links_by_dest_device_name(
            &lh->query_context->data, link))
        return (mapper_db_link*)&lh->self;

    return (mapper_db_link*)dynamic_query_continuation(lh);
}

static int cmp_get_links_by_src_dest_devices(void *context_data,
                                             mapper_db_link link)
{
    src_dest_queries_t *qdata = (src_dest_queries_t*)context_data;
    char ctx_backup[1024];

    /* Save the source list context so we can restart the query on the
     * next pass. */
    save_query_single_context(qdata->lh_src_head, ctx_backup, 1024);

    /* Indicate not to free memory at the end of the pass. */
    if (qdata->lh_src_head->query_type == QUERY_DYNAMIC
        && qdata->lh_src_head->query_context)
        qdata->lh_src_head->query_context->query_free = 0;

    /* Find at least one device in the source list that matches. */
    mapper_db_device *src = (mapper_db_device*)&qdata->lh_src_head->self;
    while (src && *src) {
        if (strcmp((*src)->name, link->src_name)==0)
            break;
        src = mapper_db_device_next(src);
    }
    mapper_db_device_done(src);
    restore_query_single_context(qdata->lh_src_head, ctx_backup);
    if (!src)
        return 0;

    /* Save the destination list context so we can restart the query
     * on the next pass. */
    save_query_single_context(qdata->lh_dest_head, ctx_backup, 1024);

    /* Indicate not to free memory at the end of the pass. */
    if (qdata->lh_dest_head->query_type == QUERY_DYNAMIC
        && qdata->lh_dest_head->query_context)
        qdata->lh_dest_head->query_context->query_free = 0;

    /* Find at least one device in the destination list that matches. */
    mapper_db_device *dest = (mapper_db_device*)&qdata->lh_dest_head->self;
    while (dest && *dest) {
        if (strcmp((*dest)->name, link->dest_name)==0)
            break;
        dest = mapper_db_device_next(dest);
    }
    restore_query_single_context(qdata->lh_dest_head, ctx_backup);
    mapper_db_device_done(dest);
    if (!dest)
        return 0;

    return 1;
}

mapper_db_link_t **mapper_db_get_links_by_src_dest_devices(
    mapper_db db,
    mapper_db_device_t **src_device_list,
    mapper_db_device_t **dest_device_list)
{
    mapper_db_link link = db->registered_links;
    if (!link)
        return 0;

    query_info_t *qi = (query_info_t*)
        malloc(sizeof(query_info_t) + sizeof(src_dest_queries_t));

    qi->size = sizeof(query_info_t) + sizeof(src_dest_queries_t);
    qi->query_compare =
        (query_compare_func_t*) cmp_get_links_by_src_dest_devices;
    qi->query_free = free_query_src_dest_queries;

    src_dest_queries_t *qdata = (src_dest_queries_t*)&qi->data;

    qdata->lh_src_head = list_get_header_by_self(src_device_list);
    qdata->lh_dest_head = list_get_header_by_self(dest_device_list);

    list_header_t *lh = (list_header_t*) malloc(LIST_HEADER_SIZE);
    lh->self = link;
    lh->next = dynamic_query_continuation;
    lh->query_type = QUERY_DYNAMIC;
    lh->query_context = qi;

    if (cmp_get_links_by_src_dest_devices(
            &lh->query_context->data, link))
        return (mapper_db_link*)&lh->self;

    return (mapper_db_link*)dynamic_query_continuation(lh);
}

mapper_db_link_t **mapper_db_link_next(mapper_db_link_t** p)
{
    return (mapper_db_link*) iterator_next((void**)p);
}

void mapper_db_link_done(mapper_db_link_t **s)
{
    if (!s) return;
    list_header_t *lh = list_get_header_by_data(*s);
    if (lh->query_type == QUERY_DYNAMIC
        && lh->query_context->query_free)
        lh->query_context->query_free(lh);
}

void mapper_db_remove_links_by_query(mapper_db db, mapper_db_link_t **s)
{
    while (s) {
        mapper_db_link link = *s;
        s = mapper_db_link_next(s);
        mapper_db_remove_link(db, link);
    }
}

void mapper_db_remove_link(mapper_db db, mapper_db_link link)
{
    if (!link)
        return;

    fptr_list cb = db->link_callbacks;
    while (cb) {
        mapper_db_link_handler *h = cb->f;
        h(link, MDB_REMOVE, cb->context);
        cb = cb->next;
    }

    if (link->extra)
        free(link->extra);
    list_remove_item(link, (void**)&db->registered_links);
}

void mapper_db_remove_all_callbacks(mapper_db db)
{
    fptr_list cb;
    while ((cb = db->device_callbacks)) {
        db->device_callbacks = db->device_callbacks->next;
        free(cb);
    }
    while ((cb = db->signal_callbacks)) {
        db->signal_callbacks = db->signal_callbacks->next;
        free(cb);
    }
    while ((cb = db->link_callbacks)) {
        db->link_callbacks = db->link_callbacks->next;
        free(cb);
    }
    while ((cb = db->connection_callbacks)) {
        db->connection_callbacks = db->connection_callbacks->next;
        free(cb);
    }
}<|MERGE_RESOLUTION|>--- conflicted
+++ resolved
@@ -880,19 +880,11 @@
 }
 
 mapper_db_device mapper_db_get_device_by_name_hash(mapper_db db,
-<<<<<<< HEAD
-                                                   int hash)
-{
-    mapper_db_device reg = db->registered_devices;
-    while (reg) {
-        if (reg->name_hash == hash)
-=======
                                                    uint32_t name_hash)
 {
     mapper_db_device reg = db->registered_devices;
     while (reg) {
         if (name_hash == reg->name_hash)
->>>>>>> a0be6b4c
             return reg;
         reg = list_get_next(reg);
     }
