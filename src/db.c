
#include <string.h>
#include <stdarg.h>
#include <stdlib.h>
#include <stdio.h>
#include <stddef.h>

#include "mapper_internal.h"

/* Some useful local list functions. */

/*
 *   Note on the trick used here: Presuming that we can have lists as
 * the result of a search query, we need to be able to return a linked
 * list composed of pointers to arbitrary database items.  However a
 * very common operation will be to walk through all the entries.  We
 * prepend a header containing a pointer to the next item and a
 * pointer to the current item, and return the address of the current
 * pointer.
 *   In the normal case, the address of the self-pointer can therefore
 * be used to locate the actual database entry, and we can walk along
 * the actual list without needing to allocate any memory for a list
 * header.  However, in the case where we want to walk along the
 * result of a query, we can allocate a dynamic set of list headers,
 * and still have 'self' point to the actual database item.
 *   Both types of queries can use the returned double-pointer as
 * context for the search as well as for returning the desired value.
 * This allows us to avoid requiring the user to manage a separate
 * iterator object.
 */

typedef enum {
    QUERY_STATIC,
    QUERY_DYNAMIC
} query_type_t;

typedef struct {
    void *next;
    void *self;
    struct _query_info *query_context;
    query_type_t query_type;
    int data[1]; // stub
}  list_header_t;

#define LIST_HEADER_SIZE (sizeof(list_header_t)-sizeof(int[1]))

/*! Reserve memory for a list item.  Reserves an extra pointer at the
 *  beginning of the structure to allow for a list pointer. */
static list_header_t* list_new_item(size_t size)
{
    list_header_t *lh=0;

    // make sure the compiler is doing what we think it's doing with
    // the size of list_header_t and location of data
    die_unless(LIST_HEADER_SIZE == sizeof(void*)*3 + sizeof(query_type_t),
               "unexpected size for list_header_t");
    die_unless(((char*)&lh->data - (char*)lh) == LIST_HEADER_SIZE,
               "unexpected offset for data in list_header_t");

    size += LIST_HEADER_SIZE;
    lh = malloc(size);
    if (!lh)
        return 0;

    memset(lh, 0, size);
    lh->self = &lh->data;
    lh->query_type = QUERY_STATIC;

    return (list_header_t*)&lh->data;
}

/*! Get the list header for memory returned from list_new_item(). */
static list_header_t* list_get_header_by_data(void *data)
{
    return (list_header_t*)(data - LIST_HEADER_SIZE);
}

/*! Get the list header for memory returned from list_new_item(). */
static list_header_t* list_get_header_by_self(void *self)
{
    list_header_t *lh=0;
    return (list_header_t*)(self - ((void*)&lh->self - (void*)lh));
}

/*! Set the next pointer in memory returned from list_new_item(). */
static void list_set_next(void *mem, void *next)
{
    list_get_header_by_data(mem)->next = next;
}

/*! Get the next pointer in memory returned from list_new_item(). */
static void* list_get_next(void *mem)
{
    return list_get_header_by_data(mem)->next;
}

/*! Prepend an item to the beginning of a list. */
static void* list_prepend_item(void *item, void **list)
{
    list_set_next(item, *list);
    *list = item;
    return item;
}

/*! Remove an item from a list and free its memory. */
void list_remove_item(void *item, void **head)
{
    void *prev_node = 0, *node = *head;
    while (node) {
        if (node == item)
            break;
        prev_node = node;
        node = list_get_next(node);
    }

    if (!node)
        return;

    if (prev_node)
        list_set_next(prev_node, list_get_next(node));
    else
        *head = list_get_next(node);

    free(list_get_header_by_data(node));
}

/** Structures and functions for performing dynamic queries **/

/* Here are some generalized routines for dealing with typical context
 * format and query continuation. Functions specific to particular
 * queries are defined further down with their compare operation. */

/*! Function for query comparison */
typedef int query_compare_func_t(void *context_data, void *item);

/*! Function for freeing query context */
typedef void query_free_func_t(list_header_t *lh);

/*! Contains some function pointers and data for handling query context. */
typedef struct _query_info {
    unsigned int size;
    query_compare_func_t *query_compare;
    query_free_func_t *query_free;
    int data[0]; // stub
} query_info_t;

static void **dynamic_query_continuation(list_header_t *lh)
{
    void *item = list_get_header_by_data(lh->self)->next;
    while (item) {
        if (lh->query_context->query_compare(&lh->query_context->data, item))
            break;
        item = list_get_next(item);
    }

    if (item) {
        lh->self = item;
        return &lh->self;
    }

    // Clean up
    if (lh->query_context->query_free)
        lh->query_context->query_free(lh);
    return 0;
}

static void free_query_single_context(list_header_t *lh)
{
    free(lh->query_context);
    free(lh);
}

static list_header_t *construct_query_context_from_strings(
    query_compare_func_t *f, ...)
{
    list_header_t *lh = (list_header_t*)malloc(LIST_HEADER_SIZE);
    lh->next = dynamic_query_continuation;
    lh->query_type = QUERY_DYNAMIC;

    va_list aq;
    va_start(aq, f);

    int size = 0;
    const char *s = va_arg(aq, const char*);
    while (s) {
        size += strlen(s) + 1;
        s = va_arg(aq, const char*);
    };
    va_end(aq);

    lh->query_context = (query_info_t*)malloc(sizeof(query_info_t)+size);

    char *t = (char*)&lh->query_context->data;
    va_start(aq, f);
    s = va_arg(aq, const char*);
    while (s) {
        while (*s) { *t++ = *s++; }
        *t++ = 0;
        s = va_arg(aq, const char*);
    };
    va_end(aq);

    lh->query_context->size = sizeof(query_info_t)+size;
    lh->query_context->query_compare = f;
    lh->query_context->query_free =
        (query_free_func_t*)free_query_single_context;
    return lh;
}

static void save_query_single_context(list_header_t *src,
                                      void *mem, unsigned int size)
{
    int needed = LIST_HEADER_SIZE;
    if (src->query_context)
        needed += src->query_context->size;
    else
        needed += sizeof(unsigned int);

    die_unless(size >= needed,
               "not enough memory provided to save query context.\n");

    memcpy(mem, src, LIST_HEADER_SIZE);
    if (src->query_context)
        memcpy(mem+LIST_HEADER_SIZE, src->query_context,
               src->query_context->size);
    else
        ((query_info_t*)(mem+LIST_HEADER_SIZE))->size = 0;
}

static void restore_query_single_context(list_header_t *dest, void *mem)
{
    query_info_t *qi = mem + LIST_HEADER_SIZE;
    if (qi->size > 0)
        die_unless(dest->query_context
                   && dest->query_context->size >= qi->size,
                   "not enough memory provided to restore query context.\n");

    void *qc = dest->query_context;
    memcpy(dest, mem, LIST_HEADER_SIZE);
    if (qi->size == 0)
        dest->query_context = 0;
    else {
        memcpy(qc, qi, qi->size);
        dest->query_context = qc;
    }
}

// May be useful in the future.
#if 0
static list_header_t *dup_query_single_context(list_header_t *lh)
{
    list_header_t *result = (list_header_t*) malloc(sizeof(list_header_t*));
    memcpy(result, lh, LIST_HEADER_SIZE);

    if (lh->query_context) {
        result->query_context = malloc(lh->query_context->size);
        memcpy(result->query_context, lh->query_context,
               lh->query_context->size);
    }

    return result;
}

static void copy_query_single_context(list_header_t *src,
                                      list_header_t *dest)
{
    memcpy(src, dest, LIST_HEADER_SIZE);
    if (src->query_context) {
        die_unless(dest->query_context!=0,
                   "error, no destination query context to copy to.");
        die_unless(dest->query_context->size == src->query_context->size,
                   "error, query context sizes don't match on copy.");
        memcpy(dest->query_context, src->query_context,
               src->query_context->size);
    }
}
#endif

static void **iterator_next(void** p)
{
    if (!p) {
        trace("bad pointer in iterator_next()\n");
        return 0;
    }

    if (!*p) {
        trace("pointer in iterator_next() points nowhere\n");
        return 0;
    }

    list_header_t *lh1 = list_get_header_by_self(p);
    if (!lh1->next)
        return 0;

    if (lh1->query_type == QUERY_STATIC)
    {
        list_header_t *lh2 = list_get_header_by_data(lh1->next);

        die_unless(lh2->self == &lh2->data,
                   "bad self pointer in list structure");

        return (void**)&lh2->self;
    }
    else if (lh1->query_type == QUERY_DYNAMIC)
    {
        /* Here we treat next as a pointer to a continuation function,
         * so we can return items from the database computed lazily.
         * The context is simply the string(s) to match.  In the
         * future, it might point to the results of a SQL query for
         * example. */
        void **(*f) (list_header_t*) = lh1->next;
        return f(lh1);
    }
    return 0;
}

void add_callback(fptr_list *head, void *f, void *user)
{
    fptr_list cb = (fptr_list)malloc(sizeof(struct _fptr_list));
    cb->f = f;
    cb->context = user;
    cb->next = *head;
    *head = cb;
}

void remove_callback(fptr_list *head, void *f, void *user)
{
    fptr_list cb = *head;
    fptr_list prevcb = 0;
    while (cb) {
        if (cb->f == f && cb->context == user)
            break;
        prevcb = cb;
        cb = cb->next;
    }
    if (!cb)
        return;

    if (prevcb)
        prevcb->next = cb->next;
    else
        *head = cb->next;

    free(cb);
}

/* Helper functions for queries that take two queries as parameters. */

typedef struct {
    list_header_t *lh_src_head;
    list_header_t *lh_dest_head;
} src_dest_queries_t;

static void free_query_src_dest_queries(list_header_t *lh)
{
    query_info_t *qi = lh->query_context;
    src_dest_queries_t *d = (src_dest_queries_t*)&qi->data;

    qi = d->lh_src_head->query_context;
    if (d->lh_src_head->query_type == QUERY_DYNAMIC
        && qi->query_free)
        qi->query_free(d->lh_src_head);

    qi = d->lh_dest_head->query_context;
    if (d->lh_dest_head->query_type == QUERY_DYNAMIC
        && qi->query_free)
        qi->query_free(d->lh_dest_head);

    free_query_single_context(lh);
}

/* Helper functions for updating struct fields based on message
 * parameters. */

static int update_signal_value_if_arg(mapper_message_t *params,
                                      mapper_msg_param_t field,
                                      char sigtype,
                                      mapper_signal_value_t **pv)
{
    lo_arg **a = mapper_msg_get_param(params, field);
    const char *type = mapper_msg_get_type(params, field);

    if (!a || !(*a))
        return 0;

    mapper_signal_value_t v;
    int update = 0;
    if (sigtype == 'f') {
        if (type[0] == 'f') {
            v.f = (*a)->f;
            update = 1;
        }
        else if (type[0] == 'i') {
            v.f = (*a)->i;
            update = 1;
        }
    }
    else if (sigtype == 'i') {
        if (type[0] == 'f') {
            v.i32 = (int)(*a)->f;
            update = 1;
        }
        else if (type[0] == 'i') {
            v.i32 = (*a)->i;
            update = 1;
        }
    }
    if (update && (!*pv || memcmp(&v, pv, sizeof(mapper_signal_value_t))==0)) {
        *pv = realloc(*pv, sizeof(mapper_signal_value_t));
        **pv = v;
        return 1;
    }
    return 0;
}

static int update_string_if_different(char **pdest_str,
                                      const char *src_str)
{
    if (!(*pdest_str) || strcmp((*pdest_str), src_str)) {
        char *str = (char*) realloc((void*)(*pdest_str),
                                    strlen(src_str)+1);
        strcpy(str, src_str);
        (*pdest_str) = str;
        return 1;
    }
    return 0;
}

static int update_string_if_arg(char **pdest_str,
                                mapper_message_t *params,
                                mapper_msg_param_t field)
{
    lo_arg **a = mapper_msg_get_param(params, field);
    const char *type = mapper_msg_get_type(params, field);

    if (a && (*a) && (type[0]=='s' || type[0]=='S')
        && (!(*pdest_str) || strcmp((*pdest_str), &(*a)->s)))
    {
        char *str = (char*) realloc((void*)(*pdest_str),
                                    strlen(&(*a)->s)+1);
        strcpy(str, &(*a)->s);
        (*pdest_str) = str;
        return 1;
    }
    return 0;
}

static int update_char_if_arg(char *pdest_char,
                              mapper_message_t *params,
                              mapper_msg_param_t field)
{
    lo_arg **a = mapper_msg_get_param(params, field);
    const char *type = mapper_msg_get_type(params, field);

    if (a && (*a) && (type[0]=='s' || type[0]=='S')) {
        if (*pdest_char != (&(*a)->s)[0]) {
            (*pdest_char) = (&(*a)->s)[0];
            return 1;
        }
    }
    else if (a && (*a) && type[0]=='c') {
        if (*pdest_char != (*a)->c) {
            (*pdest_char) = (*a)->c;
            return 1;
        }
    }
    return 0;
}

static int update_int_if_arg(int *pdest_int,
                             mapper_message_t *params,
                             mapper_msg_param_t field)
{
    lo_arg **a = mapper_msg_get_param(params, field);
    const char *type = mapper_msg_get_type(params, field);

    if (a && (*a) && (type[0]=='i') && (*pdest_int != (&(*a)->i)[0])) {
        (*pdest_int) = (&(*a)->i)[0];
        return 1;
    }
    return 0;
}

/* Static data for property tables embedded in the db data
 * structures.
 *
 * Signals and devices have properties that can be indexed by name,
 * and can have extra properties attached to them if these appear in
 * the OSC message describing the resource.  The utility of this is to
 * allow for attaching of arbitrary metadata to objects on the
 * network.  For example, signals can have 'x' and 'y' values to
 * indicate their physical position in the room.
 *
 * It is also useful to be able to look up standard properties like
 * vector length, name, or unit by specifying these as a string.
 *
 * The following data provides a string table (as usable by the
 * implementation in table.c) for indexing the static data existing in
 * the mapper_db_* data structures.  Some of these static properties
 * may not actually exist, such as 'minimum' and 'maximum' which are
 * optional properties of signals.  Therefore an 'indirect' form is
 * available where the table points to a pointer to the value, which
 * may be null.
 *
 * A property lookup consists of looking through the 'extra'
 * properties of a structure.  If the requested property is not found,
 * then the 'static' properties are searched---in the worst case, an
 * unsuccessful lookup may therefore take twice as long.
 *
 * To iterate through all available properties, the caller must
 * request by index, starting at 0, and incrementing until failure.
 * They are not guaranteed to be in a particular order.
 */

typedef struct {
    char type;
    char indirect;
    int  offset;
} property_table_value_t;

#define SIGDB_OFFSET(x) offsetof(mapper_db_signal_t, x)
#define DEVDB_OFFSET(x) offsetof(mapper_db_device_t, x)
#define LINKDB_OFFSET(x) offsetof(mapper_db_link_t, x)
#define CONDB_OFFSET(x) offsetof(mapper_db_connection_t, x)

/* Here type 'o', which is not an OSC type, was reserved to mean "same
 * type as the signal's type".  The lookup and index functions will
 * return the sig->type instead of the value's type. */
static property_table_value_t sigdb_values[] = {
    { 's', 1, SIGDB_OFFSET(device_name) },
    { 'i', 0, SIGDB_OFFSET(is_output) },
    { 'i', 0, SIGDB_OFFSET(length) },
    { 'o', 1, SIGDB_OFFSET(maximum) },
    { 'o', 1, SIGDB_OFFSET(minimum) },
    { 's', 1, SIGDB_OFFSET(name) },
    { 'c', 0, SIGDB_OFFSET(type) },
    { 's', 1, SIGDB_OFFSET(unit) },
    { 'i', 0, SIGDB_OFFSET(user_data) },
};

/* This table must remain in alphabetical order. */
static string_table_node_t sigdb_nodes[] = {
    { "device_name", &sigdb_values[0] },
    { "direction",   &sigdb_values[1] },
    { "length",      &sigdb_values[2] },
    { "max",         &sigdb_values[3] },
    { "min",         &sigdb_values[4] },
    { "name",        &sigdb_values[5] },
    { "type",        &sigdb_values[6] },
    { "unit",        &sigdb_values[7] },
    { "user_data",   &sigdb_values[8] },
};

static mapper_string_table_t sigdb_table =
  { sigdb_nodes, 9, 9 };

static property_table_value_t devdb_values[] = {
    { 's', 1, DEVDB_OFFSET(host) },
    { 'i', 0, DEVDB_OFFSET(n_connections_in) },
    { 'i', 0, DEVDB_OFFSET(n_connections_out) },
    { 'i', 0, DEVDB_OFFSET(n_inputs) },
    { 'i', 0, DEVDB_OFFSET(n_links_in) },
    { 'i', 0, DEVDB_OFFSET(n_links_out) },
    { 'i', 0, DEVDB_OFFSET(n_outputs) },
    { 's', 1, DEVDB_OFFSET(name) },
    { 'i', 0, DEVDB_OFFSET(port) },
    { 'i', 0, DEVDB_OFFSET(user_data) },
    { 'i', 0, DEVDB_OFFSET(version) },
};

/* This table must remain in alphabetical order. */
static string_table_node_t devdb_nodes[] = {
    { "host",               &devdb_values[0] },
    { "n_connections_in",   &devdb_values[1] },
    { "n_connections_out",  &devdb_values[2] },
    { "n_inputs",           &devdb_values[3] },
    { "n_links_in",         &devdb_values[4] },
    { "n_links_out",        &devdb_values[5] },
    { "n_outputs",          &devdb_values[6] },
    { "name",               &devdb_values[7] },
    { "port",               &devdb_values[8] },
    { "user_data",          &devdb_values[9] },
    { "version",            &devdb_values[10] },
};

static mapper_string_table_t devdb_table =
  { devdb_nodes, 11, 11 };

static property_table_value_t linkdb_values[] = {
    { 's', 1, LINKDB_OFFSET(dest_name) },
    { 's', 1, LINKDB_OFFSET(src_name) },
};

/* This table must remain in alphabetical order. */
static string_table_node_t linkdb_nodes[] = {
    { "dest_name",  &linkdb_values[0] },
    { "src_name", &linkdb_values[1] },
};

static mapper_string_table_t linkdb_table =
{ linkdb_nodes, 2, 2 };

static property_table_value_t condb_values[] = {
    //{ 's', 1, CONDB_OFFSET(bound_min) },
    //{ 's', 1, CONDB_OFFSET(bound_max) },
    { 'i', 0, CONDB_OFFSET(dest_length) },
    { 's', 1, CONDB_OFFSET(dest_name) },
    { 'c', 0, CONDB_OFFSET(dest_type) },
    { 's', 1, CONDB_OFFSET(expression) },
    //{ 's', 1, CONDB_OFFSET(mode) },
    { 'i', 0, CONDB_OFFSET(muted) },
    //{ 's', 1, CONDB_OFFSET(range) },
    { 'i', 0, CONDB_OFFSET(src_length) },
    { 's', 1, CONDB_OFFSET(src_name) },
    { 'c', 0, CONDB_OFFSET(src_type) },
};

/* This table must remain in alphabetical order. */
static string_table_node_t condb_nodes[] = {
    { "dest_length", &condb_values[0] },
    { "dest_name",   &condb_values[1] },
    { "dest_type",   &condb_values[2] },
    { "expression",  &condb_values[3] },
    { "muted",       &condb_values[4] },
    { "src_length",  &condb_values[5] },
    { "src_name",    &condb_values[6] },
    { "src_type",    &condb_values[7] },
    /*{ "bound_min",    &condb_values[0] },
    { "bound_max",    &condb_values[1] },
    { "dest_length", &condb_values[2] },
    { "dest_name",   &condb_values[3] },
    { "dest_type",   &condb_values[4] },
    { "expression",  &condb_values[5] },
    { "mode",        &condb_values[7] },
    { "muted",       &condb_values[6] },
    { "range",       &condb_values[8] },
    { "src_length",  &condb_values[9] },
    { "src_name",    &condb_values[10] },
    { "src_type",    &condb_values[11] },*/
};

static mapper_string_table_t condb_table =
{ condb_nodes, 8, 8 };

/* Generic index and lookup functions to which the above tables would
 * be passed. These are called for specific types below. */

static
int mapper_db_property_index(void *thestruct, char o_type,
                             table extra, unsigned int index,
                             const char **property, lo_type *type,
                             const lo_arg **value, table proptable)
{
    die_unless(type!=0, "type parameter cannot be null.\n");
    die_unless(value!=0, "value parameter cannot be null.\n");

    int i=0, j=0;

    /* Unfortunately due to "optional" properties likes
     * minimum/maximum, unit, etc, we cannot use an O(1) lookup here--
     * the index changes according to availability of properties.
     * Thus, we have to search through properties linearly,
     * incrementing a counter along the way, so indexed lookup is
     * O(N).  Meaning iterating through all indexes is O(N^2).  A
     * better way would be to use an iterator-style interface if
     * efficiency was important for iteration. */

    /* First search static properties */
    property_table_value_t *prop;
    for (i=0; i < proptable->len; i++)
    {
        prop = table_value_at_index_p(proptable, i);
        if (prop->indirect) {
            lo_arg **pp = (lo_arg**)((char*)thestruct + prop->offset);
            if (*pp) {
                if (j==index) {
                    if (property)
                        *property = table_key_at_index(proptable, i);
                    *type = prop->type == 'o' ? o_type : prop->type;
                    *value = *pp;
                    return 0;
                }
                j++;
            }
        }
        else {
            if (j==index) {
                if (property)
                    *property = table_key_at_index(proptable, i);
                *type = prop->type == 'o' ? o_type : prop->type;
                *value = (lo_arg*)((char*)thestruct + prop->offset);
                return 0;
            }
            j++;
        }
    }

    index -= j;
    mapper_osc_value_t *val;
    val = table_value_at_index_p(extra, index);
    if (val) {
        if (property)
            *property = table_key_at_index(extra, index);
        *type = val->type == 'o' ? o_type : val->type;
        *value = &val->value;
        return 0;
    }

    return 1;
}

static
int mapper_db_property_lookup(void *thestruct, char o_type,
                              table extra, const char *property,
                              lo_type *type, const lo_arg **value,
                              table proptable)
{
    die_unless(type!=0, "type parameter cannot be null.\n");
    die_unless(value!=0, "value parameter cannot be null.\n");

    const mapper_osc_value_t *val;
    val = table_find_p(extra, property);
    if (val) {
        *type = val->type == 'o' ? o_type : val->type;
        *value = &val->value;
        return 0;
    }

    property_table_value_t *prop;
    prop = table_find_p(proptable, property);
    if (prop) {
        *type = prop->type == 'o' ? o_type : prop->type;
        if (prop->indirect) {
            lo_arg **pp = (lo_arg**)((char*)thestruct + prop->offset);
            if (*pp)
                *value = *pp;
            else {
                return 1;
            }
        }
        else
            *value = (lo_arg*)((char*)thestruct + prop->offset);
        return 0;
    }
    return 1;
}

/**** Device records ****/

/*! Update information about a given device record based on message
 *  parameters. */
static int update_device_record_params(mapper_db_device reg,
                                        const char *name,
                                        mapper_message_t *params)
{
    int updated = 0;

    updated |= update_string_if_different(&reg->name, name);

    updated += update_string_if_arg(&reg->host, params, AT_IP);

    updated += update_int_if_arg(&reg->port, params, AT_PORT);

    updated += update_int_if_arg(&reg->n_inputs, params, AT_NUM_INPUTS);

    updated += update_int_if_arg(&reg->n_outputs, params, AT_NUM_OUTPUTS);

    updated += update_int_if_arg(&reg->n_links_in, params, AT_NUM_LINKS_IN);

    updated += update_int_if_arg(&reg->n_links_out, params, AT_NUM_LINKS_OUT);

    updated += update_int_if_arg(&reg->n_connections_in, params, AT_NUM_CONNECTIONS_IN);

    updated += update_int_if_arg(&reg->n_connections_out, params, AT_NUM_CONNECTIONS_OUT);

    updated += update_int_if_arg(&reg->version, params, AT_REV);

    updated += mapper_msg_add_or_update_extra_params(reg->extra, params);

    return updated;
}

int mapper_db_add_or_update_device_params(mapper_db db,
                                          const char *name,
                                          mapper_message_t *params)
{
    mapper_db_device reg = mapper_db_get_device_by_name(db, name);
    int rc = 0, updated = 0;

    if (!reg) {
        reg = (mapper_db_device) list_new_item(sizeof(*reg));
        reg->extra = table_new();
        rc = 1;

        list_prepend_item(reg, (void**)&db->registered_devices);
    }

    if (reg) {
        updated = update_device_record_params(reg, name, params);

        if (rc || updated) {
            fptr_list cb = db->device_callbacks;
            while (cb) {
                mapper_db_device_handler *h = cb->f;
                h(reg, rc ? MDB_NEW : MDB_MODIFY, cb->context);
                cb = cb->next;
            }
        }
    }

    return rc;
}

int mapper_db_device_property_index(mapper_db_device dev, unsigned int index,
                                    const char **property, lo_type *type,
                                    const lo_arg **value)
{
    return mapper_db_property_index(dev, 0, dev->extra,
                                    index, property, type,
                                    value, &devdb_table);
}

int mapper_db_device_property_lookup(mapper_db_device dev,
                                     const char *property,
                                     lo_type *type,
                                     const lo_arg **value)
{
    return mapper_db_property_lookup(dev, 0, dev->extra,
                                     property, type, value,
                                     &devdb_table);
}

void mapper_db_remove_device_by_name(mapper_db db, const char *name)
{
    mapper_db_device dev = mapper_db_get_device_by_name(db, name);
    if (!dev)
        return;

    mapper_db_remove_connections_by_query(db,
        mapper_db_get_connections_by_device_name(db, name));

    mapper_db_remove_links_by_query(db,
        mapper_db_get_links_by_device_name(db, name));

    mapper_db_remove_inputs_by_query(db,
        mapper_db_get_inputs_by_device_name(db, name));

    mapper_db_remove_outputs_by_query(db,
        mapper_db_get_outputs_by_device_name(db, name));

    fptr_list cb = db->device_callbacks;
    while (cb) {
        mapper_db_device_handler *h = cb->f;
        h(dev, MDB_REMOVE, cb->context);
        cb = cb->next;
    }

    if (dev->extra)
        free(dev->extra);
    list_remove_item(dev, (void**)&db->registered_devices);
}

mapper_db_device mapper_db_get_device_by_name(mapper_db db,
                                              const char *name)
{
    mapper_db_device reg = db->registered_devices;
    while (reg) {
        if (strcmp(reg->name, name)==0)
            return reg;
        reg = list_get_next(reg);
    }
    return 0;
<<<<<<< HEAD
}

mapper_db_device mapper_db_get_device_by_name_hash(mapper_db db,
                                                   int hash)
{
    mapper_db_device reg = db->registered_devices;
    while (reg) {
        if (reg->name_hash == hash)
            return reg;
        reg = list_get_next(reg);
    }
    return 0;
=======
>>>>>>> 0df8ede7
}

mapper_db_device *mapper_db_get_all_devices(mapper_db db)
{
    if (!db->registered_devices)
        return 0;

    list_header_t *lh = list_get_header_by_data(db->registered_devices);

    die_unless(lh->self == &lh->data,
               "bad self pointer in list structure");

    return (mapper_db_device*)&lh->self;
}

static int cmp_query_match_devices_by_name(void *context_data,
                                           mapper_db_device dev)
{
    const char *device_pattern = (const char*)context_data;
    return strstr(dev->name, device_pattern)!=0;
}

mapper_db_device *mapper_db_match_devices_by_name(mapper_db db,
                                                  const char *str)
{
    mapper_db_device dev = db->registered_devices;
    if (!dev)
        return 0;

    list_header_t *lh = construct_query_context_from_strings(
        (query_compare_func_t*)cmp_query_match_devices_by_name, str, 0);

    lh->self = dev;

    if (cmp_query_match_devices_by_name((void*)str, dev))
        return (mapper_db_device*)&lh->self;

    return (mapper_db_device*)dynamic_query_continuation(lh);
}

mapper_db_device *mapper_db_device_next(mapper_db_device* p)
{
    return (mapper_db_device*) iterator_next((void**)p);
}

void mapper_db_device_done(mapper_db_device_t **d)
{
    if (!d) return;
    list_header_t *lh = list_get_header_by_data(*d);
    if (lh->query_type == QUERY_DYNAMIC
        && lh->query_context->query_free)
        lh->query_context->query_free(lh);
}

void mapper_db_dump(mapper_db db)
{
    mapper_db_device reg = db->registered_devices;
    trace("Registered devices:\n");
    while (reg) {
        trace("  name=%s, host=%s, port=%d\n",
              reg->name, reg->host, reg->port);
        reg = list_get_next(reg);
    }

    mapper_db_signal sig = db->registered_inputs;
    trace("Registered inputs:\n");
    while (sig) {
        trace("  name=%s%s\n",
              sig->device_name, sig->name);
        sig = list_get_next(sig);
    }

    sig = db->registered_outputs;
    trace("Registered outputs:\n");
    while (sig) {
        trace("  name=%s%s\n",
              sig->device_name, sig->name);
        sig = list_get_next(sig);
    }

    mapper_db_connection con = db->registered_connections;
    trace("Registered connections:\n");
    while (con) {
        char r[1024] = "(";
        if (con->range.known & CONNECTION_RANGE_SRC_MIN)
            sprintf(r+strlen(r), "%f, ", con->range.src_min);
        else
            strcat(r, "-, ");
        if (con->range.known & CONNECTION_RANGE_SRC_MAX)
            sprintf(r+strlen(r), "%f, ", con->range.src_max);
        else
            strcat(r, "-, ");
        if (con->range.known & CONNECTION_RANGE_DEST_MIN)
            sprintf(r+strlen(r), "%f, ", con->range.dest_min);
        else
            strcat(r, "-, ");
        if (con->range.known & CONNECTION_RANGE_DEST_MAX)
            sprintf(r+strlen(r), "%f", con->range.dest_max);
        else
            strcat(r, "-");
        strcat(r, ")");
        trace("  src_name=%s, dest_name=%s,\n"
              "      src_type=%d, dest_type=%d,\n"
              "      bound_max=%s, bound_min=%s,\n"
              "      range=%s,\n"
              "      expression=%s, mode=%s, muted=%d\n",
              con->src_name, con->dest_name, con->src_type,
              con->dest_type,
              mapper_get_boundary_action_string(con->bound_max),
              mapper_get_boundary_action_string(con->bound_min),
              r, con->expression,
              mapper_get_mode_type_string(con->mode),
              con->muted);
        con = list_get_next(con);
    }

    mapper_db_link link = db->registered_links;
    trace("Registered links:\n");
    while (link) {
        trace("  source=%s, dest=%s\n",
              link->src_name, link->dest_name);
        link = list_get_next(link);
    }
}

void mapper_db_add_device_callback(mapper_db db,
                                   mapper_db_device_handler *h, void *user)
{
    add_callback(&db->device_callbacks, h, user);
}

void mapper_db_remove_device_callback(mapper_db db,
                                      mapper_db_device_handler *h, void *user)
{
    remove_callback(&db->device_callbacks, h, user);
}

/**** Signals ****/

/*! Update information about a given signal record based on message
 *  parameters. */
static int update_signal_record_params(mapper_db_signal sig,
                                       const char *name,
                                       const char *device_name,
                                       mapper_message_t *params)
{
    int updated = 0;
    updated += update_string_if_different((char**)&sig->name, name);
    updated += update_string_if_different((char**)&sig->device_name, device_name);

    updated += update_int_if_arg(&sig->id, params, AT_ID);

    updated += update_char_if_arg(&sig->type, params, AT_TYPE);

    updated += update_int_if_arg(&sig->length, params, AT_LENGTH);

    updated += update_string_if_arg((char**)&sig->unit, params, AT_UNITS);

    updated += update_signal_value_if_arg(params, AT_MAX,
                                          sig->type, &sig->maximum);

    updated += update_signal_value_if_arg(params, AT_MIN,
                                          sig->type, &sig->minimum);

    int is_output = mapper_msg_get_direction(params);
    if (is_output != -1 && is_output != sig->is_output) {
        sig->is_output = is_output;
        updated++;
    }

    updated += update_int_if_arg(&sig->num_instances, params, AT_INSTANCES);

    updated += mapper_msg_add_or_update_extra_params(sig->extra, params);

    return updated;
}

int mapper_db_add_or_update_signal_params(mapper_db db,
                                          const char *name,
                                          const char *device_name,
                                          mapper_message_t *params)
{
    mapper_db_signal sig;
    int rc = 0, updated = 0;

    //need to find out if signal is output from params
    int is_output = mapper_msg_get_direction(params);
    if (is_output == 1)
        sig = mapper_db_get_output_by_device_and_signal_names(db, device_name, name);
    else if (is_output == 0)
        sig = mapper_db_get_input_by_device_and_signal_names(db, device_name, name);
    else
        return 0;

    if (!sig) {
        sig = (mapper_db_signal) list_new_item(sizeof(mapper_db_signal_t));

        // Defaults (int, length=1)
        mapper_db_signal_init(sig, is_output, 'i', 1, 0, 0);
        rc = 1;
    }

    if (sig) {
        update_signal_record_params(sig, name, device_name, params);

        if (rc)
            list_prepend_item(sig, (void**)(is_output
                                            ? &db->registered_outputs
                                            : &db->registered_inputs));

        if (rc || updated) {
            // TODO: Should we really allow callbacks to free themselves?
            fptr_list cb = db->signal_callbacks, temp;
            while (cb) {
                temp = cb->next;
                mapper_db_signal_handler *h = cb->f;
                h(sig, rc ? MDB_NEW : MDB_MODIFY, cb->context);
                cb = temp;
            }
        }
    }

    return rc;
}

void mapper_db_signal_init(mapper_db_signal sig, int is_output,
                           char type, int length,
                           const char *name, const char *unit)
{
    sig->is_output = is_output;
    sig->type = type;
    sig->length = length;
    sig->unit = unit ? strdup(unit) : 0;
    sig->extra = table_new();

    if (!name)
        return;

    if (name[0]=='/')
        sig->name = strdup(name);
    else {
        char *str = malloc(strlen(name)+2);
        if (str) {
            str[0] = '/';
            str[1] = 0;
            strcat(str, name);
            sig->name = str;
        }
    }
}

int mapper_db_signal_property_index(mapper_db_signal sig, unsigned int index,
                                    const char **property, lo_type *type,
                                    const lo_arg **value)
{
    return mapper_db_property_index(sig, sig->type, sig->extra,
                                    index, property, type,
                                    value, &sigdb_table);
}

int mapper_db_signal_property_lookup(mapper_db_signal sig,
                                     const char *property,
                                     lo_type *type,
                                     const lo_arg **value)
{
    return mapper_db_property_lookup(sig, sig->type, sig->extra,
                                     property, type, value,
                                     &sigdb_table);
}

void mapper_db_add_signal_callback(mapper_db db,
                                   mapper_db_signal_handler *h, void *user)
{
    add_callback(&db->signal_callbacks, h, user);
}

void mapper_db_remove_signal_callback(mapper_db db,
                                      mapper_db_signal_handler *h, void *user)
{
    remove_callback(&db->signal_callbacks, h, user);
}

mapper_db_signal_t **mapper_db_get_all_inputs(mapper_db db)
{
    if (!db->registered_inputs)
        return 0;

    list_header_t *lh = list_get_header_by_data(db->registered_inputs);

    die_unless(lh->self == &lh->data,
               "bad self pointer in list structure");

    return (mapper_db_signal*)&lh->self;
}

mapper_db_signal_t **mapper_db_get_all_outputs(mapper_db db)
{
    if (!db->registered_outputs)
        return 0;

    list_header_t *lh = list_get_header_by_data(db->registered_outputs);

    die_unless(lh->self == &lh->data,
               "bad self pointer in list structure");

    return (mapper_db_signal*)&lh->self;
}

static int cmp_query_signal_exact_device_name(void *context_data,
                                              mapper_db_signal sig)
{
    const char *device_name = (const char*)context_data;
    return strcmp(device_name, sig->device_name)==0;
}

mapper_db_signal_t **mapper_db_get_inputs_by_device_name(
    mapper_db db, const char *device_name)
{
    mapper_db_signal sig = db->registered_inputs;
    if (!sig)
        return 0;

    list_header_t *lh = construct_query_context_from_strings(
        (query_compare_func_t*)cmp_query_signal_exact_device_name,
        device_name, 0);

    lh->self = sig;

    if (cmp_query_signal_exact_device_name((void*)device_name, sig))
        return (mapper_db_signal*)&lh->self;

    return (mapper_db_signal*)dynamic_query_continuation(lh);
}

mapper_db_signal_t **mapper_db_get_outputs_by_device_name(
    mapper_db db, const char *device_name)
{
    mapper_db_signal sig = db->registered_outputs;
    if (!sig)
        return 0;

    list_header_t *lh = construct_query_context_from_strings(
        (query_compare_func_t*)cmp_query_signal_exact_device_name,
        device_name, 0);

    lh->self = sig;

    if (cmp_query_signal_exact_device_name((void*)device_name, sig))
        return (mapper_db_signal*)&lh->self;

    return (mapper_db_signal*)dynamic_query_continuation(lh);
}

mapper_db_signal mapper_db_get_input_by_device_and_signal_names(
    mapper_db db, const char *device_name, const char *signal_name)
{
    mapper_db_signal sig = db->registered_inputs;
    if (!sig)
        return 0;

    while (sig) {
        if (strcmp(sig->device_name, device_name)==0
            && strcmp(sig->name, signal_name)==0)
            return sig;
        sig = list_get_next(sig);
    }
    return 0;
}

mapper_db_signal mapper_db_get_output_by_device_and_signal_names(
    mapper_db db, const char *device_name, const char *signal_name)
{
    mapper_db_signal sig = db->registered_outputs;
    if (!sig)
        return 0;

    while (sig) {
        if (strcmp(sig->device_name, device_name)==0
            && strcmp(sig->name, signal_name)==0)
            return sig;
        sig = list_get_next(sig);
    }
    return 0;
}

static int cmp_match_signal_device_name(void *context_data,
                                        mapper_db_signal sig)
{
    const char *device_name = (const char*)context_data;
    const char *signal_pattern = ((const char*)context_data
                                  + strlen(device_name) + 1);
    return strcmp(device_name, sig->device_name)==0
        && strstr(sig->name, signal_pattern);
}

mapper_db_signal_t **mapper_db_match_inputs_by_device_name(
    mapper_db db, const char *device_name, const char *input_pattern)
{
    mapper_db_signal sig = db->registered_inputs;
    if (!sig)
        return 0;

    list_header_t *lh = construct_query_context_from_strings(
        (query_compare_func_t*)cmp_match_signal_device_name,
        device_name, input_pattern, 0);

    lh->self = sig;

    if (cmp_match_signal_device_name(&lh->query_context->data, sig))
        return (mapper_db_signal*)&lh->self;

    return (mapper_db_signal*)dynamic_query_continuation(lh);
}

mapper_db_signal_t **mapper_db_match_outputs_by_device_name(
    mapper_db db, const char *device_name, char const *output_pattern)
{
    mapper_db_signal sig = db->registered_outputs;
    if (!sig)
        return 0;

    list_header_t *lh = construct_query_context_from_strings(
        (query_compare_func_t*)cmp_match_signal_device_name,
        device_name, output_pattern, 0);

    lh->self = sig;

    if (cmp_match_signal_device_name(&lh->query_context->data, sig))
        return (mapper_db_signal*)&lh->self;

    return (mapper_db_signal*)dynamic_query_continuation(lh);
}

mapper_db_signal_t **mapper_db_signal_next(mapper_db_signal_t** p)
{
    return (mapper_db_signal*) iterator_next((void**)p);
}

void mapper_db_signal_done(mapper_db_signal_t **s)
{
    if (!s) return;
    list_header_t *lh = list_get_header_by_data(*s);
    if (lh->query_type == QUERY_DYNAMIC
        && lh->query_context->query_free)
        lh->query_context->query_free(lh);
}

void mapper_db_remove_inputs_by_query(mapper_db db,
                                      mapper_db_signal_t **s)
{
    while (s) {
        mapper_db_signal sig = *s;
        s = mapper_db_signal_next(s);

        fptr_list cb = db->signal_callbacks;
        while (cb) {
            mapper_db_signal_handler *h = cb->f;
            h(sig, MDB_REMOVE, cb->context);
            cb = cb->next;
        }

        if (sig->extra)
            free(sig->extra);
        list_remove_item(sig, (void**)&db->registered_inputs);
    }
}

void mapper_db_remove_outputs_by_query(mapper_db db,
                                       mapper_db_signal_t **s)
{
    while (s) {
        mapper_db_signal sig = *s;
        s = mapper_db_signal_next(s);

        fptr_list cb = db->signal_callbacks;
        while (cb) {
            mapper_db_signal_handler *h = cb->f;
            h(sig, MDB_REMOVE, cb->context);
            cb = cb->next;
        }

        if (sig->extra)
            free(sig->extra);
        list_remove_item(sig, (void**)&db->registered_outputs);
    }
}

/**** Connection records ****/

/*! Update information about a given connection record based on
 *  message parameters. */
static int update_connection_record_params(mapper_db_connection con,
                                           const char *src_name,
                                           const char *dest_name,
                                           mapper_message_t *params)
{
    int updated = 0;
    updated += update_string_if_different(&con->src_name, src_name);
    updated += update_string_if_different(&con->dest_name, dest_name);

    // TODO: Unhandled fields --
    /* char src_type; */
    /* char dest_type; */

    mapper_boundary_action bound;
    bound = mapper_msg_get_boundary_action(params, AT_BOUND_MAX);
    if (bound != -1 && bound != con->bound_max) {
        con->bound_max = bound;
        updated++;
    }

    bound = mapper_msg_get_boundary_action(params, AT_BOUND_MIN);
    if (bound != -1 && bound != con->bound_min) {
        con->bound_min = bound;
        updated++;
    }

    lo_arg **a_range = mapper_msg_get_param(params, AT_RANGE);
    const char *t_range = mapper_msg_get_type(params, AT_RANGE);

    if (a_range && (*a_range)) {
        if (t_range[0] == 'f') {
            if (!(con->range.known & CONNECTION_RANGE_SRC_MIN)
                || con->range.src_min != a_range[0]->f)
                updated++;
            con->range.src_min = a_range[0]->f;
            con->range.known |= CONNECTION_RANGE_SRC_MIN;
        } else if (t_range[0] == 'i') {
            if (!(con->range.known & CONNECTION_RANGE_SRC_MIN)
                || con->range.src_min != (float)a_range[0]->i)
                updated++;
            con->range.src_min = (float)a_range[0]->i;
            con->range.known |= CONNECTION_RANGE_SRC_MIN;
        }
        if (t_range[1] == 'f') {
            if (!(con->range.known & CONNECTION_RANGE_SRC_MAX)
                || con->range.src_max != a_range[1]->f)
                updated++;
            con->range.src_max = a_range[1]->f;
            con->range.known |= CONNECTION_RANGE_SRC_MAX;
        } else if (t_range[1] == 'i') {
            if (!(con->range.known & CONNECTION_RANGE_SRC_MAX)
                || con->range.src_max != a_range[1]->i)
                updated++;
            con->range.src_max = (float)a_range[1]->i;
            con->range.known |= CONNECTION_RANGE_SRC_MAX;
        }
        if (t_range[2] == 'f') {
            if (!(con->range.known & CONNECTION_RANGE_DEST_MIN)
                || con->range.dest_min != a_range[2]->f)
                updated++;
            con->range.dest_min = a_range[2]->f;
            con->range.known |= CONNECTION_RANGE_DEST_MIN;
        } else if (t_range[2] == 'i') {
            if (!(con->range.known & CONNECTION_RANGE_DEST_MIN)
                || con->range.dest_min != a_range[2]->i)
                updated++;
            con->range.dest_min = (float)a_range[2]->i;
            con->range.known |= CONNECTION_RANGE_DEST_MIN;
        }
        if (t_range[3] == 'f') {
            if (!(con->range.known & CONNECTION_RANGE_DEST_MAX)
                || con->range.dest_max != a_range[3]->f)
                updated++;
            con->range.dest_max = a_range[3]->f;
            con->range.known |= CONNECTION_RANGE_DEST_MAX;
        } else if (t_range[3] == 'i') {
            if (!(con->range.known & CONNECTION_RANGE_DEST_MAX)
                || con->range.dest_max != a_range[3]->i)
                updated++;
            con->range.dest_max = (float)a_range[3]->i;
            con->range.known |= CONNECTION_RANGE_DEST_MAX;
        }
    }

    updated += update_int_if_arg(&con->id, params, AT_ID);
    updated += update_string_if_arg(&con->expression, params, AT_EXPRESSION);
    updated += update_char_if_arg(&con->src_type, params, AT_SRC_TYPE);
    updated += update_char_if_arg(&con->dest_type, params, AT_DEST_TYPE);
    updated += update_int_if_arg(&con->src_length, params, AT_SRC_LENGTH);
    updated += update_int_if_arg(&con->dest_length, params, AT_DEST_LENGTH);

    mapper_mode_type mode = mapper_msg_get_mode(params);
    if (mode != -1 && mode != con->mode) {
        con->mode = mode;
        updated++;
    }

    int mute = mapper_msg_get_mute(params);
    if (mute != -1 && mute != con->muted) {
        con->muted = mute;
        updated++;
    }

    updated += mapper_msg_add_or_update_extra_params(con->extra, params);
    return updated;
}

int mapper_db_add_or_update_connection_params(mapper_db db,
                                              const char *src_name,
                                              const char *dest_name,
                                              mapper_message_t *params)
{
    mapper_db_connection con;
    int rc = 0, updated = 0;

    con = mapper_db_get_connection_by_signal_full_names(db, src_name,
                                                        dest_name);

    if (!con) {
        con = (mapper_db_connection)
            list_new_item(sizeof(mapper_db_connection_t));
        con->extra = table_new();
        rc = 1;
    }

    if (con) {
        updated = update_connection_record_params(con, src_name, dest_name, params);

        if (rc)
            list_prepend_item(con, (void**)&db->registered_connections);

        if (rc || updated) {
            fptr_list cb = db->connection_callbacks;
            while (cb) {
                mapper_db_connection_handler *h = cb->f;
                h(con, rc ? MDB_NEW : MDB_MODIFY, cb->context);
                cb = cb->next;
            }
        }
    }

    return rc;
}

int mapper_db_connection_property_index(mapper_db_connection con,
                                        unsigned int index,
                                        const char **property,
                                        lo_type *type,
                                        const lo_arg **value)
{
    return mapper_db_property_index(con, 0, con->extra,
                                    index, property, type,
                                    value, &condb_table);
}

int mapper_db_connection_property_lookup(mapper_db_connection con,
                                         const char *property,
                                         lo_type *type,
                                         const lo_arg **value)
{
    return mapper_db_property_lookup(con, 0, con->extra,
                                     property, type, value,
                                     &condb_table);
}

mapper_db_connection_t **mapper_db_get_all_connections(mapper_db db)
{
    if (!db->registered_connections)
        return 0;

    list_header_t *lh = list_get_header_by_data(db->registered_connections);

    die_unless(lh->self == &lh->data,
               "bad self pointer in list structure");

    return (mapper_db_connection*)&lh->self;
}

void mapper_db_add_connection_callback(mapper_db db,
                                       mapper_db_connection_handler *h,
                                       void *user)
{
    add_callback(&db->connection_callbacks, h, user);
}

void mapper_db_remove_connection_callback(mapper_db db,
                                          mapper_db_connection_handler *h,
                                          void *user)
{
    remove_callback(&db->connection_callbacks, h, user);
}

static int cmp_query_get_connections_by_device_name(void *context_data,
                                                    mapper_db_connection con)
{
    const char *devname = (const char*)context_data;
    unsigned int devnamelen = strlen(devname);
    return (   strncmp(con->src_name+1, devname, devnamelen)==0
            || strncmp(con->dest_name+1, devname, devnamelen)==0 );
}

mapper_db_connection_t **mapper_db_get_connections_by_device_name(
    mapper_db db, const char *device_name)
{
    mapper_db_connection connection = db->registered_connections;
    if (!connection)
        return 0;

    // query skips first '/' in the name if it is provided
    list_header_t *lh = construct_query_context_from_strings(
        (query_compare_func_t*)cmp_query_get_connections_by_device_name,
        device_name[0]=='/' ? device_name+1 : device_name, 0);

    lh->self = connection;

    if (cmp_query_get_connections_by_device_name(
            &lh->query_context->data, connection))
        return (mapper_db_connection*)&lh->self;

    return (mapper_db_connection*)dynamic_query_continuation(lh);
}

static int cmp_query_get_connections_by_src_dest_device_names(
    void *context_data, mapper_db_connection con)
{
    const char *srcdevname = (const char*)context_data;
    unsigned int srcdevnamelen = strlen(srcdevname);
    const char *destdevname = srcdevname + srcdevnamelen + 1;
    unsigned int destdevnamelen = strlen(destdevname);
    return (   strncmp(con->src_name+1, srcdevname, srcdevnamelen)==0
            && strncmp(con->dest_name+1, destdevname, destdevnamelen)==0 );
}

mapper_db_connection_t **mapper_db_get_connections_by_src_dest_device_names(
    mapper_db db, const char *src_device_name, const char *dest_device_name)
{
    mapper_db_connection connection = db->registered_connections;
    if (!connection)
        return 0;

    // query skips first '/' in the name if it is provided
    list_header_t *lh = construct_query_context_from_strings(
        (query_compare_func_t*)cmp_query_get_connections_by_src_dest_device_names,
        src_device_name[0]=='/' ? src_device_name+1 : src_device_name,
        dest_device_name[0]=='/' ? dest_device_name+1 : dest_device_name, 0);

    lh->self = connection;

    if (cmp_query_get_connections_by_src_dest_device_names(
            &lh->query_context->data, connection))
        return (mapper_db_connection*)&lh->self;

    return (mapper_db_connection*)dynamic_query_continuation(lh);
}

static int cmp_query_get_connections_by_src_signal_name(void *context_data,
                                                        mapper_db_connection con)
{
    const char *src_name = (const char*)context_data;
    const char *map_src_name = con->src_name+1;
    while (*map_src_name && *map_src_name != '/')  // find the signal name
        map_src_name++;
    map_src_name++;
    return strcmp(map_src_name, src_name)==0;
}

mapper_db_connection_t **mapper_db_get_connections_by_src_signal_name(
    mapper_db db, const char *src_signal)
{
    mapper_db_connection connection = db->registered_connections;
    if (!connection)
        return 0;

    // query skips first '/' in the name if it is provided
    list_header_t *lh = construct_query_context_from_strings(
        (query_compare_func_t*)cmp_query_get_connections_by_src_signal_name,
        src_signal[0]=='/' ? src_signal+1 : src_signal, 0);

    lh->self = connection;

    if (cmp_query_get_connections_by_src_signal_name(
            &lh->query_context->data, connection))
        return (mapper_db_connection*)&lh->self;

    return (mapper_db_connection*)dynamic_query_continuation(lh);
}

static int cmp_query_get_connections_by_src_device_and_signal_names(
    void *context_data, mapper_db_connection con)
{
    const char *name = (const char*) context_data;
    return strcmp(con->src_name, name)==0;
}

mapper_db_connection_t **mapper_db_get_connections_by_src_device_and_signal_names(
    mapper_db db, const char *src_device, const char *src_signal)
{
    mapper_db_connection connection = db->registered_connections;
    if (!connection)
        return 0;

    // query skips first '/' in both names if it is provided
    char name[1024];
    snprintf(name, 1024, "/%s/%s",
             src_device[0]=='/' ? src_device+1 : src_device,
             src_signal[0]=='/' ? src_signal+1 : src_signal);

    list_header_t *lh = construct_query_context_from_strings(
        (query_compare_func_t*)cmp_query_get_connections_by_src_device_and_signal_names,
        name, 0);

    lh->self = connection;

    if (cmp_query_get_connections_by_src_device_and_signal_names(
            &lh->query_context->data, connection))
        return (mapper_db_connection*)&lh->self;

    return (mapper_db_connection*)dynamic_query_continuation(lh);
}

static int cmp_query_get_connections_by_dest_signal_name(void *context_data,
                                                         mapper_db_connection con)
{
    const char *dest_name = (const char*)context_data;
    const char *map_dest_name = con->dest_name+1;
    while (*map_dest_name && *map_dest_name != '/')  // find the signal name
        map_dest_name++;
    map_dest_name++;
    return strcmp(map_dest_name, dest_name)==0;
}

mapper_db_connection_t **mapper_db_get_connections_by_dest_signal_name(
    mapper_db db, const char *dest_name)
{
    mapper_db_connection connection = db->registered_connections;
    if (!connection)
        return 0;

    // query skips first '/' in the name if it is provided
    list_header_t *lh = construct_query_context_from_strings(
        (query_compare_func_t*)cmp_query_get_connections_by_dest_signal_name,
        dest_name[0]=='/' ? dest_name+1 : dest_name, 0);

    lh->self = connection;

    if (cmp_query_get_connections_by_dest_signal_name(
            &lh->query_context->data, connection))
        return (mapper_db_connection*)&lh->self;

    return (mapper_db_connection*)dynamic_query_continuation(lh);
}

static int cmp_query_get_connections_by_dest_device_and_signal_names(
    void *context_data, mapper_db_connection con)
{
    const char *name = (const char*) context_data;
    return strcmp(con->dest_name, name)==0;
}

mapper_db_connection_t **mapper_db_get_connections_by_dest_device_and_signal_names(
    mapper_db db, const char *dest_device, const char *dest_signal)
{
    mapper_db_connection connection = db->registered_connections;
    if (!connection)
        return 0;

    char name[1024];
    snprintf(name, 1024, "/%s/%s",
             dest_device[0]=='/' ? dest_device+1 : dest_device,
             dest_signal[0]=='/' ? dest_signal+1 : dest_signal);

    // query skips first '/' in both names if it is provided
    list_header_t *lh = construct_query_context_from_strings(
        (query_compare_func_t*)cmp_query_get_connections_by_dest_device_and_signal_names,
        name, 0);

    lh->self = connection;

    if (cmp_query_get_connections_by_dest_device_and_signal_names(
            &lh->query_context->data, connection))
        return (mapper_db_connection*)&lh->self;

    return (mapper_db_connection*)dynamic_query_continuation(lh);
}

mapper_db_connection mapper_db_get_connection_by_signal_full_names(
    mapper_db db, const char *src_name, const char *dest_name)
{
    mapper_db_connection con = db->registered_connections;
    if (!con)
        return 0;

    while (con) {
        if (strcmp(con->src_name, src_name)==0
            && strcmp(con->dest_name, dest_name)==0)
            return con;
        con = list_get_next(con);
    }
    return 0;
}

static int cmp_query_get_connections_by_device_and_signal_names(
    void *context_data, mapper_db_connection con)
{
    const char *src_name = (const char*) context_data;
    if (strcmp(con->src_name, src_name)!=0)
        return 0;
    const char *dest_name = src_name + strlen(src_name) + 1;
    return strcmp(con->dest_name, dest_name)==0;
}

mapper_db_connection_t **mapper_db_get_connections_by_device_and_signal_names(
    mapper_db db,
    const char *src_device,  const char *src_signal,
    const char *dest_device, const char *dest_signal)
{
    mapper_db_connection connection = db->registered_connections;
    if (!connection)
        return 0;

    char inname[1024];
    snprintf(inname, 1024, "/%s/%s",
             (src_device[0]=='/' ? src_device+1 : src_device),
              src_signal[0]=='/' ? src_signal+1 : src_signal);

    char outname[1024];
    snprintf(outname, 1024, "/%s/%s",
             (dest_device[0]=='/' ? dest_device+1 : dest_device),
              dest_signal[0]=='/' ? dest_signal+1 : dest_signal);

    // query skips first '/' in both names if it is provided
    list_header_t *lh = construct_query_context_from_strings(
        (query_compare_func_t*)cmp_query_get_connections_by_device_and_signal_names,
        inname, outname, 0);

    lh->self = connection;

    if (cmp_query_get_connections_by_device_and_signal_names(
            &lh->query_context->data, connection))
        return (mapper_db_connection*)&lh->self;

    return (mapper_db_connection*)dynamic_query_continuation(lh);
}

static int cmp_get_connections_by_signal_queries(void *context_data,
                                                 mapper_db_connection con)
{
    src_dest_queries_t *qsig = (src_dest_queries_t*) context_data;
    char ctx_backup[1024];

    /* Save the source list context so we can restart the query on the
     * next pass. */
    save_query_single_context(qsig->lh_src_head, ctx_backup, 1024);

    /* Indicate not to free memory at the end of the pass. */
    if (qsig->lh_src_head->query_type == QUERY_DYNAMIC
        && qsig->lh_src_head->query_context)
        qsig->lh_src_head->query_context->query_free = 0;

    /* Find at least one signal in the source list that matches. */
    mapper_db_signal *srcsig = (mapper_db_signal*)&qsig->lh_src_head->self;
    unsigned int devnamelen = strlen((*srcsig)->device_name);
    while (srcsig && *srcsig) {
        if (strncmp((*srcsig)->device_name, con->src_name, devnamelen)==0
            && strcmp((*srcsig)->name, con->src_name+devnamelen)==0)
            break;
        srcsig = mapper_db_signal_next(srcsig);
    }
    mapper_db_signal_done(srcsig);
    restore_query_single_context(qsig->lh_src_head, ctx_backup);
    if (!srcsig)
        return 0;

    /* Save the destination list context so we can restart the query
     * on the next pass. */
    save_query_single_context(qsig->lh_dest_head, ctx_backup, 1024);

    /* Indicate not to free memory at the end of the pass. */
    if (qsig->lh_dest_head->query_type == QUERY_DYNAMIC
        && qsig->lh_dest_head->query_context)
        qsig->lh_dest_head->query_context->query_free = 0;

    /* Find at least one signal in the destination list that matches. */
    mapper_db_signal *destsig = (mapper_db_signal*)&qsig->lh_dest_head->self;
    devnamelen = strlen((*destsig)->device_name);
    while (destsig && *destsig) {
        if (strncmp((*destsig)->device_name, con->dest_name, devnamelen)==0
            && strcmp((*destsig)->name, con->dest_name+devnamelen)==0)
            break;
        destsig = mapper_db_signal_next(destsig);
    }
    restore_query_single_context(qsig->lh_dest_head, ctx_backup);
    mapper_db_signal_done(destsig);
    if (!destsig)
        return 0;

    return 1;
}

mapper_db_connection_t **mapper_db_get_connections_by_signal_queries(
    mapper_db db,
    mapper_db_signal_t **src, mapper_db_signal_t **dest)
{
    mapper_db_connection maps = db->registered_connections;
    if (!maps)
        return 0;

    if (!(src && dest))
        return 0;

    query_info_t *qi = (query_info_t*)
        malloc(sizeof(query_info_t) + sizeof(src_dest_queries_t));

    qi->size = sizeof(query_info_t) + sizeof(src_dest_queries_t);
    qi->query_compare =
        (query_compare_func_t*) cmp_get_connections_by_signal_queries;
    qi->query_free = free_query_src_dest_queries;

    src_dest_queries_t *qdata = (src_dest_queries_t*)&qi->data;

    qdata->lh_src_head = list_get_header_by_self(src);
    qdata->lh_dest_head = list_get_header_by_self(dest);

    list_header_t *lh = (list_header_t*) malloc(LIST_HEADER_SIZE);
    lh->self = maps;
    lh->next = dynamic_query_continuation;
    lh->query_type = QUERY_DYNAMIC;
    lh->query_context = qi;

    if (cmp_get_connections_by_signal_queries(
            &lh->query_context->data, maps))
        return (mapper_db_connection*)&lh->self;

    return (mapper_db_connection*)dynamic_query_continuation(lh);
}

mapper_db_connection_t **mapper_db_connection_next(mapper_db_connection_t** c)
{
    return (mapper_db_connection*) iterator_next((void**)c);
}

void mapper_db_connection_done(mapper_db_connection_t **d)
{
    if (!d) return;
    list_header_t *lh = list_get_header_by_data(*d);
    if (lh->query_type == QUERY_DYNAMIC
        && lh->query_context->query_free)
        lh->query_context->query_free(lh);
}

void mapper_db_remove_connections_by_query(mapper_db db,
                                           mapper_db_connection_t **c)
{
    while (c) {
        mapper_db_connection con = *c;
        c = mapper_db_connection_next(c);
        mapper_db_remove_connection(db, con);
    }
}

void mapper_db_remove_connection(mapper_db db, mapper_db_connection con)
{
    if (!con)
        return;

    fptr_list cb = db->connection_callbacks;
    while (cb) {
        mapper_db_connection_handler *h = cb->f;
        h(con, MDB_REMOVE, cb->context);
        cb = cb->next;
    }

    if (con->extra)
        free(con->extra);
    list_remove_item(con, (void**)&db->registered_connections);
}

/**** Link records ****/

/*! Update information about a given link record based on message
 *  parameters. */
static int update_link_record_params(mapper_db_link link,
                                     const char *src_name,
                                     const char *dest_name,
                                     mapper_message_t *params)
{
    int updated = 0;
    updated += update_string_if_different(&link->src_name, src_name);
    updated += update_string_if_different(&link->dest_name, dest_name);

    updated += mapper_msg_add_or_update_extra_params(link->extra, params);
    return updated;
}

int mapper_db_add_or_update_link_params(mapper_db db,
                                        const char *src_name,
                                        const char *dest_name,
                                        mapper_message_t *params)
{
    mapper_db_link link;
    int rc = 0, updated = 0;

    link = mapper_db_get_link_by_src_dest_names(db, src_name, dest_name);

    if (!link) {
        link = (mapper_db_link) list_new_item(sizeof(mapper_db_link_t));
        link->extra = table_new();
        rc = 1;
    }

    if (link) {
        updated = update_link_record_params(link, src_name, dest_name, params);

        if (rc)
            list_prepend_item(link, (void**)&db->registered_links);

        if (rc || updated) {
            fptr_list cb = db->link_callbacks;
            while (cb) {
                mapper_db_link_handler *h = cb->f;
                h(link, rc ? MDB_NEW : MDB_MODIFY, cb->context);
                cb = cb->next;
            }
        }
    }
    else {
        trace("couldn't find or create link in "
              "mapper_db_add_or_update_link_params()\n");
    }

    return rc;
}

int mapper_db_link_property_index(mapper_db_link link, unsigned int index,
                                  const char **property, lo_type *type,
                                  const lo_arg **value)
{
    return mapper_db_property_index(link, 0, link->extra,
                                    index, property, type,
                                    value, &linkdb_table);
}

int mapper_db_link_property_lookup(mapper_db_link link,
                                   const char *property,
                                   lo_type *type,
                                   const lo_arg **value)
{
    return mapper_db_property_lookup(link, 0, link->extra,
                                     property, type, value,
                                     &linkdb_table);
}

void mapper_db_add_link_callback(mapper_db db,
                                 mapper_db_link_handler *h, void *user)
{
    add_callback(&db->link_callbacks, h, user);
}

void mapper_db_remove_link_callback(mapper_db db,
                                    mapper_db_link_handler *h, void *user)
{
    remove_callback(&db->link_callbacks, h, user);
}

mapper_db_link_t **mapper_db_get_all_links(mapper_db db)
{
    if (!db->registered_links)
        return 0;

    list_header_t *lh = list_get_header_by_data(db->registered_links);

    die_unless(lh->self == &lh->data,
               "bad self pointer in list structure");

    return (mapper_db_link*)&lh->self;
}

mapper_db_link mapper_db_get_link_by_src_dest_names(
    mapper_db db,
    const char *src_device_name, const char *dest_device_name)
{
    mapper_db_link link = db->registered_links;
    while (link) {
        if (strcmp(link->src_name, src_device_name)==0
            && strcmp(link->dest_name, dest_device_name)==0)
            break;
        link = list_get_next(link);
    }
    return link;
}

static int cmp_query_get_links_by_device_name(void *context_data,
                                              mapper_db_link link)
{
    const char *devname = (const char*)context_data;
    return (   strcmp(link->src_name+1, devname)==0
            || strcmp(link->dest_name+1, devname)==0 );
}

mapper_db_link_t **mapper_db_get_links_by_device_name(
    mapper_db db, const char *device_name)
{
    mapper_db_link link = db->registered_links;
    if (!link)
        return 0;

    list_header_t *lh = construct_query_context_from_strings(
        (query_compare_func_t*)cmp_query_get_links_by_device_name,
        device_name[0]=='/' ? device_name+1 : device_name, 0);

    lh->self = link;

    if (cmp_query_get_links_by_device_name(
            &lh->query_context->data, link))
        return (mapper_db_link*)&lh->self;

    return (mapper_db_link*)dynamic_query_continuation(lh);
}

static int cmp_query_get_links_by_src_device_name(void *context_data,
                                                  mapper_db_link link)
{
    const char *src = (const char*)context_data;
    return strcmp(link->src_name, src)==0;
}

mapper_db_link_t **mapper_db_get_links_by_src_device_name(
    mapper_db db, const char *src_device_name)
{
    mapper_db_link link = db->registered_links;
    if (!link)
        return 0;

    list_header_t *lh = construct_query_context_from_strings(
        (query_compare_func_t*)cmp_query_get_links_by_src_device_name,
        src_device_name, 0);

    lh->self = link;

    if (cmp_query_get_links_by_src_device_name(
            &lh->query_context->data, link))
        return (mapper_db_link*)&lh->self;

    return (mapper_db_link*)dynamic_query_continuation(lh);
}

static int cmp_query_get_links_by_dest_device_name(void *context_data,
                                                   mapper_db_link link)
{
    const char *dest = (const char*)context_data;
    return strcmp(link->dest_name, dest)==0;
}

mapper_db_link_t **mapper_db_get_links_by_dest_device_name(
    mapper_db db, const char *dest_device_name)
{
    mapper_db_link link = db->registered_links;
    if (!link)
        return 0;

    list_header_t *lh = construct_query_context_from_strings(
        (query_compare_func_t*)cmp_query_get_links_by_dest_device_name,
        dest_device_name, 0);

    lh->self = link;

    if (cmp_query_get_links_by_dest_device_name(
            &lh->query_context->data, link))
        return (mapper_db_link*)&lh->self;

    return (mapper_db_link*)dynamic_query_continuation(lh);
}

static int cmp_get_links_by_src_dest_devices(void *context_data,
                                             mapper_db_link link)
{
    src_dest_queries_t *qdata = (src_dest_queries_t*)context_data;
    char ctx_backup[1024];

    /* Save the source list context so we can restart the query on the
     * next pass. */
    save_query_single_context(qdata->lh_src_head, ctx_backup, 1024);

    /* Indicate not to free memory at the end of the pass. */
    if (qdata->lh_src_head->query_type == QUERY_DYNAMIC
        && qdata->lh_src_head->query_context)
        qdata->lh_src_head->query_context->query_free = 0;

    /* Find at least one device in the source list that matches. */
    mapper_db_device *src = (mapper_db_device*)&qdata->lh_src_head->self;
    while (src && *src) {
        if (strcmp((*src)->name, link->src_name)==0)
            break;
        src = mapper_db_device_next(src);
    }
    mapper_db_device_done(src);
    restore_query_single_context(qdata->lh_src_head, ctx_backup);
    if (!src)
        return 0;

    /* Save the destination list context so we can restart the query
     * on the next pass. */
    save_query_single_context(qdata->lh_dest_head, ctx_backup, 1024);

    /* Indicate not to free memory at the end of the pass. */
    if (qdata->lh_dest_head->query_type == QUERY_DYNAMIC
        && qdata->lh_dest_head->query_context)
        qdata->lh_dest_head->query_context->query_free = 0;

    /* Find at least one device in the destination list that matches. */
    mapper_db_device *dest = (mapper_db_device*)&qdata->lh_dest_head->self;
    while (dest && *dest) {
        if (strcmp((*dest)->name, link->dest_name)==0)
            break;
        dest = mapper_db_device_next(dest);
    }
    restore_query_single_context(qdata->lh_dest_head, ctx_backup);
    mapper_db_device_done(dest);
    if (!dest)
        return 0;

    return 1;
}

mapper_db_link_t **mapper_db_get_links_by_src_dest_devices(
    mapper_db db,
    mapper_db_device_t **src_device_list,
    mapper_db_device_t **dest_device_list)
{
    mapper_db_link link = db->registered_links;
    if (!link)
        return 0;

    query_info_t *qi = (query_info_t*)
        malloc(sizeof(query_info_t) + sizeof(src_dest_queries_t));

    qi->size = sizeof(query_info_t) + sizeof(src_dest_queries_t);
    qi->query_compare =
        (query_compare_func_t*) cmp_get_links_by_src_dest_devices;
    qi->query_free = free_query_src_dest_queries;

    src_dest_queries_t *qdata = (src_dest_queries_t*)&qi->data;

    qdata->lh_src_head = list_get_header_by_self(src_device_list);
    qdata->lh_dest_head = list_get_header_by_self(dest_device_list);

    list_header_t *lh = (list_header_t*) malloc(LIST_HEADER_SIZE);
    lh->self = link;
    lh->next = dynamic_query_continuation;
    lh->query_type = QUERY_DYNAMIC;
    lh->query_context = qi;

    if (cmp_get_links_by_src_dest_devices(
            &lh->query_context->data, link))
        return (mapper_db_link*)&lh->self;

    return (mapper_db_link*)dynamic_query_continuation(lh);
}

mapper_db_link_t **mapper_db_link_next(mapper_db_link_t** p)
{
    return (mapper_db_link*) iterator_next((void**)p);
}

void mapper_db_link_done(mapper_db_link_t **s)
{
    if (!s) return;
    list_header_t *lh = list_get_header_by_data(*s);
    if (lh->query_type == QUERY_DYNAMIC
        && lh->query_context->query_free)
        lh->query_context->query_free(lh);
}

void mapper_db_remove_links_by_query(mapper_db db, mapper_db_link_t **s)
{
    while (s) {
        mapper_db_link link = *s;
        s = mapper_db_link_next(s);
        mapper_db_remove_link(db, link);
    }
}

void mapper_db_remove_link(mapper_db db, mapper_db_link link)
{
    if (!link)
        return;

    fptr_list cb = db->link_callbacks;
    while (cb) {
        mapper_db_link_handler *h = cb->f;
        h(link, MDB_REMOVE, cb->context);
        cb = cb->next;
    }

    if (link->extra)
        free(link->extra);
    list_remove_item(link, (void**)&db->registered_links);
}

void mapper_db_remove_all_callbacks(mapper_db db)
{
    fptr_list cb;
    while ((cb = db->device_callbacks)) {
        db->device_callbacks = db->device_callbacks->next;
        free(cb);
    }
    while ((cb = db->signal_callbacks)) {
        db->signal_callbacks = db->signal_callbacks->next;
        free(cb);
    }
    while ((cb = db->link_callbacks)) {
        db->link_callbacks = db->link_callbacks->next;
        free(cb);
    }
    while ((cb = db->connection_callbacks)) {
        db->connection_callbacks = db->connection_callbacks->next;
        free(cb);
    }
}<|MERGE_RESOLUTION|>--- conflicted
+++ resolved
@@ -870,7 +870,6 @@
         reg = list_get_next(reg);
     }
     return 0;
-<<<<<<< HEAD
 }
 
 mapper_db_device mapper_db_get_device_by_name_hash(mapper_db db,
@@ -883,8 +882,6 @@
         reg = list_get_next(reg);
     }
     return 0;
-=======
->>>>>>> 0df8ede7
 }
 
 mapper_db_device *mapper_db_get_all_devices(mapper_db db)
