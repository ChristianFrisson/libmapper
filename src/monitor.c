--- conflicted
+++ resolved
@@ -586,17 +586,13 @@
                            (props_flags & CONNECTION_MODE)
                            ? AT_MODE : -1, props->mode,
                            (props_flags & CONNECTION_MUTED)
-<<<<<<< HEAD
                            ? AT_MUTE : -1, props->muted,
                            (props_flags & CONNECTION_SEND_AS_INSTANCE)
                            ? AT_SEND_AS_INSTANCE : -1,
                            props->send_as_instance);
-=======
-                           ? AT_MUTE : -1, props->muted );
         /* We cannot depend on string arguments sticking around for liblo to
          * serialize later: trigger immediate dispatch. */
         mapper_admin_send_bundle(mon->admin);
->>>>>>> 1708248a
     }
 }
 
