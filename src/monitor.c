
#include <stdlib.h>
#include <unistd.h>
#include <sys/time.h>
#include <stdio.h>
#include <string.h>

#include "config.h"
#include "mapper_internal.h"

/*! Internal function to get the current time. */
static double get_current_time()
{
#ifdef HAVE_GETTIMEOFDAY
    struct timeval tv;
    gettimeofday(&tv, NULL);
    return (double) tv.tv_sec + tv.tv_usec / 1000000.0;
#else
#error No timing method known on this platform.
#endif
}

typedef enum _db_request_direction {
    DIRECTION_IN,
    DIRECTION_OUT,
    DIRECTION_BOTH
} db_request_direction;

mapper_monitor mapper_monitor_new(mapper_admin admin,
                                  mapper_monitor_autoreq_mode_t flags)
{
    mapper_monitor mon = (mapper_monitor)
        calloc(1, sizeof(struct _mapper_monitor));

    if (admin) {
        mon->admin = admin;
        mon->own_admin = 0;
    }
    else {
        mon->admin = mapper_admin_new(0, 0, 0);
        mon->own_admin = 1;
    }

    if (!mon->admin) {
        mapper_monitor_free(mon);
        return NULL;
    }

    mapper_admin_add_monitor(mon->admin, mon);
    if (flags)
        mapper_monitor_autorequest(mon, flags);
    return mon;
}

void mapper_monitor_free(mapper_monitor mon)
{
    if (!mon)
        return;

    // remove callbacks now so they won't be called when removing devices
    mapper_db_remove_all_callbacks(&mon->db);

    while (mon->db.registered_devices)
        mapper_db_remove_device_by_name(&mon->db, mon->db.registered_devices->name);
    if (mon->admin) {
        if (mon->own_admin)
            mapper_admin_free(mon->admin);
        else
            mapper_admin_remove_monitor(mon->admin, mon);
    }
    free(mon);
}

int mapper_monitor_poll(mapper_monitor mon, int block_ms)
{
    int admin_count = mapper_admin_poll(mon->admin);
    if (block_ms) {
        double then = get_current_time();
        while ((get_current_time() - then)*1000 < block_ms) {
            admin_count += mapper_admin_poll(mon->admin);
#ifdef WIN32
            Sleep(block_ms);
#else
            usleep(block_ms * 100);
#endif
        }
    }
    return admin_count;
}

mapper_db mapper_monitor_get_db(mapper_monitor mon)
{
    return &mon->db;
}

static int request_signals_by_device_name_internal(mapper_monitor mon,
                                                   const char* name,
                                                   int direction)
{
	char cmd[1024];
    if (direction == DIRECTION_IN)
        snprintf(cmd, 1024, "%s/signals/input/get", name);
    else if (direction == DIRECTION_OUT)
        snprintf(cmd, 1024, "%s/signals/output/get", name);
    else
        snprintf(cmd, 1024, "%s/signals/get", name);
	mapper_admin_send(mon->admin, -1, cmd, "");
    return 0;
}

int mapper_monitor_request_signals_by_device_name(mapper_monitor mon,
                                                  const char* name)
{
    return request_signals_by_device_name_internal(mon, name, DIRECTION_BOTH);
}

int mapper_monitor_request_input_signals_by_device_name(mapper_monitor mon,
                                                        const char* name)
{
    return request_signals_by_device_name_internal(mon, name, DIRECTION_IN);
}

int mapper_monitor_request_output_signals_by_device_name(mapper_monitor mon,
                                                         const char* name)
{
    return request_signals_by_device_name_internal(mon, name, DIRECTION_OUT);
}

static int request_signal_range_by_device_name_internal(mapper_monitor mon,
                                                        const char* name,
                                                        int start_index,
                                                        int stop_index,
                                                        int direction)
{
	char cmd[1024];
    if (direction == DIRECTION_IN)
        snprintf(cmd, 1024, "%s/signals/input/get", name);
    else if (direction == DIRECTION_OUT)
        snprintf(cmd, 1024, "%s/signals/output/get", name);
    else
        snprintf(cmd, 1024, "%s/signals/get", name);
	mapper_admin_send(mon->admin, -1, cmd, "ii", start_index, stop_index);
    return 0;
}

int mapper_monitor_request_signal_range_by_device_name(mapper_monitor mon,
                                                       const char* name,
                                                       int start_index,
                                                       int stop_index)
{
    return request_signal_range_by_device_name_internal(mon, name,
                                                        start_index,
                                                        stop_index,
                                                        DIRECTION_BOTH);
}

int mapper_monitor_request_input_signal_range_by_device_name(mapper_monitor mon,
                                                             const char* name,
                                                             int start_index,
                                                             int stop_index)
{
    return request_signal_range_by_device_name_internal(mon, name,
                                                        start_index,
                                                        stop_index,
                                                        DIRECTION_IN);
}

int mapper_monitor_request_output_signal_range_by_device_name(mapper_monitor mon,
                                                              const char* name,
                                                              int start_index,
                                                              int stop_index)
{
	return request_signal_range_by_device_name_internal(mon, name,
                                                        start_index,
                                                        stop_index,
                                                        DIRECTION_OUT);
}

static void on_signal_continue_batch_request(mapper_db_signal sig,
                                             mapper_db_action_t a,
                                             void *user)
{
    if (a != MDB_NEW)
        return;

    mapper_db_batch_request data = (mapper_db_batch_request)user;
    if (!data)
        return;

    mapper_db_device dev_to_match = data->device;
    if (strcmp(sig->device_name, dev_to_match->name) != 0)
        return;
    if (sig->id >= (data->total_count - 1)) {
        // signal reporting is complete
        mapper_db_remove_signal_callback(&data->monitor->db,
                                         on_signal_continue_batch_request, data);
        free(data);
        return;
    }
    if (sig->id > 0 && (sig->id % data->batch_size == 0))
        request_signal_range_by_device_name_internal(data->monitor,
                                                     data->device->name,
                                                     sig->id + 1,
                                                     sig->id + data->batch_size,
                                                     data->direction);
}

static int batch_request_signals_by_device_name_internal(mapper_monitor mon,
                                                         const char* name,
                                                         int batch_size,
                                                         int direction)
{
    // find the db record of device
    mapper_db_device dev = mapper_db_get_device_by_name(&mon->db, name);
    if (!dev) {
        return 1;
    }

    int signal_count = 0;
    lo_type type;
    const lo_arg *value;
    if (!mapper_db_device_property_lookup(dev, "n_inputs", &type, &value)) {
        if (type == LO_INT32)
            signal_count = value->i32;
    }
    if (!mapper_db_device_property_lookup(dev, "n_outputs", &type, &value))
        if (type == LO_INT32)
            signal_count = signal_count > value->i32 ? signal_count : value->i32;

    if (!signal_count)
        return 1;

    if (signal_count <= batch_size) {
        request_signals_by_device_name_internal(mon, name, direction);
        return 1;
    }

    mapper_db_batch_request data = (mapper_db_batch_request)
    malloc(sizeof(struct _mapper_db_batch_request));
    data->monitor = mon;
    data->device = dev;
    data->index = 0;
    data->total_count = signal_count;
    data->batch_size = batch_size;
    data->direction = direction;

    mapper_db_add_signal_callback(&mon->db, on_signal_continue_batch_request, data);
    request_signal_range_by_device_name_internal(mon, name, 0, batch_size, direction);
    return 0;
}

int mapper_monitor_batch_request_signals_by_device_name(mapper_monitor mon,
                                                        const char* name,
                                                        int batch_size)
{
    return batch_request_signals_by_device_name_internal(mon, name,
                                                         batch_size,
                                                         DIRECTION_BOTH);
}

int mapper_monitor_batch_request_input_signals_by_device_name(mapper_monitor mon,
                                                              const char* name,
                                                              int batch_size)
{
    return batch_request_signals_by_device_name_internal(mon, name,
                                                         batch_size,
                                                         DIRECTION_IN);
}

int mapper_monitor_batch_request_output_signals_by_device_name(mapper_monitor mon,
                                                               const char* name,
                                                               int batch_size)
{
    return batch_request_signals_by_device_name_internal(mon, name,
                                                         batch_size,
                                                         DIRECTION_OUT);
}

int mapper_monitor_request_devices(mapper_monitor mon)
{
    mapper_admin_send(mon->admin, ADM_WHO, 0, "");
    return 0;
}

int mapper_monitor_request_device_info(mapper_monitor mon,
                                       const char* name)
{
    char cmd[1024];
	snprintf(cmd, 1024, "%s/info/get", name);
	mapper_admin_send(mon->admin, -1, cmd, "");
    return 0;
}

int mapper_monitor_request_links_by_device_name(mapper_monitor mon,
                                                const char* name)
{
	char cmd[1024];
	snprintf(cmd, 1024, "%s/links/get", name);
	mapper_admin_send(mon->admin, -1, cmd, "");
    return 0;
}

int mapper_monitor_request_links_by_src_device_name(mapper_monitor mon,
                                                    const char* name)
{
	char cmd[1024];
	snprintf(cmd, 1024, "%s/links/out/get", name);
	mapper_admin_send(mon->admin, -1, cmd, "");
    return 0;
}

int mapper_monitor_request_links_by_dest_device_name(mapper_monitor mon,
                                                    const char* name)
{
	char cmd[1024];
	snprintf(cmd, 1024, "%s/links/in/get", name);
	mapper_admin_send(mon->admin, -1, cmd, "");
    return 0;
}

static int request_connections_by_device_name_internal(mapper_monitor mon,
                                                       const char* name,
                                                       int direction)
{
	char cmd[1024];
    if (direction == DIRECTION_IN)
        snprintf(cmd, 1024, "%s/connections/in/get", name);
    else if (direction == DIRECTION_OUT)
        snprintf(cmd, 1024, "%s/connections/out/get", name);
    else
        snprintf(cmd, 1024, "%s/connections/get", name);
	mapper_admin_send(mon->admin, -1, cmd, "");
    return 0;
}

int mapper_monitor_request_connections_by_device_name(mapper_monitor mon,
                                                      const char* name)
{
    return request_connections_by_device_name_internal(mon, name,
                                                       DIRECTION_BOTH);
}

int mapper_monitor_request_connections_by_src_device_name(mapper_monitor mon,
                                                          const char* name)
{
    return request_connections_by_device_name_internal(mon, name,
                                                       DIRECTION_OUT);
}

int mapper_monitor_request_connections_by_dest_device_name(mapper_monitor mon,
                                                           const char* name)
{
    return request_connections_by_device_name_internal(mon, name,
                                                       DIRECTION_IN);
}

static int request_connection_range_by_device_name_internal(mapper_monitor mon,
                                                            const char* name,
                                                            int start_index,
                                                            int stop_index,
                                                            int direction)
{
	char cmd[1024];
    if (direction == DIRECTION_IN)
        snprintf(cmd, 1024, "%s/connections/in/get", name);
    else if (direction == DIRECTION_OUT)
        snprintf(cmd, 1024, "%s/connections/out/get", name);
    else
        snprintf(cmd, 1024, "%s/connections/get", name);
	mapper_admin_send(mon->admin, -1, cmd, "ii", start_index, stop_index);
    return 0;
}

int mapper_monitor_request_connection_range_by_device_name(mapper_monitor mon,
                                                           const char* name,
                                                           int start_index,
                                                           int stop_index)
{
    return request_connection_range_by_device_name_internal(mon, name,
                                                            start_index,
                                                            stop_index,
                                                            DIRECTION_BOTH);
}

int mapper_monitor_request_connection_range_by_src_device_name(mapper_monitor mon,
                                                               const char* name,
                                                               int start_index,
                                                               int stop_index)
{
    return request_connection_range_by_device_name_internal(mon, name,
                                                            start_index,
                                                            stop_index,
                                                            DIRECTION_OUT);
}

int mapper_monitor_request_connection_range_by_dest_device_name(mapper_monitor mon,
                                                                const char* name,
                                                                int start_index,
                                                                int stop_index)
{
	return request_connection_range_by_device_name_internal(mon, name,
                                                            start_index,
                                                            stop_index,
                                                            DIRECTION_IN);
}

static void on_connection_continue_batch_request(mapper_db_connection con,
                                                 mapper_db_action_t a,
                                                 void *user)
{
    if (a != MDB_NEW)
        return;

    mapper_db_batch_request data = (mapper_db_batch_request)user;
    if (!data)
        return;

    mapper_db_device dev_to_match = data->device;
    if (strcmp(con->src_name, dev_to_match->name) != 0)
        return;
    if (con->id >= (data->total_count - 1)) {
        // connection reporting is complete
        mapper_db_remove_connection_callback(&data->monitor->db,
                                             on_connection_continue_batch_request,
                                             data);
        free(data);
        return;
    }
    if (con->id > 0 && (con->id % data->batch_size == 0))
        request_connection_range_by_device_name_internal(data->monitor,
                                                         data->device->name,
                                                         con->id + 1,
                                                         con->id + data->batch_size,
                                                         data->direction);
}

static int batch_request_connections_by_device_name_internal(mapper_monitor mon,
                                                             const char* name,
                                                             int batch_size,
                                                             int direction)
{
    // find the db record of device
    mapper_db_device dev = mapper_db_get_device_by_name(&mon->db, name);
    if (!dev) {
        return 1;
    }

    int connection_count = 0;
    lo_type type;
    const lo_arg *value;

    if ((direction == DIRECTION_IN || direction == DIRECTION_BOTH) &&
        !mapper_db_device_property_lookup(dev, "n_connections_in", &type, &value)) {
        if (type == LO_INT32)
            connection_count += value->i32;
    }
    if ((direction == DIRECTION_OUT || direction == DIRECTION_BOTH) &&
        !mapper_db_device_property_lookup(dev, "n_connections_out", &type, &value)) {
        if (type == LO_INT32)
            connection_count += value->i32;
    }

    if (!connection_count)
        return 1;

    if (connection_count <= batch_size) {
        request_connections_by_device_name_internal(mon, name, direction);
        return 1;
    }

    mapper_db_batch_request data = (mapper_db_batch_request)
                                    malloc(sizeof(struct _mapper_db_batch_request));
    data->monitor = mon;
    data->device = dev;
    data->index = 0;
    data->total_count = connection_count;
    data->batch_size = batch_size;
    data->direction = direction;

    mapper_db_add_connection_callback(&mon->db, on_connection_continue_batch_request, data);
    request_connection_range_by_device_name_internal(mon, name, 0, batch_size, direction);
    return 0;
}

int mapper_monitor_batch_request_connections_by_device_name(mapper_monitor mon,
                                                            const char* name,
                                                            int batch_size)
{
    return batch_request_connections_by_device_name_internal(mon, name,
                                                             batch_size,
                                                             DIRECTION_BOTH);
}

int mapper_monitor_batch_request_connections_by_src_device_name(mapper_monitor mon,
                                                                const char* name,
                                                                int batch_size)
{
    return batch_request_connections_by_device_name_internal(mon, name,
                                                             batch_size,
                                                             DIRECTION_OUT);
}

int mapper_monitor_batch_request_connections_by_dest_device_name(mapper_monitor mon,
                                                                 const char* name,
                                                                 int batch_size)
{
    return batch_request_connections_by_device_name_internal(mon, name,
                                                             batch_size,
                                                             DIRECTION_IN);
}

void mapper_monitor_link(mapper_monitor mon,
                         const char* source_device,
                         const char* dest_device,
                         mapper_db_link_t *props,
                         unsigned int props_flags)
{
    if (props && (props_flags & LINK_NUM_SCOPES) && props->num_scopes &&
        ((props_flags & LINK_SCOPE_NAMES) || (props_flags & LINK_SCOPE_HASHES))) {
        lo_message m = lo_message_new();
        if (!m)
            return;
        lo_message_add_string(m, source_device);
        lo_message_add_string(m, dest_device);
        lo_message_add_string(m, "@scope");
        int i;
        if (props_flags & LINK_SCOPE_NAMES) {
            for (i=0; i<props->num_scopes; i++) {
                lo_message_add_string(m, props->scope_names[i]);
            }
        }
        else if (props_flags & LINK_SCOPE_HASHES) {
            for (i=0; i<props->num_scopes; i++) {
                lo_message_add_int32(m, props->scope_hashes[i]);
            }
        }

        lo_send_message(mon->admin->admin_addr, "/link", m);
        free(m);
    }
    else
        mapper_admin_send( mon->admin, ADM_LINK, 0, "ss",
                           source_device, dest_device );
}

void mapper_monitor_unlink(mapper_monitor mon,
                           const char* source_device,
                           const char* dest_device)
{
    mapper_admin_send( mon->admin, ADM_UNLINK, 0, "ss",
                       source_device, dest_device );
}

void mapper_monitor_connection_modify(mapper_monitor mon,
                                      mapper_db_connection_t *props,
                                      unsigned int props_flags)
{
    if (props) {
        mapper_admin_send( mon->admin, ADM_CONNECTION_MODIFY, 0, "ss",
                           props->src_name, props->dest_name,
                           (props_flags & CONNECTION_BOUND_MIN)
                           ? AT_BOUND_MIN : -1, props->bound_min,
                           (props_flags & CONNECTION_BOUND_MAX)
                           ? AT_BOUND_MAX : -1, props->bound_max,
                           (props_flags & CONNECTION_RANGE_KNOWN)
                           ? AT_RANGE : -1, &props->range,
                           (props_flags & CONNECTION_EXPRESSION)
                           ? AT_EXPRESSION : -1, props->expression,
                           (props_flags & CONNECTION_MODE)
                           ? AT_MODE : -1, props->mode,
                           (props_flags & CONNECTION_MUTED)
                           ? AT_MUTE : -1, props->muted );
    }
}

void mapper_monitor_connect(mapper_monitor mon,
                            const char* source_signal,
                            const char* dest_signal,
                            mapper_db_connection_t *props,
                            unsigned int props_flags)
{
    if (props) {
<<<<<<< HEAD
        mapper_admin_send( mon->admin, ADM_CONNECT, 0, "ss",
                           source_signal, dest_signal,
                           (props_flags & CONNECTION_BOUND_MIN)
                           ? AT_BOUND_MIN : -1, props->bound_min,
                           (props_flags & CONNECTION_BOUND_MAX)
                           ? AT_BOUND_MAX : -1, props->bound_max,
                           (props_flags & CONNECTION_RANGE_KNOWN)
                           ? AT_RANGE : -1, &props->range,
                           (props_flags & CONNECTION_EXPRESSION)
                           ? AT_EXPRESSION : -1, props->expression,
                           (props_flags & CONNECTION_MODE)
                           ? AT_MODE : -1, props->mode,
                           (props_flags & CONNECTION_MUTED)
                           ? AT_MUTE : -1, props->muted );
=======
        mapper_admin_send_osc( mon->admin, 0, "/connect", "ss",
                               source_signal, dest_signal,
                               (props_flags & CONNECTION_BOUND_MIN)
                               ? AT_BOUND_MIN : -1, props->bound_min,
                               (props_flags & CONNECTION_BOUND_MAX)
                               ? AT_BOUND_MAX : -1, props->bound_max,
                               (props_flags & CONNECTION_RANGE_KNOWN)
                               ? AT_RANGE : -1, &props->range,
                               (props_flags & CONNECTION_EXPRESSION)
                               ? AT_EXPRESSION : -1, props->expression,
                               (props_flags & CONNECTION_MODE)
                               ? AT_MODE : -1, props->mode,
                               (props_flags & CONNECTION_MUTED)
                               ? AT_MUTE : -1, props->muted,
                               (props_flags & CONNECTION_SEND_AS_INSTANCE)
                               ? AT_SEND_AS_INSTANCE : -1,
                               props->send_as_instance);
>>>>>>> 4ab138df
    }
    else
        mapper_admin_send( mon->admin, ADM_CONNECT, 0, "ss",
                           source_signal, dest_signal );
}

void mapper_monitor_disconnect(mapper_monitor mon,
                               const char* source_signal,
                               const char* dest_signal)
{
    mapper_admin_send( mon->admin, ADM_DISCONNECT, 0, "ss",
                       source_signal, dest_signal );
}

static void on_device_autorequest(mapper_db_device dev,
                                  mapper_db_action_t a,
                                  void *user)
{
    if (a == MDB_NEW)
    {
        mapper_monitor mon = (mapper_monitor)(user);

        // Request signals, links, connections for new devices.
        if ((mon->autorequest & AUTOREQ_SIGNALS))
            mapper_monitor_batch_request_signals_by_device_name(mon, dev->name, 10);
        if (mon->autorequest & AUTOREQ_LINKS)
            mapper_monitor_request_links_by_src_device_name(mon, dev->name);
        if (mon->autorequest & AUTOREQ_CONNECTIONS)
            mapper_monitor_batch_request_connections_by_src_device_name(mon, dev->name, 10);
    }
}

void mapper_monitor_autorequest(mapper_monitor mon,
                                mapper_monitor_autoreq_mode_t flags)
{
    if (flags)
        mapper_db_add_device_callback(&mon->db, on_device_autorequest, mon);
    else
        mapper_db_remove_device_callback(&mon->db, on_device_autorequest, mon);
    mon->autorequest = flags;
}

void mapper_monitor_now(mapper_monitor mon, mapper_timetag_t *tt)
{
    mapper_clock_now(&mon->admin->clock, tt);
}<|MERGE_RESOLUTION|>--- conflicted
+++ resolved
@@ -580,7 +580,6 @@
                             unsigned int props_flags)
 {
     if (props) {
-<<<<<<< HEAD
         mapper_admin_send( mon->admin, ADM_CONNECT, 0, "ss",
                            source_signal, dest_signal,
                            (props_flags & CONNECTION_BOUND_MIN)
@@ -594,26 +593,10 @@
                            (props_flags & CONNECTION_MODE)
                            ? AT_MODE : -1, props->mode,
                            (props_flags & CONNECTION_MUTED)
-                           ? AT_MUTE : -1, props->muted );
-=======
-        mapper_admin_send_osc( mon->admin, 0, "/connect", "ss",
-                               source_signal, dest_signal,
-                               (props_flags & CONNECTION_BOUND_MIN)
-                               ? AT_BOUND_MIN : -1, props->bound_min,
-                               (props_flags & CONNECTION_BOUND_MAX)
-                               ? AT_BOUND_MAX : -1, props->bound_max,
-                               (props_flags & CONNECTION_RANGE_KNOWN)
-                               ? AT_RANGE : -1, &props->range,
-                               (props_flags & CONNECTION_EXPRESSION)
-                               ? AT_EXPRESSION : -1, props->expression,
-                               (props_flags & CONNECTION_MODE)
-                               ? AT_MODE : -1, props->mode,
-                               (props_flags & CONNECTION_MUTED)
-                               ? AT_MUTE : -1, props->muted,
-                               (props_flags & CONNECTION_SEND_AS_INSTANCE)
-                               ? AT_SEND_AS_INSTANCE : -1,
-                               props->send_as_instance);
->>>>>>> 4ab138df
+                           ? AT_MUTE : -1, props->muted,
+                           (props_flags & CONNECTION_SEND_AS_INSTANCE)
+                           ? AT_SEND_AS_INSTANCE : -1,
+                           props->send_as_instance );
     }
     else
         mapper_admin_send( mon->admin, ADM_CONNECT, 0, "ss",
