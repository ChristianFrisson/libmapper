
#include "config.h"

#include <lo/lo.h>
#include <stdlib.h>
#include <stdio.h>
#include <string.h>
#include <stdarg.h>
#include <sys/time.h>
#include <zlib.h>
#include <math.h>

#ifdef HAVE_GETIFADDRS
 #include <ifaddrs.h>
 #include <net/if.h>
#endif

#ifdef HAVE_ARPA_INET_H
 #include <arpa/inet.h>
#else
 #ifdef HAVE_WINSOCK2_H
  #include <winsock2.h>
  #include <ws2tcpip.h>
  #include <iphlpapi.h>
 #endif
#endif

#include "mpr_internal.h"
#include "types_internal.h"
#include "config.h"
#include <mpr/mpr.h>

extern const char* prop_msg_strings[MPR_PROP_EXTRA+1];

// set to 1 to force mesh comms to use multicast bus instead for debugging
#define FORCE_COMMS_TO_BUS      0
#define BUNDLE_DST_SUBSCRIBERS (void*)-1
#define BUNDLE_DST_BUS          0

#define MAX_BUNDLE_COUNT 10

#if FORCE_COMMS_TO_BUS
    #define NET_SERVER_FUNC(NET, FUNC, ...)                     \
    {                                                           \
        lo_server_ ## FUNC((NET)->server.bus, __VA_ARGS__);     \
    }
#else
    #define NET_SERVER_FUNC(NET, FUNC, ...)                     \
    {                                                           \
        lo_server_ ## FUNC((NET)->server.bus, __VA_ARGS__);     \
        lo_server_ ## FUNC((NET)->server.mesh, __VA_ARGS__);    \
    }
#endif

static int is_alphabetical(int num, lo_arg **names)
{
    RETURN_UNLESS(num > 1, 1);
    int i;
    for (i = 1; i < num; i++)
        TRACE_RETURN_UNLESS(strcmp(&names[i-1]->s, &names[i]->s)<0, 0,
                            "error: signal names out of order.");
    return 1;
}

/* Extract the ordinal from a device name in the format: <name>.<n> */
static int extract_ordinal(char *name) {
    char *s = name;
    RETURN_UNLESS(s = strrchr(s, '.'), -1);
    int ordinal = atoi(s+1);
    *s = 0;
    return ordinal;
}

const char* net_msg_strings[] =
{
    "/device",                  /* MSG_DEV */
    "/%s/modify",               /* MSG_DEV_MOD */
    "/-device",                 /* MSG_LOGOUT */
    "/+map",                    /* MSG_MAP */
    "/mapTo",                   /* MSG_MAP_TO */
    "/map",                     /* MSG_MAPPED */
    "/map/modify",              /* MSG_MAP_MOD */
    "/name/probe",              /* MSG_NAME_PROBE */
    "/name",                    /* MSG_NAME_REG */
    "/ping",                    /* MSG_PING */
    "/signal",                  /* MSG_SIG */
    "/-signal",                 /* MSG_SIG_REM */
    "/%s/signal/modify",        /* MSG_SIG_MOD */
    "/%s/subscribe",            /* MSG_SUBSCRIBE */
    "/sync",                    /* MSG_SYNC */
    "/unmap",                   /* MSG_UNMAP */
    "/-map",                    /* MSG_UNMAPPED */
    "/who",                     /* MSG_WHO */
};

#define HANDLER_ARGS const char*, const char*, lo_arg**, int, lo_message, void*
/* Internal message handler prototypes. */
static int handler_dev(HANDLER_ARGS);
static int handler_dev_mod(HANDLER_ARGS);
static int handler_logout(HANDLER_ARGS);
static int handler_map(HANDLER_ARGS);
static int handler_map_to(HANDLER_ARGS);
static int handler_mapped(HANDLER_ARGS);
static int handler_map_mod(HANDLER_ARGS);
static int handler_name_probe(HANDLER_ARGS);
static int handler_name(HANDLER_ARGS);
static int handler_ping(HANDLER_ARGS);
static int handler_sig(HANDLER_ARGS);
static int handler_sig_removed(HANDLER_ARGS);
static int handler_sig_mod(HANDLER_ARGS);
static int handler_subscribe(HANDLER_ARGS);
static int handler_sync(HANDLER_ARGS);
static int handler_unmap(HANDLER_ARGS);
static int handler_unmapped(HANDLER_ARGS);
static int handler_who(HANDLER_ARGS);

/* Handler <-> Message relationships */
struct handler_method_assoc {
    int str_idx;
    char *types;
    lo_method_handler h;
};

// handlers needed by devices
static struct handler_method_assoc device_handlers[] = {
    {MSG_DEV,                   NULL,       handler_dev},
    {MSG_DEV_MOD,               NULL,       handler_dev_mod},
    {MSG_LOGOUT,                NULL,       handler_logout},
    {MSG_MAP,                   NULL,       handler_map},
    {MSG_MAP_TO,                NULL,       handler_map_to},
    {MSG_MAPPED,                NULL,       handler_mapped},
    {MSG_MAP_MOD,               NULL,       handler_map_mod},
    {MSG_PING,                  "hiid",     handler_ping},
    {MSG_SIG_MOD,               NULL,       handler_sig_mod},
    {MSG_SUBSCRIBE,             NULL,       handler_subscribe},
    {MSG_UNMAP,                 NULL,       handler_unmap},
    {MSG_WHO,                   NULL,       handler_who},
};
const int NUM_DEV_HANDLERS =
    sizeof(device_handlers)/sizeof(device_handlers[0]);

// handlers needed by graph for archiving
static struct handler_method_assoc graph_handlers[] = {
    {MSG_DEV,                   NULL,       handler_dev},
    {MSG_LOGOUT,                NULL,       handler_logout},
    {MSG_MAPPED,                NULL,       handler_mapped},
    {MSG_SIG,                   NULL,       handler_sig},
    {MSG_SIG_REM,               "s",        handler_sig_removed},
    {MSG_SYNC,                  NULL,       handler_sync},
    {MSG_UNMAPPED,              NULL,       handler_unmapped},
};
const int NUM_GRAPH_HANDLERS =
    sizeof(graph_handlers)/sizeof(graph_handlers[0]);

/* Internal LibLo error handler */
static void handler_error(int num, const char *msg, const char *where)
{
    trace_net("[libmpr] liblo server error %d in path %s: %s\n", num, where, msg);
}

/* Functions for handling the resource allocation scheme.  If check_collisions()
 * returns 1, the resource in question should be probed on the libmpr bus. */
static int check_collisions(mpr_net net, mpr_allocated resource);

/*! Local function to get the IP address of a network interface. */
static int get_iface_addr(const char* pref, struct in_addr* addr, char **iface)
{
    struct in_addr zero;
    struct sockaddr_in *sa;
    *(unsigned int *)&zero = inet_addr("0.0.0.0");

#ifdef HAVE_GETIFADDRS

    struct ifaddrs *ifaphead;
    struct ifaddrs *ifap;
    struct ifaddrs *iflo=0, *ifchosen=0;
    RETURN_UNLESS(getifaddrs(&ifaphead) == 0, 1);

    ifap = ifaphead;
    while (ifap) {
        sa = (struct sockaddr_in *) ifap->ifa_addr;
        if (!sa) {
            ifap = ifap->ifa_next;
            continue;
        }

        /* Note, we could also check for IFF_MULTICAST-- however this is the
         * data-sending port, not the libmpr bus port. */

        if (sa->sin_family == AF_INET && ifap->ifa_flags & IFF_UP
            && memcmp(&sa->sin_addr, &zero, sizeof(struct in_addr))!=0) {
            ifchosen = ifap;
            if (pref && strcmp(ifap->ifa_name, pref)==0)
                break;
            else if (ifap->ifa_flags & IFF_LOOPBACK)
                iflo = ifap;
        }
        ifap = ifap->ifa_next;
    }

    // Default to loopback address in case user is working locally.
    if (!ifchosen)
        ifchosen = iflo;

    if (ifchosen) {
        FUNC_IF(free, *iface);
        *iface = strdup(ifchosen->ifa_name);
        sa = (struct sockaddr_in *) ifchosen->ifa_addr;
        *addr = sa->sin_addr;
        freeifaddrs(ifaphead);
        return 0;
    }

    freeifaddrs(ifaphead);

#else // !HAVE_GETIFADDRS

#ifdef HAVE_LIBIPHLPAPI
    // TODO consider "pref" as well

    /* Start with recommended 15k buffer for GetAdaptersAddresses. */
    ULONG size = 15*1024/2;
    int tries = 3;
    PIP_ADAPTER_ADDRESSES paa = malloc(size*2);
    DWORD rc = ERROR_SUCCESS-1;
    while (rc!=ERROR_SUCCESS && paa && tries-- > 0) {
        size *= 2;
        paa = realloc(paa, size);
        rc = GetAdaptersAddresses(AF_INET, 0, 0, paa, &size);
    }
    RETURN_UNLESS(rc == ERROR_SUCCESS, 2);

    PIP_ADAPTER_ADDRESSES loaa=0, aa = paa;
    PIP_ADAPTER_UNICAST_ADDRESS lopua=0;
    while (aa && rc==ERROR_SUCCESS) {
        PIP_ADAPTER_UNICAST_ADDRESS pua = aa->FirstUnicastAddress;
        // Skip adapters that are not "Up".
        if (pua && aa->OperStatus == IfOperStatusUp) {
            if (aa->IfType == IF_TYPE_SOFTWARE_LOOPBACK) {
                loaa = aa;
                lopua = pua;
            }
            else {
                // Skip addresses starting with 0.X.X.X or 169.X.X.X.
                sa = (struct sockaddr_in *) pua->Address.lpSockaddr;
                unsigned char prefix = sa->sin_addr.s_addr&0xFF;
                if (prefix!=0xA9 && prefix!=0) {
                    FUNC_IF(free, *iface);
                    *iface = strdup(aa->AdapterName);
                    *addr = sa->sin_addr;
                    free(paa);
                    return 0;
                }
            }
        }
        aa = aa->Next;
    }

    if (loaa && lopua) {
        FUNC_IF(free, *iface);
        *iface = strdup(loaa->AdapterName);
        sa = (struct sockaddr_in *) lopua->Address.lpSockaddr;
        *addr = sa->sin_addr;
        free(paa);
        return 0;
    }

    FUNC_IF(free, paa);

#else
  #error No known method on this system to get the network interface address.
#endif // HAVE_LIBIPHLPAPI
#endif // !HAVE_GETIFADDRS

    return 2;
}

/*! A helper function to seed the random number generator. */
static void seed_srand()
{
    unsigned int s;

#ifndef WIN32
    FILE *f = fopen("/dev/urandom", "rb");
    if (f) {
        if (fread(&s, 4, 1, f)==1) {
            srand(s);
            fclose(f);
            return;
        }
        fclose(f);
    }
#endif

    double d = mpr_get_current_time();
    s = (unsigned int)((d-(unsigned long)d)*100000);
    srand(s);
}

static void mpr_net_add_dev_methods(mpr_net net, mpr_dev dev)
{
    int i;
    char path[256];
    for (i = 0; i < NUM_DEV_HANDLERS; i++) {
        snprintf(path, 256, net_msg_strings[device_handlers[i].str_idx],
                 mpr_dev_get_name(dev));
        NET_SERVER_FUNC(net, add_method, path, device_handlers[i].types,
                        device_handlers[i].h, net);
    }
}

void mpr_net_remove_dev_methods(mpr_net net, mpr_dev dev)
{
    int i, j;
    char path[256];
    for (i = 0; i < NUM_DEV_HANDLERS; i++) {
        // make sure method isn't also used by graph
        int found = 0;
        for (j = 0; j < NUM_GRAPH_HANDLERS; j++) {
            if (device_handlers[i].str_idx == graph_handlers[j].str_idx) {
                found = 1;
                break;
            }
        }
        if (found)
            continue;
        snprintf(path, 256, net_msg_strings[device_handlers[i].str_idx],
                 mpr_dev_get_name(dev));
        NET_SERVER_FUNC(net, del_method, path, device_handlers[i].types);
    }
}

void mpr_net_add_graph_methods(mpr_net net)
{
    // add graph methods
    int i;
    for (i = 0; i < NUM_GRAPH_HANDLERS; i++)
        NET_SERVER_FUNC(net, add_method, net_msg_strings[graph_handlers[i].str_idx],
                        graph_handlers[i].types, graph_handlers[i].h, net);
    return;
}

void mpr_net_init(mpr_net net, const char *iface, const char *group, int port)
{
    /* Default standard ip and port is group 224.0.1.3, port 7570 */
    char port_str[10], *s_port = port_str;

    if (!net->multicast.group)
        net->multicast.group = strdup(group ?: "224.0.1.3");
    if (!net->multicast.port)
        net->multicast.port = port ?: 7570;
    snprintf(port_str, 10, "%d", net->multicast.port);

    /* Initialize interface information. */
    get_iface_addr(iface, &net->iface.addr, &net->iface.name);
    trace_net("found interface: %s\n", net->iface.name ?: "none");

    /* Remove existing structures if necessary */
    FUNC_IF(lo_address_free, net->addr.bus);
    FUNC_IF(lo_server_free, net->server.bus);
    FUNC_IF(lo_server_free, net->server.mesh);

    /* Open address */
    net->addr.bus = lo_address_new(net->multicast.group, s_port);
    if (!net->addr.bus) {
        trace_net("problem allocating bus address.\n");
        return;
    }

    /* Set TTL for packet to 1 -> local subnet */
    lo_address_set_ttl(net->addr.bus, 1);

    /* Specify the interface to use for multicasting */
    lo_address_set_iface(net->addr.bus, net->iface.name, 0);

    /* Open server for multicast */
    net->server.bus = lo_server_new_multicast_iface(net->multicast.group, s_port,
                                                    net->iface.name, 0,
                                                    handler_error);

    if (!net->server.bus) {
        lo_address_free(net->addr.bus);
        trace_net("problem allocating bus server.\n");
        return;
    }
    else
        trace_net("bus connected to %s:%s\n", net->multicast.group, s_port);

    // Also open address/server for mesh-style communications
    // TODO: use TCP instead?
    while (!(net->server.mesh = lo_server_new(0, handler_error))) {}

    // Disable liblo message queueing.
    NET_SERVER_FUNC(net, enable_queue, 0, 1);

    mpr_net_add_graph_methods(net);
}

const char *mpr_version()
{
    return PACKAGE_VERSION;
}

void mpr_net_send(mpr_net net)
{
    RETURN_UNLESS(net->bundle);

#if FORCE_COMMS_TO_BUS
    lo_send_bundle_from(net->addr.bus, net->server.mesh, net->bundle);
#else
    if (net->addr.dst == BUNDLE_DST_SUBSCRIBERS) {
        mpr_subscriber *sub = &net->addr.dev->loc->subscribers;
        mpr_time_t t;
        if (*sub)
            mpr_time_now(&t);
        while (*sub) {
            if ((*sub)->lease_exp < t.sec || !(*sub)->flags) {
                // subscription expired, remove from subscriber list
                trace_dev(net->addr.dev, "removing expired subscription from "
                          "%s\n", lo_address_get_url((*sub)->addr));
                mpr_subscriber temp = *sub;
                *sub = temp->next;
                FUNC_IF(lo_address_free, temp->addr);
                free(temp);
                continue;
            }
            if ((*sub)->flags & net->msg_type)
                lo_send_bundle_from((*sub)->addr, net->server.mesh, net->bundle);
            sub = &(*sub)->next;
        }
    }
    else if (net->addr.dst == BUNDLE_DST_BUS)
        lo_send_bundle_from(net->addr.bus, net->server.mesh, net->bundle);
    else
        lo_send_bundle_from(net->addr.dst, net->server.mesh, net->bundle);
#endif
    lo_bundle_free_recursive(net->bundle);
    net->bundle = 0;
}

static int init_bundle(mpr_net net)
{
    if (net->bundle)
        mpr_net_send(net);
    mpr_time_t t;
    mpr_time_now(&t);
    net->bundle = lo_bundle_new(t);
    return net->bundle ? 0 : 1;
}

void mpr_net_bus(mpr_net net)
{
    if (net->bundle && (   net->addr.dst != BUNDLE_DST_BUS
                        || lo_bundle_count(net->bundle) >= MAX_BUNDLE_COUNT))
        mpr_net_send(net);
    net->addr.dst = BUNDLE_DST_BUS;
    if (!net->bundle)
        init_bundle(net);
}

void mpr_net_mesh(mpr_net net, lo_address addr)
{
    if (net->bundle && (   net->addr.dst != addr
                        || lo_bundle_count(net->bundle) >= MAX_BUNDLE_COUNT))
        mpr_net_send(net);
    net->addr.dst = addr;
    if (!net->bundle)
        init_bundle(net);
}

void mpr_net_subscribers(mpr_net net, mpr_dev dev, int type)
{
    if (net->bundle && (   net->addr.dst != BUNDLE_DST_SUBSCRIBERS
                        || net->addr.dev != dev
                        || net->msg_type != type
                        || lo_bundle_count(net->bundle) >= MAX_BUNDLE_COUNT))
        mpr_net_send(net);
    net->addr.dst = BUNDLE_DST_SUBSCRIBERS;
    net->addr.dev = dev;
    net->msg_type = type;
    if (!net->bundle)
        init_bundle(net);
}

void mpr_net_add_msg(mpr_net net, const char *s, net_msg_t c, lo_message m)
{
    lo_bundle_add_message(net->bundle, s ?: net_msg_strings[c], m);
}

void mpr_net_free_msgs(mpr_net net)
{
    FUNC_IF(free, net->devs);
    FUNC_IF(lo_bundle_free_recursive, net->bundle);
    net->bundle = 0;
}

/*! Free the memory allocated by a network structure.
 *  \param net      A network structure handle. */
void mpr_net_free(mpr_net net)
{
    // send out any cached messages
    mpr_net_send(net);
    FUNC_IF(free, net->iface.name);
    FUNC_IF(free, net->multicast.group);
    FUNC_IF(lo_server_free, net->server.bus);
    FUNC_IF(lo_server_free, net->server.mesh);
    FUNC_IF(lo_address_free, net->addr.bus);
}

/*! Probe the network to see if a device's proposed name.ordinal is available. */
static void mpr_net_probe_dev_name(mpr_net net, mpr_dev dev)
{
    int i;

    // reset collisions and hints
    dev->loc->ordinal.collision_count = 0;
    dev->loc->ordinal.count_time = mpr_get_current_time();
    for (i = 0; i < 8; i++)
        dev->loc->ordinal.hints[i] = 0;

    /* Note: mpr_dev_get_name() would refuse here since the ordinal is not
     * yet locked, so we have to build it manually at this point. */
    char name[256];
    snprintf(name, 256, "%s.%d", dev->prefix, dev->loc->ordinal.val);
    trace_dev(dev, "probing name '%s'\n", name);

    /* Calculate an id from the name and store it in id.val */
    dev->obj.id = (mpr_id) crc32(0L, (const Bytef *)name, strlen(name)) << 32;

    /* For the same reason, we can't use mpr_net_send() here. */
    lo_send(net->addr.bus, net_msg_strings[MSG_NAME_PROBE], "si", name,
            net->random_id);
}

/*! Add an uninitialized device to this network. */
void mpr_net_add_dev(mpr_net net, mpr_dev dev)
{
    RETURN_UNLESS(dev);

    /* Check if device was already added. */
    int i;
    for (i = 0; i < net->num_devs; i++) {
        if (net->devs[i] == dev)
            return;
    }

    /* Initialize data structures */
    net->devs = realloc(net->devs, (net->num_devs+1)*sizeof(mpr_dev));
    net->devs[net->num_devs] = dev;
    ++net->num_devs;

    /* Seed the random number generator. */
    seed_srand();

    /* Choose a random ID for allocation speedup */
    net->random_id = rand();

    /* Add allocation methods for bus communications. Further methods are added
     * when the device is registered. */
    lo_server_add_method(net->server.bus, net_msg_strings[MSG_NAME_PROBE], "si",
                         handler_name_probe, net);
    lo_server_add_method(net->server.bus, net_msg_strings[MSG_NAME_REG], NULL,
                         handler_name, net);

    /* Probe potential name. */
    mpr_net_probe_dev_name(net, dev);
}

// TODO: rename to mpr_dev...?
static void mpr_net_maybe_send_ping(mpr_net net, int force)
{
    int go = 0, i;
    mpr_graph gph = net->graph;
    mpr_time_t now;
    mpr_time_now(&now);
    if (force || (now.sec >= net->next_ping)) {
        go = 1;
        net->next_ping = now.sec + 5 + (rand() % 4);
    }
    RETURN_UNLESS(net->num_devs && go);

    mpr_net_bus(net);
    for (i = 0; i < net->num_devs; i++) {
        mpr_dev dev = net->devs[i];
        NEW_LO_MSG(msg, return);
        lo_message_add_string(msg, mpr_dev_get_name(dev));
        lo_message_add_int32(msg, dev->obj.version);
        mpr_net_add_msg(net, 0, MSG_SYNC, msg);
    }

    // some housekeeping: periodically check if our links are still active
    mpr_list list = mpr_list_from_data(gph->links);
    while (list) {
        mpr_link lnk = (mpr_link)*list;
        if (lnk->remote_dev->loc) {
            list = mpr_list_next(list);
            continue;
        }
        int num_maps = lnk->num_maps[0] + lnk->num_maps[1];
        mpr_sync_clock clk = &lnk->clock;
        double elapsed = (clk->rcvd.time.sec ? mpr_time_diff(now, clk->rcvd.time) : 0);
        if (elapsed > TIMEOUT_SEC) {
            if (clk->rcvd.msg_id > 0) {
                if (num_maps)
                    trace_dev(lnk->local_dev, "Lost contact with linked "
                              "device '%s' (%g seconds since sync).\n",
                              lnk->remote_dev->name, elapsed);
                // tentatively mark link as expired
                clk->rcvd.msg_id = -1;
                clk->rcvd.time.sec = now.sec;
            }
            else {
                if (num_maps) {
                    trace_dev(lnk->local_dev, "Removing link to unresponsive "
                              "device '%s' (%g seconds since warning).\n",
                              lnk->remote_dev->name, elapsed);
                    /* TODO: release related maps, call local handlers
                     * and inform subscribers. */
                }
                else
                    trace_dev(lnk->local_dev, "Removing link to device '%s'.\n",
                              lnk->remote_dev->name);
                // remove related data structures
                mpr_rtr_remove_link(net->rtr, lnk);
                mpr_graph_remove_link(gph, lnk, num_maps ? MPR_OBJ_EXP : MPR_OBJ_REM);
            }
        }
        else if (num_maps && mpr_obj_get_prop_by_idx(&lnk->remote_dev->obj,
                                                     MPR_PROP_HOST, 0, 0, 0, 0, 0)) {
            /* Only send pings if this link has associated maps, ensuring empty
             * links are removed after the ping timeout. */
            lo_bundle bun = lo_bundle_new(now);
            NEW_LO_MSG(msg, ;);
            lo_message_add_int64(msg, lnk->local_dev->obj.id);
            if (++clk->sent.msg_id < 0)
                clk->sent.msg_id = 0;
            lo_message_add_int32(msg, clk->sent.msg_id);
            lo_message_add_int32(msg, clk->rcvd.msg_id);
            lo_message_add_double(msg, elapsed);
            // need to send immediately
            lo_bundle_add_message(bun, net_msg_strings[MSG_PING], msg);
#if FORCE_COMMS_TO_BUS
            lo_send_bundle_from(net->addr.bus, net->server.mesh, bun);
#else
            lo_send_bundle_from(lnk->addr.admin, net->server.mesh, bun);
#endif
            mpr_time_cpy(&clk->sent.time, lo_bundle_get_timestamp(bun));
            lo_bundle_free_recursive(bun);
        }
        list = mpr_list_next(list);
    }
}

/*! This is the main function to be called once in a while from a program so
 *  that the libmpr bus can be automatically managed. */
void mpr_net_poll(mpr_net net)
{
    // send out any cached messages
    mpr_net_send(net);

    if (!net->num_devs) {
        mpr_net_maybe_send_ping(net, 0);
        return;
    }

    /* If the ordinal is not yet locked, process collision timing.
     * Once the ordinal is locked it won't change. */
    int i, registered = 0;
    for (i = 0; i < net->num_devs; i++) {
        mpr_dev dev = net->devs[i];
        if (!dev->loc->registered) {
            /* If the ordinal has changed, re-probe the new name. */
            if (1 == check_collisions(net, &dev->loc->ordinal))
                mpr_net_probe_dev_name(net, dev);

            /* If we are ready to register the device, add the message handlers. */
            if (dev->loc->ordinal.locked) {
                mpr_dev_on_registered(dev);

                /* Send registered msg. */
                lo_send(net->addr.bus, net_msg_strings[MSG_NAME_REG], "s",
                        mpr_dev_get_name(dev));

                mpr_net_add_dev_methods(net, dev);
                mpr_net_maybe_send_ping(net, 1);
                trace_dev(dev, "registered.\n");
            }
        }
        else
            ++registered;
    }
    if (registered) {
        // Send out clock sync messages occasionally
        mpr_net_maybe_send_ping(net, 0);
    }
    return;
}

/*! Algorithm for checking collisions and allocating resources. */
static int check_collisions(mpr_net net, mpr_allocated resource)
{
    RETURN_UNLESS(!resource->locked, 0);
    double current_time = mpr_get_current_time();
    double timediff = current_time - resource->count_time;
    int i;

    if (!resource->online) {
        if (timediff >= 5.0) {
            // reprobe with the same value
            resource->count_time = current_time;
            return 1;
        }
        return 0;
    }
    else if (timediff >= 2.0 && resource->collision_count < 1) {
        resource->locked = 1;
        if (resource->on_lock)
            resource->on_lock(resource);
        return 2;
    }
    else if (timediff >= 0.5 && resource->collision_count > 0) {
        for (i = 0; i < 8; i++) {
            if (!resource->hints[i])
                break;
        }
        resource->val += i + 1;

        /* Prepare for causing new resource collisions. */
        resource->collision_count = 0;
        resource->count_time = current_time;
        for (i = 0; i < 8; i++)
            resource->hints[i] = 0;

        /* Indicate that we need to re-probe the new value. */
        return 1;
    }
    return 0;
}

/**********************************/
/* Internal OSC message handlers. */
/**********************************/

/*! Respond to /who by announcing the basic device information. */
static int handler_who(const char *path, const char *types, lo_arg **av, int ac,
                       lo_message msg, void *user)
{
    mpr_net net = (mpr_net)user;
    mpr_net_maybe_send_ping(net, 1);
    trace_net("received /who\n");
    return 0;
}

/*! Register information about port and host for the device. */
static int handler_dev(const char *path, const char *types, lo_arg **av, int ac,
                       lo_message msg, void *user)
{
    RETURN_UNLESS(ac && types[0] == MPR_STR, 0);
    mpr_net net = (mpr_net)user;
    mpr_dev dev = net->devs ? net->devs[0] : 0;
    mpr_graph graph = net->graph;
    int i, j;
    mpr_msg props = 0;
    mpr_list links = 0, cpy;
    const char *name = &av[0]->s;

    if (graph->autosub || mpr_graph_subscribed_by_dev(graph, name)) {
        props = mpr_msg_parse_props(ac-1, &types[1], &av[1]);
        trace_net("got /device %s + %i arguments\n", name, ac-1);
        mpr_dev remote = mpr_graph_add_dev(graph, name, props);
        if (!remote->subscribed && graph->autosub)
            mpr_graph_subscribe(graph, remote, graph->autosub, -1);
    }
    if (!net->num_devs)
        goto done;
    for (i = 0; i < net->num_devs; i++) {
        if (0 == strcmp(&av[0]->s, mpr_dev_get_name(net->devs[i])))
            break;
    }
    TRACE_DEV_RETURN_UNLESS(i == net->num_devs, 0,
                            "ignoring /device message from self\n");
    trace_net("got /device %s\n", &av[0]->s);

    // Discover whether the device is linked.
    mpr_dev remote = mpr_graph_get_dev_by_name(graph, name);
    links = mpr_dev_get_links(remote, MPR_DIR_ANY);
    if (!links || !(*links)) {
        trace_net("ignoring /device '%s', no link.\n", name);
        goto done;
    }
    else {
        cpy = mpr_list_cpy(links);
        while (cpy) {
            mpr_link link = (mpr_link)*cpy;
            if (!link->addr.admin)
                break;
            cpy = mpr_list_next(cpy);
        }
        if (!cpy) {
            trace_net("ignoring /device '%s', links already set.\n", name);
            goto done;
        }
        mpr_list_free(cpy);
    }

    lo_address a = lo_message_get_source(msg);
    if (!a) {
        trace_net("can't perform /linkTo, address unknown\n");
        goto done;
    }
    // Find the sender's hostname
    const char *host = lo_address_get_hostname(a);
    const char *admin_port = lo_address_get_port(a);
    if (!host) {
        trace_net("can't perform /linkTo, host unknown\n");
        goto done;
    }
    // Retrieve the port
    if (!props)
        props = mpr_msg_parse_props(ac-1, &types[1], &av[1]);
    mpr_msg_atom atom = mpr_msg_prop(props, MPR_PROP_PORT);
    if (!atom || atom->len != 1 || atom->types[0] != MPR_INT32) {
        trace_net("can't perform /linkTo, port unknown\n");
        goto done;
    }
    int data_port = (atom->vals[0])->i;

    cpy = mpr_list_cpy(links);
    while (cpy) {
        mpr_link link = (mpr_link)*cpy;
        cpy = mpr_list_next(cpy);
        if (mpr_link_is_local(link))
            mpr_link_connect(link, host, atoi(admin_port), data_port);
    }

    // check if we have maps waiting for this link
    mpr_rtr_sig rs = net->rtr->sigs;
    while (rs) {
        for (i = 0; i < rs->num_slots; i++) {
            if (!rs->slots[i])
                continue;
            mpr_map map = rs->slots[i]->map;
            if (rs->slots[i]->dir == MPR_DIR_OUT) {
                // only send /mapTo once even if we have multiple local sources
                if (map->loc->one_src && (rs->slots[i] != map->src[0]))
                    continue;
                cpy = mpr_list_cpy(links);
                while (cpy) {
                    mpr_link link = (mpr_link)*cpy;
                    cpy = mpr_list_next(cpy);
                    if (mpr_link_is_local(link) && map->dst->link == link) {
                        mpr_net_mesh(net, link->addr.admin);
                        mpr_map_send_state(map, -1, MSG_MAP_TO);
                    }
                }
            }
            else {
                cpy = mpr_list_cpy(links);
                while (cpy) {
                    mpr_link link = (mpr_link)*cpy;
                    cpy = mpr_list_next(cpy);
                    if (!mpr_link_is_local(link))
                        continue;
                    for (j = 0; j < map->num_src; j++) {
                        if (map->src[j]->link != link)
                            continue;
                        mpr_net_mesh(net, link->addr.admin);
                        j = mpr_map_send_state(map, map->loc->one_src ? -1 : j,
                                               MSG_MAP_TO);
                    }
                }
            }
        }
        rs = rs->next;
    }
done:
    mpr_list_free(links);
    FUNC_IF(mpr_msg_free, props);
    return 0;
}

/*! Handle remote requests to add, modify, or remove metadata to a device. */
static int handler_dev_mod(const char *path, const char *types, lo_arg **av,
                           int ac, lo_message msg, void *user)
{
    mpr_net net = (mpr_net)user;
    mpr_dev dev = net->devs ? net->devs[0] : 0;
    RETURN_UNLESS(dev && mpr_dev_ready(dev) && ac >= 2 && types[0] == MPR_STR, 0);
    mpr_msg props = mpr_msg_parse_props(ac, types, av);
    trace_dev(dev, "got /%s/modify + %d properties.\n", path, props->num_atoms);
    if (mpr_dev_set_from_msg(dev, props)) {
        if (dev->loc->subscribers) {
            trace_dev(dev, "informing subscribers (DEVICE)\n")
            mpr_net_subscribers(net, dev, MPR_DEV);
            mpr_dev_send_state(dev, MSG_DEV);
        }
        mpr_tbl_clear_empty(dev->obj.props.synced);
    }
    return 0;
}

/*! Respond to /logout by deleting record of device. */
static int handler_logout(const char *path, const char *types, lo_arg **av,
                          int ac, lo_message msg, void *user)
{
    RETURN_UNLESS(ac && types[0] == MPR_STR, 0);
    mpr_net net = (mpr_net)user;
    mpr_dev dev = net->devs ? net->devs[0] : 0, remote;
    mpr_graph gph = net->graph;
    mpr_link lnk;
    int diff, ordinal;
    char *s, *name = &av[0]->s;
    remote = mpr_graph_get_dev_by_name(gph, name);

    if (!dev)
        {trace_net("got /logout '%s'\n", name);}
    else if (dev->loc->ordinal.locked) {
        trace_dev(dev, "got /logout '%s'\n", name);
        // Check if we have any links to this device, if so remove them
        lnk = remote ? mpr_dev_get_link_by_remote(dev, remote) : 0;
        if (lnk) {
            // TODO: release maps, call local handlers and inform subscribers
            trace_dev(dev, "removing link to expired device '%s'.\n", name);
<<<<<<< HEAD
            mpr_rtr_remove_link(net->rtr, lnk);
            mpr_graph_remove_link(gph, lnk, MPR_OBJ_REM);
=======

            // Inform subscribers
            if (dev->local->subscribers) {
                trace_dev(dev, "informing subscribers (UNLINKED)\n")
                mapper_network_set_dest_subscribers(net, MAPPER_OBJ_LINKS);
                mapper_link_send_state(link, MSG_UNLINKED, 0);
            }
            // Call local link handler if it exists
            mapper_device_link_handler *h = dev->local->link_handler;
            if (h)
                h(dev, link, MAPPER_REMOVED);
            // remove link immediately
            mapper_database_remove_link(&net->database, link, MAPPER_REMOVED);
>>>>>>> 4a8a9b08
        }

        // Parse the ordinal from name in the format: <name>.<n>
        s = name;
        while (*s != '.' && *s++) {}
        ordinal = atoi(++s);

        strtok(name, ".");
        ++name;
        if (strcmp(name, dev->prefix) == 0) {
            // If device name matches and ordinal is within my block, free it
            diff = ordinal - dev->loc->ordinal.val - 1;
            if (diff >= 0 && diff < 8)
                dev->loc->ordinal.hints[diff] = 0;
        }
    }
    if (remote) {
        mpr_graph_unsubscribe(gph, remote);
        mpr_graph_remove_dev(gph, remote, MPR_OBJ_REM, 0);
    }
    return 0;
}

/*! Respond to /subscribe message by adding or renewing a subscription. */
static int handler_subscribe(const char *path, const char *types, lo_arg **av,
                             int ac, lo_message msg, void *user)
{
    mpr_net net = (mpr_net)user;
    mpr_dev dev = net->devs ? net->devs[0] : 0;
    int version = -1;

#ifdef DEBUG
    trace_dev(dev, "received /subscribe ");
    lo_message_pp(msg);
#endif

    lo_address addr  = lo_message_get_source(msg);
    TRACE_DEV_RETURN_UNLESS(addr && ac, 0, "error retrieving subscription "
                            "source address.\n");

    int i, flags = 0, timeout_seconds = 0;
    for (i = 0; i < ac; i++) {
        if (types[i] != MPR_STR)
            break;
        else if (strcmp(&av[i]->s, "all")==0)
            flags = MPR_OBJ;
        else if (strcmp(&av[i]->s, "device")==0)
            flags |= MPR_DEV;
        else if (strcmp(&av[i]->s, "signals")==0)
            flags |= MPR_SIG;
        else if (strcmp(&av[i]->s, "inputs")==0)
            flags |= MPR_SIG_IN;
        else if (strcmp(&av[i]->s, "outputs")==0)
            flags |= MPR_SIG_OUT;
        else if (strcmp(&av[i]->s, "maps")==0)
            flags |= MPR_MAP;
        else if (strcmp(&av[i]->s, "maps_in")==0)
            flags |= MPR_MAP_IN;
        else if (strcmp(&av[i]->s, "maps_out")==0)
            flags |= MPR_MAP_OUT;
        else if (strcmp(&av[i]->s, "@version")==0) {
            // next argument is last device version recorded by subscriber
            ++i;
            if (i < ac && types[i] == MPR_INT32)
                version = av[i]->i;
        }
        else if (strcmp(&av[i]->s, "@lease")==0) {
            // next argument is lease timeout in seconds
            ++i;
            if (types[i] == MPR_INT32)
                timeout_seconds = av[i]->i;
            else if (types[i] == MPR_FLT)
                timeout_seconds = (int)av[i]->f;
            else if (types[i] == MPR_DBL)
                timeout_seconds = (int)av[i]->d;
            else
                {trace_dev(dev, "error parsing subscription lease prop.\n");}
        }
    }

    // add or renew subscription
    mpr_dev_manage_subscriber(dev, addr, flags, timeout_seconds, version);
    return 0;
}

/*! Register information about a signal. */
static int handler_sig(const char *path, const char *types, lo_arg **av, int ac,
                       lo_message msg, void *user)
{
    RETURN_UNLESS(ac >= 2 && types[0] == MPR_STR, 1);
    mpr_net net = (mpr_net)user;
    const char *full_sig_name = &av[0]->s;
    char *signamep, *devnamep;
    int devnamelen = mpr_parse_names(full_sig_name, &devnamep, &signamep);
    RETURN_UNLESS(devnamep && signamep && devnamelen < 1024, 0);

    char devname[1024];
    strncpy(devname, devnamep, devnamelen);
    devname[devnamelen]=0;

    trace_net("got /signal %s:%s\n", devname, signamep);

    mpr_msg props = mpr_msg_parse_props(ac-1, &types[1], &av[1]);
    mpr_graph_add_sig(net->graph, signamep, devname, props);
    mpr_msg_free(props);
    return 0;
}

/* Helper function to check if the prefix matches.  Like strcmp(), returns 0 if
 * they match (up to the first '/'), non-0 otherwise.  Also optionally returns a
 * pointer to the remainder of str1 after the prefix. */
static int prefix_cmp(const char *str1, const char *str2, const char **rest)
{
    // skip first slash
    str1 += (str1[0] == '/');
    str2 += (str2[0] == '/');

    const char *s1=str1, *s2 = str2;

    while (*s1 && (*s1)!='/') ++s1;
    while (*s2 && (*s2)!='/') ++s2;

    int n1 = s1-str1, n2 = s2-str2;
    if (n1!=n2) return 1;

    int result = strncmp(str1, str2, n1);
    if (!result && rest)
        *rest = s1+1;

    return result;
}

/*! Handle remote requests to add, modify, or remove metadata to a signal. */
static int handler_sig_mod(const char *path, const char *types, lo_arg **av,
                           int ac, lo_message msg,  void *user)
{
    mpr_net net = (mpr_net)user;
    mpr_dev dev = net->devs ? net->devs[0] : 0;
    RETURN_UNLESS(dev && mpr_dev_ready(dev) && ac > 1 && types[0] == MPR_STR, 0);

    // retrieve signal
    mpr_sig sig = mpr_dev_get_sig_by_name(dev, &av[0]->s);
    TRACE_DEV_RETURN_UNLESS(sig, 0, "no signal found with name '%s'.\n", &av[0]->s);

    mpr_msg props = mpr_msg_parse_props(ac-1, &types[1], &av[1]);
    trace_dev(dev, "got %s '%s' + %d properties.\n", path, sig->name,
              props->num_atoms);

    if (mpr_sig_set_from_msg(sig, props)) {
        if (dev->loc->subscribers) {
            trace_dev(dev, "informing subscribers (SIGNAL)\n");
            int dir = sig->dir == MPR_DIR_IN ? MPR_SIG_IN : MPR_SIG_OUT;
            mpr_net_subscribers(net, dev, dir);
            mpr_sig_send_state(sig, MSG_SIG);
        }
        mpr_tbl_clear_empty(sig->obj.props.synced);
    }
    return 0;
}

/*! Unregister information about a removed signal. */
static int handler_sig_removed(const char *path, const char *types, lo_arg **av,
                               int ac, lo_message msg, void *user)
{
    RETURN_UNLESS(ac && types[0] == MPR_STR, 1);
    mpr_net net = (mpr_net)user;
    const char *full_sig_name = &av[0]->s;
    char *signamep, *devnamep;
    int devnamelen = mpr_parse_names(full_sig_name, &devnamep, &signamep);
    RETURN_UNLESS(devnamep && signamep && devnamelen < 1024, 0);

    char devname[1024];
    strncpy(devname, devnamep, devnamelen);
    devname[devnamelen]=0;

    trace_net("got /signal/removed %s:%s\n", devname, signamep);

    mpr_dev dev = mpr_graph_get_dev_by_name(net->graph, devname);
    if (dev && !dev->loc)
        mpr_graph_remove_sig(net->graph, mpr_dev_get_sig_by_name(dev, signamep),
                             MPR_OBJ_REM);
    return 0;
}

/*! Repond to name collisions during allocation, help suggest IDs once allocated. */
static int handler_name(const char *path, const char *types, lo_arg **av,
                        int ac, lo_message msg, void *user)
{
    RETURN_UNLESS(ac && types[0] == MPR_STR, 0);
    mpr_net net = (mpr_net)user;
    mpr_dev dev = net->devs ? net->devs[0] : 0;
    int ordinal, diff, temp_id = -1, hint = 0;
    char *name = &av[0]->s;
    if (ac > 1) {
        if (types[1] == MPR_INT32)
            temp_id = av[1]->i;
        if (types[2] == MPR_INT32)
            hint = av[2]->i;
    }

#ifdef DEBUG
    if (hint)
        {trace_dev(dev, "got name %s %i %i\n", name, temp_id, hint);}
    else
        {trace_dev(dev, "got name %s\n", name);}
#endif

    if (dev->loc->ordinal.locked) {
        ordinal = extract_ordinal(name);
        RETURN_UNLESS(ordinal >= 0, 0);

        // If device name matches
        if (strcmp(name, dev->prefix) == 0) {
            // if id is locked and registered id is within my block, store it
            diff = ordinal - dev->loc->ordinal.val - 1;
            if (diff >= 0 && diff < 8)
                dev->loc->ordinal.hints[diff] = -1;
            if (hint) {
                // if suggested id is within my block, store timestamp
                diff = hint - dev->loc->ordinal.val - 1;
                if (diff >= 0 && diff < 8)
                    dev->loc->ordinal.hints[diff] = mpr_get_current_time();
            }
        }
    }
    else {
        mpr_id id = (mpr_id) crc32(0L, (const Bytef *)name, strlen(name)) << 32;
        if (id == dev->obj.id) {
            if (temp_id < net->random_id) {
                /* Count ordinal collisions. */
                ++dev->loc->ordinal.collision_count;
                dev->loc->ordinal.count_time = mpr_get_current_time();
            }
            else if (temp_id == net->random_id && hint > 0
                     && hint != dev->loc->ordinal.val) {
                dev->loc->ordinal.val = hint;
                mpr_net_probe_dev_name(net, dev);
            }
        }
    }
    return 0;
}

/*! Repond to name probes during allocation, help suggest names once allocated. */
static int handler_name_probe(const char *path, const char *types, lo_arg **av,
                              int ac, lo_message msg, void *user)
{
    mpr_net net = (mpr_net)user;
    mpr_dev dev = net->devs ? net->devs[0] : 0;
    char *name = &av[0]->s;
    int i, temp_id = av[1]->i;

    trace_dev(dev, "got name probe %s %i \n", name, temp_id);

    mpr_id id = (mpr_id) crc32(0L, (const Bytef *)name, strlen(name)) << 32;
    if (id == dev->obj.id) {
        double current_time = mpr_get_current_time();
        if (dev->loc->ordinal.locked || temp_id > net->random_id) {
            for (i = 0; i < 8; i++) {
                if (dev->loc->ordinal.hints[i] >= 0
                    && (current_time - dev->loc->ordinal.hints[i]) > 2.0) {
                    // reserve suggested ordinal
                    dev->loc->ordinal.hints[i] = current_time;
                    break;
                }
            }
            // Name may not yet be registered, so we can't use mpr_net_send().
            lo_send(net->addr.bus, net_msg_strings[MSG_NAME_REG], "sii", name,
                    temp_id, dev->loc->ordinal.val + i + 1);
        }
        else if (temp_id == net->random_id)
            dev->loc->ordinal.online = 1;
        else {
            ++dev->loc->ordinal.collision_count;
            dev->loc->ordinal.count_time = current_time;
        }
    }
    return 0;
}

/* Basic description of the protocol for establishing maps:
 *
 * The message "/map <signalA> -> <signalB>" starts the protocol.  If a device
 * doesn't already have a record for the remote device it will request this
 * information with a zero-lease "/subscribe" message.
 *
 * "/mapTo" messages are sent between devices until each is satisfied that it
 * has enough information to initialize the map; at this point each device will
 * send the message "/mapped" to its peer.  Data will be sent only after the
 * "/mapped" message has been received from the peer device.
 *
 * The "/map/modify" message is used to change the properties of existing maps.
 * The device administering the map will make appropriate changes and then send
 * "/mapped" to its peer.
 *
 * Negotiation of convergent ("many-to-one") maps is governed by the destination
 * device; if the map involves inputs from difference devices the destination
 * will provoke the creation of simple submaps from the various sources and
 * perform any combination signal-processing, otherwise processing metadata is
 * forwarded to the source device.  A convergent mapping is started with a
 * message in the form: "/map <sourceA> <sourceB> ... <sourceN> -> <destination>"
 */

static int parse_sig_names(const char *types, lo_arg **av, int ac, int *src_idx,
                           int *dst_idx, int *prop_idx)
{
    // protocol: /map src1 ... srcN -> dst OR /map dst <- src1 ... srcN
    RETURN_UNLESS(!strncmp(types, "sss", 3), 0);
    int i, num_src = 0;
    if (strcmp(&av[1]->s, "<-") == 0) {
        *src_idx = 2;
        *dst_idx = 0;
        if (ac > 2) {
            i = 2;
            while (i < ac && (types[i] == MPR_STR)) {
                if ((&av[i]->s)[0] == '@')
                    break;
                else
                    ++num_src;
                ++i;
            }
        }
        if (prop_idx)
            *prop_idx = *src_idx + num_src;
    }
    else {
        *src_idx = 0;
        *dst_idx = 1;
        i = 1;
        while (i < ac && (types[i] == MPR_STR)) {
            if ((&av[i]->s)[0] == '@')
                break;
            else if ((strcmp(&av[i]->s, "->") == 0)
                     && ac > (i+1)
                     && (types[i+1] == MPR_STR)
                     && (&av[i+1]->s)[0] != '@') {
                num_src = i;
                *dst_idx = i+1;
                break;
            }
            ++i;
        }
        if (prop_idx)
            *prop_idx = *dst_idx+1;
    }

    /* Check that all signal names are well formed, and that no signal names
     * appear in both source and destination lists. */
    for (i = 0; i < num_src; i++) {
        TRACE_RETURN_UNLESS(strchr((&av[*src_idx+i]->s)+1, '/'), 0, "malformed "
                            "source signal name '%s'.\n", &av[*src_idx+i]->s);
        TRACE_RETURN_UNLESS(strcmp(&av[*src_idx+i]->s, &av[*dst_idx]->s), 0,
                            "prevented attempt to connect signal '%s' to "
                            "itself.\n", &av[*dst_idx]->s);
    }
    TRACE_RETURN_UNLESS(strchr((&av[*dst_idx]->s)+1, '/'), 0, "malformed "
                        "destination signal name '%s'.\n", &av[*dst_idx]->s)
    return num_src;
}

#define MPR_MAP_ERROR (mpr_map)-1

static mpr_map find_map(mpr_net net, const char *types, int ac, lo_arg **av,
                        mpr_loc loc, mpr_sig *sig_ptr, int add)
{
    int i;

    // first check for an 'id' property
    for (i = 3; i < ac; i++) {
        if (types[i] != MPR_STR)
            continue;
        if (strcmp(&av[i]->s, "@id")==0)
            break;
    }
    if (i < ac && types[++i] == MPR_INT64) {
        mpr_obj obj = mpr_graph_get_obj(net->graph, MPR_MAP, av[i]->i64);
        trace_graph("%s map with id %"PR_MPR_ID"\n",
                    obj ? "found" : "couldn't find", av[i]->i64);
        if (obj) {
            int is_local = mpr_obj_get_prop_i32(obj, MPR_PROP_IS_LOCAL, NULL);
            return loc && !is_local ? MPR_MAP_ERROR : (mpr_map)obj;
        }
    }

    // try signal names instead
    mpr_dev dev = net->devs ? net->devs[0] : 0;
    RETURN_UNLESS(dev || !loc, MPR_MAP_ERROR);
    mpr_sig sig = 0;
    int num_src, src_idx, dst_idx, prop_idx;
    const char *sig_name;
    num_src = parse_sig_names(types, av, ac, &src_idx, &dst_idx, &prop_idx);
    RETURN_UNLESS(num_src, MPR_MAP_ERROR);
    RETURN_UNLESS(is_alphabetical(num_src, &av[src_idx]), MPR_MAP_ERROR);

#ifdef DEBUG
    trace_graph("looking for map with signals: ");
    if (src_idx)
        printf(" %s <-", &av[dst_idx]->s);
    for (i = 0; i < num_src; i++)
        printf(" %s", &av[src_idx+i]->s);
    if (!src_idx)
        printf(" -> %s", &av[dst_idx]->s);
    printf("\n");
#endif

    const char *src_names[num_src];
    for (i = 0; i < num_src; i++)
        src_names[i] = &av[src_idx+i]->s;
    const char *dst_name = &av[dst_idx]->s;

    if (MPR_LOC_DST & loc) {
        // check if we are the destination
        if (   prefix_cmp(&av[dst_idx]->s, mpr_dev_get_name(dev), &sig_name)
            || !(sig = mpr_dev_get_sig_by_name(dev, sig_name)))
            RETURN_UNLESS(MPR_LOC_DST != loc, MPR_MAP_ERROR);
    }
    if (!sig && MPR_LOC_SRC & loc) {
        // check if we are a source – all sources must match!
        for (i = 0; i < num_src; i++) {
            if (prefix_cmp(src_names[i], mpr_dev_get_name(dev), &sig_name)
                || !(sig = mpr_dev_get_sig_by_name(dev, sig_name)))
                RETURN_UNLESS(MPR_LOC_SRC != loc, MPR_MAP_ERROR);
        }
    }
    mpr_map map = mpr_graph_find_map_by_names(net->graph, num_src, src_names,
                                              dst_name);
    if (!map && add) {
        // safety check: make sure we don't have an outgoing map to src (loop)
        if (sig && mpr_rtr_loop_check(net->rtr, sig, num_src, src_names)) {
            trace_dev(dev, "error in /map: potential loop detected.")
            return MPR_MAP_ERROR;
        }
        map = mpr_graph_add_map(net->graph, num_src, src_names, &av[dst_idx]->s, 0);
    }
    if (sig_ptr)
        *sig_ptr = sig;
    return map;
}


/*! When the /map message is received by the destination device, send a /mapTo
 *  message to the source device. */
static int handler_map(const char *path, const char *types, lo_arg **av, int ac,
                       lo_message msg, void *user)
{
    mpr_net net = (mpr_net)user;
    mpr_dev dev = net->devs ? net->devs[0] : 0;
#ifdef DEBUG
    trace_dev(dev, "received /map ");
    lo_message_pp(msg);
#endif
<<<<<<< HEAD
    mpr_sig sig = 0;
    int i;
=======
    if (!local_signal) {
        return 0;
    }

    // parse arguments from message if any
    mapper_message props = mapper_message_parse_properties(argc-prop_index,
                                                           &types[prop_index],
                                                           &argv[prop_index]);

    mapper_map map = 0;
    mapper_message_atom atom = props ? mapper_message_property(props, AT_ID) : 0;
    if (atom && atom->types[0] == 'h') {
        map = mapper_database_map_by_id(db, (atom->values[0])->i64);

        /* If a mapping already exists between these signals, forward the
         * message to handler_map_modify() and stop. */
        if (map && map->status >= STATUS_ACTIVE) {
            handler_map_modify(path, types, argv, argc, msg, user_data);
            mapper_message_free(props);
            return 0;
        }
    }
    if (!map) {
        // try to find map by signal names
        if (!is_alphabetical(num_sources, &argv[src_index])) {
            trace_dev(dev, "error in /map: signal names out of order.");
            return 0;
        }
        const char *src_names[num_sources];
        for (i = 0; i < num_sources; i++) {
            src_names[i] = &argv[src_index+i]->s;
        }
        map = mapper_router_incoming_map(dev->local->router, local_signal,
                                         num_sources, src_names);

        /* If a mapping already exists between these signals, forward the
         * message to /map/modify and stop. */
        if (map) {
            if (map->status >= STATUS_ACTIVE) {
                mapper_network_set_dest_mesh(net,
                                             map->sources[0]->link->local->admin_addr);
                lo_message_add_string(msg, mapper_property_protocol_string(AT_ID));
                lo_message_add_int64(msg, *((int64_t*)&map->id));
                mapper_network_add_message(net, 0, MSG_MAP_MODIFY, msg);
                mapper_network_send(net);
            }
            mapper_message_free(props);
            return 0;
        }

        // safety check: make sure we don't have an outgoing map to src (loop)
        if (mapper_router_loop_check(dev->local->router, local_signal,
                                     num_sources, src_names)) {
            trace_dev(dev, "error in /map: potential loop detected.")
            return 0;
        }
>>>>>>> 4a8a9b08

    mpr_map map = find_map(net, types, ac, av, MPR_LOC_DST, &sig, 1);
    RETURN_UNLESS(map && map != MPR_MAP_ERROR, 0);
    if (map->status >= MPR_STATUS_ACTIVE) {
        /* Forward to handler_map_mod() and stop. */
        handler_map_mod(path, types, av, ac, msg, user);
        return 0;
    }
    mpr_rtr_add_map(net->rtr, map);

    mpr_msg props = mpr_msg_parse_props(ac, types, av);
    mpr_map_set_from_msg(map, props, 1);
    mpr_msg_free(props);

<<<<<<< HEAD
    if (map->loc->is_local_only) {
        trace_dev(dev, "map references only local signals... activating.\n");
        map->status = MPR_STATUS_ACTIVE;
        ++dev->num_maps_out;
        ++dev->num_maps_in;

        // Inform subscribers
        if (dev->loc->subscribers) {
=======
    if (map->local->is_local_only) {
        trace_dev(dev, "map references only local signals... setting state to "
                  "ACTIVE.\n");
        map->status = STATUS_ACTIVE;
        ++dev->num_outgoing_maps;
        ++dev->num_incoming_maps;

        ++map->destination.signal->num_incoming_maps;
        for (i = 0; i < map->num_sources; i++)
            ++map->sources[i]->signal->num_outgoing_maps;

        mapper_link link = mapper_database_add_or_update_link(&net->database,
                                                              dev, dev, 0);

        // Inform subscribers
        if (dev->local->subscribers) {
            trace_dev(dev, "informing subscribers (DEVICE)\n")
            mapper_network_set_dest_subscribers(net, MAPPER_OBJ_DEVICES);
            mapper_device_send_state(dev, MSG_DEVICE);

            trace_dev(dev, "informing subscribers (SIGNAL)\n")
            mapper_network_set_dest_subscribers(net, MAPPER_OBJ_SIGNALS);
            for (i = 0; i < map->num_sources; i++)
                mapper_signal_send_state(map->sources[i]->signal, MSG_SIGNAL);
            mapper_signal_send_state(map->destination.signal, MSG_SIGNAL);

            trace_dev(dev, "informing subscribers (LINKED)\n")
            mapper_network_set_dest_subscribers(net, MAPPER_OBJ_LINKS);
            mapper_link_send_state(link, MSG_LINKED, 0);

>>>>>>> 4a8a9b08
            trace_dev(dev, "informing subscribers (MAPPED)\n")
            mpr_net_subscribers(net, dev, MPR_MAP);
            mpr_map_send_state(map, -1, MSG_MAPPED);
        }
        return 0;
    }

    if (map->loc->one_src && !map->src[0]->loc->rsig
        && map->src[0]->link && map->src[0]->link->addr.admin) {
        mpr_net_mesh(net, map->src[0]->link->addr.admin);
        mpr_map_send_state(map, -1, MSG_MAP_TO);
    }
    else {
        for (i = 0; i < map->num_src; i++) {
            // do not send if is local mapping
            if (map->src[i]->loc->rsig)
                continue;
            // do not send if device host/port not yet known
            if (!map->src[i]->link || !map->src[i]->link->addr.admin)
                continue;
            mpr_net_mesh(net, map->src[i]->link->addr.admin);
            i = mpr_map_send_state(map, i, MSG_MAP_TO);
        }
    }
    return 0;
}

/*! When the /mapTo message is received by a peer device, create a tentative
 *  map and respond with own signal metadata. */
static int handler_map_to(const char *path, const char *types, lo_arg **av,
                          int ac, lo_message msg, void *user)
{
    mpr_net net = (mpr_net)user;
#ifdef DEBUG
    trace_dev(net->devs[0], "received /map_to ");
    lo_message_pp(msg);
#endif

    mpr_map map = find_map(net, types, ac, av, MPR_LOC_ANY, 0, 1);
    RETURN_UNLESS(map && MPR_MAP_ERROR != map, 0);
    mpr_rtr_add_map(net->rtr, map);

    if (map->status < MPR_STATUS_ACTIVE) {
        /* Set map properties. */
        mpr_msg props = mpr_msg_parse_props(ac, types, av);
        mpr_map_set_from_msg(map, props, 1);
        mpr_msg_free(props);
    }

    if (map->status >= MPR_STATUS_READY) {
        if (map->dst->dir == MPR_DIR_OUT) {
            mpr_net_mesh(net, map->dst->link->addr.admin);
            mpr_map_send_state(map, -1, MSG_MAPPED);
        }
        else {
            int i;
            for (i = 0; i < map->num_src; i++) {
                mpr_net_mesh(net, map->src[i]->link->addr.admin);
                i = mpr_map_send_state(map, map->loc->one_src ? -1 : i, MSG_MAPPED);
            }
        }
    }
    return 0;
}

/*! Respond to /mapped by storing mapping in graph. Also used by devices to
 *  confirm connection to remote peers, and to share property changes. */
static int handler_mapped(const char *path, const char *types, lo_arg **av,
                          int ac, lo_message msg, void *user)
{
    mpr_net net = (mpr_net)user;
    mpr_graph graph = net->graph;
    mpr_dev dev = net->devs ? net->devs[0] : 0;
    int i;

#ifdef DEBUG
    if (dev)
        { trace_dev(dev, "received /mapped "); }
    else
        { trace_graph("received /mapped "); }
    lo_message_pp(msg);
#endif

    mpr_map map = find_map(net, types, ac, av, 0, 0, 0);
    RETURN_UNLESS(MPR_MAP_ERROR != map, 0);
    if (!map) {
        int store = 0, i = 0;
        if (graph->autosub & MPR_MAP)
            store = 1;
        else {
            while (MPR_STR == types[i] && '@' != (&av[i]->s)[0]) {
                if ('-' != (&av[i]->s)[0] && mpr_graph_subscribed_by_sig(graph, &av[i]->s)) {
                    store = 1;
                    break;
                }
                ++i;
            }
        }
        if (store)
            map = find_map(net, types, ac, av, 0, 0, 1);
        RETURN_UNLESS(map && MPR_MAP_ERROR != map, 0);
    }
    else if (map->loc && map->loc->is_local_only) {
        // no need to update since all properties are local
        return 0;
    }
    mpr_msg props = mpr_msg_parse_props(ac, types, av);

    // TODO: if this endpoint is map admin, do not allow overwiting props
<<<<<<< HEAD
    int rc = 0, updated = mpr_map_set_from_msg(map, props, 0);
    if (map->status < MPR_STATUS_READY) {
        mpr_msg_free(props);
        return 0;
    }
    if (map->status == MPR_STATUS_READY) {
        map->status = MPR_STATUS_ACTIVE;
        rc = 1;

        // Inform remote peer(s)
        if (map->dst->dir == MPR_DIR_OUT) {
            mpr_net_mesh(net, map->dst->link->addr.admin);
            mpr_map_send_state(map, -1, MSG_MAPPED);
            ++dev->num_maps_out;
        }
        else {
            for (i = 0; i < map->num_src; i++) {
                mpr_net_mesh(net, map->src[i]->link->addr.admin);
                i = mpr_map_send_state(map, map->loc->one_src ? -1 : i, MSG_MAPPED);
            }
            ++dev->num_maps_in;
        }
    }
    if (rc || updated) {
        if (mpr_obj_get_prop_i32(&map->obj, MPR_PROP_IS_LOCAL, 0)
            && dev && dev->loc && dev->loc->subscribers) {
            trace_dev(dev, "informing subscribers (MAPPED)\n")
            int dir = map->dst->dir ? MPR_DIR_OUT : MPR_DIR_IN;
            mpr_net_subscribers(net, dev, dir);
            mpr_map_send_state(map, -1, MSG_MAPPED);
        }
        fptr_list cb = graph->callbacks, temp;
        while (cb) {
            temp = cb->next;
            if (cb->types & MPR_MAP) {
                mpr_graph_handler *h = cb->f;
                h(graph, (mpr_obj)map, rc ? MPR_OBJ_NEW : MPR_OBJ_MOD, cb->ctx);
            }
            cb = temp;
=======
    int map_updated = mapper_map_set_from_message(map, props, 0);

    // link props may have been updated
    if (map->destination.direction == MAPPER_DIR_OUTGOING) {
        if (map->destination.link && map->destination.link->props->dirty) {
            if (dev->local->subscribers) {
                trace_dev(dev, "informing subscribers (LINKED)\n")
                mapper_network_set_dest_subscribers(net, MAPPER_OBJ_LINKS);
                mapper_link_send_state(map->destination.link, MSG_LINKED, 0);
            }
            map->destination.link->props->dirty = 0;

            // Call local link handler if it exists
            mapper_device_link_handler *h = dev->local->link_handler;
            if (h)
                h(dev, map->destination.link, MAPPER_ADDED);
        }
    }
    else {
        mapper_link link = 0;
        for (i = 0; i < map->num_sources; i++) {
            if (!map->sources[i]->link || map->sources[i]->link == link)
                continue;
            link = map->sources[i]->link;
            if (!link->props->dirty)
                continue;
            if (dev->local->subscribers) {
                trace_dev(dev, "informing subscribers (LINKED)\n")
                mapper_network_set_dest_subscribers(net, MAPPER_OBJ_LINKS);
                mapper_link_send_state(link, MSG_LINKED, 0);
            }
            link->props->dirty = 0;

            // Call local link handler if it exists
            mapper_device_link_handler *h = dev->local->link_handler;
            if (h)
                h(dev, link, MAPPER_ADDED);
        }
    }

    if (map->status < STATUS_READY) {
        mapper_message_free(props);
        return 0;
    }
    if (map->status == STATUS_READY) {
        map->status = STATUS_ACTIVE;
        ++map_updated;

        if (map->destination.direction == MAPPER_DIR_OUTGOING) {
            ++dev->num_outgoing_maps;
            for (i = 0; i < map->num_sources; i++) {
                if (map->sources[i]->signal->local)
                    ++map->sources[i]->signal->num_outgoing_maps;
            }

            // Inform remote destination
            mapper_network_set_dest_mesh(net,
                                         map->destination.link->local->admin_addr);
            mapper_map_send_state(map, -1, MSG_MAPPED);
        }
        else {
            ++dev->num_incoming_maps;
            ++map->destination.signal->num_incoming_maps;

            // Inform remote sources
            for (i = 0; i < map->num_sources; i++) {
                mapper_network_set_dest_mesh(net,
                                             map->sources[i]->link->local->admin_addr);
                i = mapper_map_send_state(map, map->local->one_source ? -1 : i,
                                          MSG_MAPPED);
            }
        }

        if (dev->local->subscribers) {
            trace_dev(dev, "informing subscribers (DEVICE)\n")
            mapper_network_set_dest_subscribers(net, MAPPER_OBJ_DEVICES);
            mapper_device_send_state(dev, MSG_DEVICE);

            trace_dev(dev, "informing subscribers (SIGNAL)\n")
            mapper_network_set_dest_subscribers(net, MAPPER_OBJ_SIGNALS);
            if (map->destination.direction == MAPPER_DIR_OUTGOING) {
                for (i = 0; i < map->num_sources; i++) {
                    if (map->sources[i]->signal->local)
                        mapper_signal_send_state(map->sources[i]->signal, MSG_SIGNAL);
                }
            }
            else {
                mapper_signal_send_state(map->destination.signal, MSG_SIGNAL);
            }
        }
    }
    if (map_updated) {
        if (dev->local->subscribers) {
            trace_dev(dev, "informing subscribers (MAPPED)\n")
            if (map->destination.direction == MAPPER_DIR_OUTGOING)
                mapper_network_set_dest_subscribers(net, MAPPER_OBJ_OUTGOING_MAPS);
            else
                mapper_network_set_dest_subscribers(net, MAPPER_OBJ_INCOMING_MAPS);
            mapper_map_send_state(map, -1, MSG_MAPPED);
>>>>>>> 4a8a9b08
        }
    }
    mpr_msg_free(props);
    mpr_tbl_clear_empty(map->obj.props.synced);
    return 0;
}

/*! Modify the map properties : mode, range, expression, etc. */
static int handler_map_mod(const char *path, const char *types, lo_arg **av,
                           int ac, lo_message msg, void *user)
{
    RETURN_UNLESS(ac >= 4, 0);
    mpr_net net = (mpr_net)user;
    mpr_dev dev = net->devs ? net->devs[0] : 0;
    mpr_map map = find_map(net, types, ac, av, MPR_LOC_ANY, 0, 0);
    RETURN_UNLESS(map && MPR_MAP_ERROR != map, 0);
    RETURN_UNLESS(map->loc && map->status >= MPR_STATUS_ACTIVE, 0);

    mpr_msg props = mpr_msg_parse_props(ac, types, av);
    TRACE_DEV_RETURN_UNLESS(props, 0, "ignoring /map/modify, no properties.\n");
    mpr_msg_atom a = mpr_msg_prop(props, MPR_PROP_PROCESS_LOC);
    if (a) {
        map->process_loc = mpr_loc_from_str(&(a->vals[0])->s);
        if (!map->loc->one_src) {
            /* if map has sources from different remote devices, processing must
             * occur at the destination. */
            map->process_loc = MPR_LOC_DST;
        }
        else if ((a = mpr_msg_prop(props, MPR_PROP_EXPR))) {
            if (strstr(&a->vals[0]->s, "y={-"))
                map->process_loc = MPR_LOC_DST;
        }
        else if (map->expr_str && strstr(map->expr_str, "y{-"))
            map->process_loc = MPR_LOC_DST;
    }

    // do not continue if we are not in charge of processing
    if (map->process_loc == MPR_LOC_DST) {
        TRACE_DEV_RETURN_UNLESS(map->dst->sig->loc, 0, "ignoring /map/modify, "
                                "slaved to remote device.\n");
    }
    else
        TRACE_DEV_RETURN_UNLESS(map->src[0]->sig->loc, 0, "ignoring "
                                "/map/modify, slaved to remote device.\n");

    int updated = mpr_map_set_from_msg(map, props, 1);
    if (updated) {
        if (!map->loc->is_local_only) {
            // Inform remote peer(s) of relevant changes
            if (!map->dst->loc->rsig) {
                mpr_net_mesh(net, map->dst->link->addr.admin);
                mpr_map_send_state(map, -1, MSG_MAPPED);
            }
            else {
                for (int i = 0; i < map->num_src; i++) {
                    if (map->src[i]->loc->rsig)
                        continue;
                    mpr_net_mesh(net, map->src[i]->link->addr.admin);
                    i = mpr_map_send_state(map, i, MSG_MAPPED);
                }
            }
        }
        if (dev->loc->subscribers) {
            trace_dev(dev, "informing subscribers (MAPPED)\n")
            int dir = map->dst->loc->rsig ? MPR_MAP_IN : MPR_MAP_OUT;
            mpr_net_subscribers(net, dev, dir);
            mpr_map_send_state(map, -1, MSG_MAPPED);
        }
    }
    trace_dev(dev, "updated %d map properties.\n", updated);

    mpr_msg_free(props);
    mpr_tbl_clear_empty(map->obj.props.synced);
    return 0;
}

/*! Unmap a set of signals. */
static int handler_unmap(const char *path, const char *types, lo_arg **av,
                         int ac, lo_message msg, void *user)
{
    mpr_net net = (mpr_net)user;
    mpr_dev dev = net->devs ? net->devs[0] : 0;
    mpr_map map = find_map(net, types, ac, av, MPR_LOC_ANY, 0, 0);
    int i;

#ifdef DEBUG
    trace_dev(dev, "%s /unmap\n", map && MPR_MAP_ERROR != map ? "got" : "ignoring");
#endif
<<<<<<< HEAD
    RETURN_UNLESS(map, 0);

    // inform remote peer(s)
    if (!map->dst->loc->rsig) {
        mpr_net_mesh(net, map->dst->link->addr.admin);
        mpr_map_send_state(map, -1, MSG_UNMAP);
    }
    else {
        for (i = 0; i < map->num_src; i++) {
            if (map->src[i]->loc->rsig)
=======
    if (!map) {
        if (local_signal) {
            // return "unmapped" to bus
            mapper_network_set_dest_bus(net);
            mapper_network_add_message(net, 0, MSG_UNMAPPED, msg);
            mapper_network_send(net);
        }
        return 0;
    }

    // inform remote peer(s)
    if (!map->destination.local->router_sig) {
        --dev->num_outgoing_maps;
        for (i = 0; i < map->num_sources; i++) {
            if (map->sources[i]->signal->local) {
                if ((--map->sources[i]->signal->num_outgoing_maps) < 0)
                    map->sources[i]->signal->num_outgoing_maps = 0;
            }
        }

        mapper_network_set_dest_mesh(net,
                                     map->destination.link->local->admin_addr);
        mapper_map_send_state(map, -1, MSG_UNMAP);
    }
    else {
        --dev->num_incoming_maps;
        if ((--map->destination.signal->num_incoming_maps) < 0)
            map->destination.signal->num_incoming_maps = 0;

        for (i = 0; i < map->num_sources; i++) {
            if (map->sources[i]->local->router_sig)
>>>>>>> 4a8a9b08
                continue;
            mpr_net_mesh(net, map->src[i]->link->addr.admin);
            i = mpr_map_send_state(map, i, MSG_UNMAP);
        }
    }

<<<<<<< HEAD
    if (dev->loc->subscribers) {
=======
    if (dev->local->subscribers) {
        trace_dev(dev, "informing subscribers (DEVICE)\n")
        mapper_network_set_dest_subscribers(net, MAPPER_OBJ_DEVICES);
        mapper_device_send_state(dev, MSG_DEVICE);

        trace_dev(dev, "informing subscribers (SIGNAL)\n")
        mapper_network_set_dest_subscribers(net, MAPPER_OBJ_SIGNALS);
        if (map->destination.direction == MAPPER_DIR_OUTGOING) {
            for (i = 0; i < map->num_sources; i++) {
                if (map->sources[i]->signal->local)
                    mapper_signal_send_state(map->sources[i]->signal, MSG_SIGNAL);
            }
        }
        else {
            mapper_signal_send_state(map->destination.signal, MSG_SIGNAL);
        }

>>>>>>> 4a8a9b08
        trace_dev(dev, "informing subscribers (UNMAPPED)\n")
        int dir = map->dst->loc->rsig ? MPR_DIR_IN : MPR_DIR_OUT;
        mpr_net_subscribers(net, dev, dir);
        mpr_map_send_state(map, -1, MSG_UNMAPPED);
    }

    /* The mapping is removed. */
    mpr_rtr_remove_map(net->rtr, map);
    mpr_graph_remove_map(net->graph, map, MPR_OBJ_REM);
    // TODO: remove empty rtr_sigs
    return 0;
}

/*! Respond to /unmapped by removing map from graph. */
static int handler_unmapped(const char *path, const char *types, lo_arg **av,
                            int ac, lo_message msg, void *user)
{
    mpr_net net = (mpr_net)user;
    mpr_map map = find_map(net, types, ac, av, 0, 0, 0);
#ifdef DEBUG
    trace_net("%s /unmapped\n", map ? "got" : "ignoring");
#endif
    if (map)
        mpr_graph_remove_map(net->graph, map, MPR_OBJ_REM);
    return 0;
}

static int handler_ping(const char *path, const char *types, lo_arg **av,
                        int ac, lo_message msg, void *user)
{
    mpr_net net = (mpr_net)user;
    mpr_dev dev = net->devs[0], remote;
    RETURN_UNLESS(dev, 0);
    mpr_link lnk;
    mpr_time_t now;
    mpr_time_now(&now);
    lo_timetag then = lo_message_get_timestamp(msg);

    remote = (mpr_dev)mpr_graph_get_obj(net->graph, MPR_DEV, av[0]->h);
    lnk = remote ? mpr_dev_get_link_by_remote(dev, remote) : 0;
    if (lnk) {
        mpr_sync_clock clk = &lnk->clock;
        trace_dev(dev, "ping received from linked device '%s'\n",
                  lnk->remote_dev->name);
        if (av[2]->i == clk->sent.msg_id) {
            // total elapsed time since ping sent
            double elapsed = mpr_time_diff(now, clk->sent.time);
            // assume symmetrical latency
            double latency = (elapsed - av[3]->d) * 0.5;
            // difference between remote and local clocks (latency compensated)
            double offset = mpr_time_diff(now, then) - latency;

            if (latency < 0) {
                trace_dev(dev, "error: latency %f cannot be < 0.\n", latency);
                latency = 0;
            }

            if (clk->new == 1) {
                clk->offset = offset;
                clk->latency = latency;
                clk->jitter = 0;
                clk->new = 0;
            }
            else {
                clk->jitter = (clk->jitter * 0.9 + fabs(clk->latency - latency) * 0.1);
                if (offset > clk->offset) {
                    // remote time is in the future
                    clk->offset = offset;
                }
                else if (   latency < clk->latency + clk->jitter
                         && latency > clk->latency - clk->jitter) {
                    clk->offset = clk->offset * 0.9 + offset * 0.1;
                    clk->latency = clk->latency * 0.9 + latency * 0.1;
                }
            }
        }

        // update sync status
        mpr_time_cpy(&clk->rcvd.time, now);
        clk->rcvd.msg_id = av[1]->i;
    }
    return 0;
}

static int handler_sync(const char *path, const char *types, lo_arg **av,
                        int ac, lo_message msg, void *user)
{
    mpr_net net = (mpr_net)user;
    RETURN_UNLESS(net && ac && types[0] == MPR_STR, 0);
    mpr_graph graph = net->graph;
    mpr_dev dev = mpr_graph_get_dev_by_name(graph, &av[0]->s);
    if (dev) {
        RETURN_UNLESS(!dev->loc, 0);
        trace_graph("updating sync record for device '%s'\n", dev->name);
        mpr_time_cpy(&dev->synced, lo_message_get_timestamp(msg));

        if (!dev->subscribed && graph->autosub) {
            trace_graph("autosubscribing to device '%s'.\n", &av[0]->s);
            mpr_graph_subscribe(graph, dev, graph->autosub, -1);
        }
    }
    else if (graph->autosub) {
        // only create device record after requesting more information
        trace_net("requesting metadata for device '%s'.\n", &av[0]->s);
        mpr_dev_t temp;
        temp.name = &av[0]->s;
        temp.obj.version = -1;
        temp.loc = 0;
        mpr_graph_subscribe(graph, &temp, MPR_DEV, 0);
    }
    else
        trace_graph("ignoring sync from '%s' (autosubscribe = %d)\n", &av[0]->s,
                    graph->autosub);
    return 0;
}<|MERGE_RESOLUTION|>--- conflicted
+++ resolved
@@ -757,7 +757,9 @@
 {
     RETURN_UNLESS(ac && types[0] == MPR_STR, 0);
     mpr_net net = (mpr_net)user;
+#ifdef DEBUG
     mpr_dev dev = net->devs ? net->devs[0] : 0;
+#endif
     mpr_graph graph = net->graph;
     int i, j;
     mpr_msg props = 0;
@@ -921,24 +923,8 @@
         if (lnk) {
             // TODO: release maps, call local handlers and inform subscribers
             trace_dev(dev, "removing link to expired device '%s'.\n", name);
-<<<<<<< HEAD
             mpr_rtr_remove_link(net->rtr, lnk);
             mpr_graph_remove_link(gph, lnk, MPR_OBJ_REM);
-=======
-
-            // Inform subscribers
-            if (dev->local->subscribers) {
-                trace_dev(dev, "informing subscribers (UNLINKED)\n")
-                mapper_network_set_dest_subscribers(net, MAPPER_OBJ_LINKS);
-                mapper_link_send_state(link, MSG_UNLINKED, 0);
-            }
-            // Call local link handler if it exists
-            mapper_device_link_handler *h = dev->local->link_handler;
-            if (h)
-                h(dev, link, MAPPER_REMOVED);
-            // remove link immediately
-            mapper_database_remove_link(&net->database, link, MAPPER_REMOVED);
->>>>>>> 4a8a9b08
         }
 
         // Parse the ordinal from name in the format: <name>.<n>
@@ -1390,67 +1376,8 @@
     trace_dev(dev, "received /map ");
     lo_message_pp(msg);
 #endif
-<<<<<<< HEAD
     mpr_sig sig = 0;
     int i;
-=======
-    if (!local_signal) {
-        return 0;
-    }
-
-    // parse arguments from message if any
-    mapper_message props = mapper_message_parse_properties(argc-prop_index,
-                                                           &types[prop_index],
-                                                           &argv[prop_index]);
-
-    mapper_map map = 0;
-    mapper_message_atom atom = props ? mapper_message_property(props, AT_ID) : 0;
-    if (atom && atom->types[0] == 'h') {
-        map = mapper_database_map_by_id(db, (atom->values[0])->i64);
-
-        /* If a mapping already exists between these signals, forward the
-         * message to handler_map_modify() and stop. */
-        if (map && map->status >= STATUS_ACTIVE) {
-            handler_map_modify(path, types, argv, argc, msg, user_data);
-            mapper_message_free(props);
-            return 0;
-        }
-    }
-    if (!map) {
-        // try to find map by signal names
-        if (!is_alphabetical(num_sources, &argv[src_index])) {
-            trace_dev(dev, "error in /map: signal names out of order.");
-            return 0;
-        }
-        const char *src_names[num_sources];
-        for (i = 0; i < num_sources; i++) {
-            src_names[i] = &argv[src_index+i]->s;
-        }
-        map = mapper_router_incoming_map(dev->local->router, local_signal,
-                                         num_sources, src_names);
-
-        /* If a mapping already exists between these signals, forward the
-         * message to /map/modify and stop. */
-        if (map) {
-            if (map->status >= STATUS_ACTIVE) {
-                mapper_network_set_dest_mesh(net,
-                                             map->sources[0]->link->local->admin_addr);
-                lo_message_add_string(msg, mapper_property_protocol_string(AT_ID));
-                lo_message_add_int64(msg, *((int64_t*)&map->id));
-                mapper_network_add_message(net, 0, MSG_MAP_MODIFY, msg);
-                mapper_network_send(net);
-            }
-            mapper_message_free(props);
-            return 0;
-        }
-
-        // safety check: make sure we don't have an outgoing map to src (loop)
-        if (mapper_router_loop_check(dev->local->router, local_signal,
-                                     num_sources, src_names)) {
-            trace_dev(dev, "error in /map: potential loop detected.")
-            return 0;
-        }
->>>>>>> 4a8a9b08
 
     mpr_map map = find_map(net, types, ac, av, MPR_LOC_DST, &sig, 1);
     RETURN_UNLESS(map && map != MPR_MAP_ERROR, 0);
@@ -1465,47 +1392,28 @@
     mpr_map_set_from_msg(map, props, 1);
     mpr_msg_free(props);
 
-<<<<<<< HEAD
     if (map->loc->is_local_only) {
         trace_dev(dev, "map references only local signals... activating.\n");
         map->status = MPR_STATUS_ACTIVE;
         ++dev->num_maps_out;
         ++dev->num_maps_in;
 
+        ++map->dst->sig->num_maps_in;
+        for (i = 0; i < map->num_src; i++)
+            ++map->src[i]->sig->num_maps_out;
+
         // Inform subscribers
         if (dev->loc->subscribers) {
-=======
-    if (map->local->is_local_only) {
-        trace_dev(dev, "map references only local signals... setting state to "
-                  "ACTIVE.\n");
-        map->status = STATUS_ACTIVE;
-        ++dev->num_outgoing_maps;
-        ++dev->num_incoming_maps;
-
-        ++map->destination.signal->num_incoming_maps;
-        for (i = 0; i < map->num_sources; i++)
-            ++map->sources[i]->signal->num_outgoing_maps;
-
-        mapper_link link = mapper_database_add_or_update_link(&net->database,
-                                                              dev, dev, 0);
-
-        // Inform subscribers
-        if (dev->local->subscribers) {
             trace_dev(dev, "informing subscribers (DEVICE)\n")
-            mapper_network_set_dest_subscribers(net, MAPPER_OBJ_DEVICES);
-            mapper_device_send_state(dev, MSG_DEVICE);
+            mpr_net_subscribers(net, dev, MPR_DEV);
+            mpr_dev_send_state(dev, MSG_DEV);
 
             trace_dev(dev, "informing subscribers (SIGNAL)\n")
-            mapper_network_set_dest_subscribers(net, MAPPER_OBJ_SIGNALS);
-            for (i = 0; i < map->num_sources; i++)
-                mapper_signal_send_state(map->sources[i]->signal, MSG_SIGNAL);
-            mapper_signal_send_state(map->destination.signal, MSG_SIGNAL);
-
-            trace_dev(dev, "informing subscribers (LINKED)\n")
-            mapper_network_set_dest_subscribers(net, MAPPER_OBJ_LINKS);
-            mapper_link_send_state(link, MSG_LINKED, 0);
-
->>>>>>> 4a8a9b08
+            mpr_net_subscribers(net, dev, MPR_SIG);
+            for (i = 0; i < map->num_src; i++)
+                mpr_sig_send_state(map->src[i]->sig, MSG_SIG);
+            mpr_sig_send_state(map->dst->sig, MSG_SIG);
+
             trace_dev(dev, "informing subscribers (MAPPED)\n")
             mpr_net_subscribers(net, dev, MPR_MAP);
             mpr_map_send_state(map, -1, MSG_MAPPED);
@@ -1615,7 +1523,6 @@
     mpr_msg props = mpr_msg_parse_props(ac, types, av);
 
     // TODO: if this endpoint is map admin, do not allow overwiting props
-<<<<<<< HEAD
     int rc = 0, updated = mpr_map_set_from_msg(map, props, 0);
     if (map->status < MPR_STATUS_READY) {
         mpr_msg_free(props);
@@ -1625,18 +1532,44 @@
         map->status = MPR_STATUS_ACTIVE;
         rc = 1;
 
-        // Inform remote peer(s)
         if (map->dst->dir == MPR_DIR_OUT) {
+            ++dev->num_maps_out;
+            for (i = 0; i < map->num_src; i++) {
+                if (map->src[i]->sig->loc)
+                    ++ map->src[i]->sig->num_maps_out;
+            }
+
+            // Inform remote destination
             mpr_net_mesh(net, map->dst->link->addr.admin);
             mpr_map_send_state(map, -1, MSG_MAPPED);
-            ++dev->num_maps_out;
         }
         else {
+            ++dev->num_maps_in;
+            ++map->dst->sig->num_maps_in;
+
+            // Inform remote sources
             for (i = 0; i < map->num_src; i++) {
                 mpr_net_mesh(net, map->src[i]->link->addr.admin);
                 i = mpr_map_send_state(map, map->loc->one_src ? -1 : i, MSG_MAPPED);
             }
-            ++dev->num_maps_in;
+        }
+
+        if (dev->loc->subscribers) {
+            trace_dev(dev, "informing subscribers (DEVICE)\n");
+            mpr_net_subscribers(net, dev, MPR_DEV);
+            mpr_dev_send_state(dev, MSG_DEV);
+
+            trace_dev(dev, "informing subscribers (SIGNAL)\n");
+            mpr_net_subscribers(net, dev, MPR_SIG);
+            if (map->dst->dir == MPR_DIR_OUT) {
+                for (i = 0; i < map->num_src; i++) {
+                    if (map->src[i]->sig->loc)
+                        mpr_sig_send_state(map->src[i]->sig, MSG_SIG);
+                }
+            }
+            else {
+                mpr_sig_send_state(map->dst->sig, MSG_SIG);
+            }
         }
     }
     if (rc || updated) {
@@ -1655,107 +1588,6 @@
                 h(graph, (mpr_obj)map, rc ? MPR_OBJ_NEW : MPR_OBJ_MOD, cb->ctx);
             }
             cb = temp;
-=======
-    int map_updated = mapper_map_set_from_message(map, props, 0);
-
-    // link props may have been updated
-    if (map->destination.direction == MAPPER_DIR_OUTGOING) {
-        if (map->destination.link && map->destination.link->props->dirty) {
-            if (dev->local->subscribers) {
-                trace_dev(dev, "informing subscribers (LINKED)\n")
-                mapper_network_set_dest_subscribers(net, MAPPER_OBJ_LINKS);
-                mapper_link_send_state(map->destination.link, MSG_LINKED, 0);
-            }
-            map->destination.link->props->dirty = 0;
-
-            // Call local link handler if it exists
-            mapper_device_link_handler *h = dev->local->link_handler;
-            if (h)
-                h(dev, map->destination.link, MAPPER_ADDED);
-        }
-    }
-    else {
-        mapper_link link = 0;
-        for (i = 0; i < map->num_sources; i++) {
-            if (!map->sources[i]->link || map->sources[i]->link == link)
-                continue;
-            link = map->sources[i]->link;
-            if (!link->props->dirty)
-                continue;
-            if (dev->local->subscribers) {
-                trace_dev(dev, "informing subscribers (LINKED)\n")
-                mapper_network_set_dest_subscribers(net, MAPPER_OBJ_LINKS);
-                mapper_link_send_state(link, MSG_LINKED, 0);
-            }
-            link->props->dirty = 0;
-
-            // Call local link handler if it exists
-            mapper_device_link_handler *h = dev->local->link_handler;
-            if (h)
-                h(dev, link, MAPPER_ADDED);
-        }
-    }
-
-    if (map->status < STATUS_READY) {
-        mapper_message_free(props);
-        return 0;
-    }
-    if (map->status == STATUS_READY) {
-        map->status = STATUS_ACTIVE;
-        ++map_updated;
-
-        if (map->destination.direction == MAPPER_DIR_OUTGOING) {
-            ++dev->num_outgoing_maps;
-            for (i = 0; i < map->num_sources; i++) {
-                if (map->sources[i]->signal->local)
-                    ++map->sources[i]->signal->num_outgoing_maps;
-            }
-
-            // Inform remote destination
-            mapper_network_set_dest_mesh(net,
-                                         map->destination.link->local->admin_addr);
-            mapper_map_send_state(map, -1, MSG_MAPPED);
-        }
-        else {
-            ++dev->num_incoming_maps;
-            ++map->destination.signal->num_incoming_maps;
-
-            // Inform remote sources
-            for (i = 0; i < map->num_sources; i++) {
-                mapper_network_set_dest_mesh(net,
-                                             map->sources[i]->link->local->admin_addr);
-                i = mapper_map_send_state(map, map->local->one_source ? -1 : i,
-                                          MSG_MAPPED);
-            }
-        }
-
-        if (dev->local->subscribers) {
-            trace_dev(dev, "informing subscribers (DEVICE)\n")
-            mapper_network_set_dest_subscribers(net, MAPPER_OBJ_DEVICES);
-            mapper_device_send_state(dev, MSG_DEVICE);
-
-            trace_dev(dev, "informing subscribers (SIGNAL)\n")
-            mapper_network_set_dest_subscribers(net, MAPPER_OBJ_SIGNALS);
-            if (map->destination.direction == MAPPER_DIR_OUTGOING) {
-                for (i = 0; i < map->num_sources; i++) {
-                    if (map->sources[i]->signal->local)
-                        mapper_signal_send_state(map->sources[i]->signal, MSG_SIGNAL);
-                }
-            }
-            else {
-                mapper_signal_send_state(map->destination.signal, MSG_SIGNAL);
-            }
-        }
-    }
-    if (map_updated) {
-        if (dev->local->subscribers) {
-            trace_dev(dev, "informing subscribers (MAPPED)\n")
-            if (map->destination.direction == MAPPER_DIR_OUTGOING)
-                mapper_network_set_dest_subscribers(net, MAPPER_OBJ_OUTGOING_MAPS);
-            else
-                mapper_network_set_dest_subscribers(net, MAPPER_OBJ_INCOMING_MAPS);
-            mapper_map_send_state(map, -1, MSG_MAPPED);
->>>>>>> 4a8a9b08
         }
     }
     mpr_msg_free(props);
@@ -1844,77 +1676,51 @@
 #ifdef DEBUG
     trace_dev(dev, "%s /unmap\n", map && MPR_MAP_ERROR != map ? "got" : "ignoring");
 #endif
-<<<<<<< HEAD
     RETURN_UNLESS(map, 0);
 
     // inform remote peer(s)
     if (!map->dst->loc->rsig) {
+        --dev->num_maps_out;
+        for (i = 0; i < map->num_src; i++) {
+            if (map->src[i]->sig->loc) {
+                if ((--map->src[i]->sig->num_maps_out) < 0)
+                    map->src[i]->sig->num_maps_out = 0;
+            }
+        }
+
         mpr_net_mesh(net, map->dst->link->addr.admin);
         mpr_map_send_state(map, -1, MSG_UNMAP);
     }
     else {
+        --dev->num_maps_in;
+        if ((--map->dst->sig->num_maps_in) < 0)
+            map->dst->sig->num_maps_in = 0;
+
         for (i = 0; i < map->num_src; i++) {
             if (map->src[i]->loc->rsig)
-=======
-    if (!map) {
-        if (local_signal) {
-            // return "unmapped" to bus
-            mapper_network_set_dest_bus(net);
-            mapper_network_add_message(net, 0, MSG_UNMAPPED, msg);
-            mapper_network_send(net);
-        }
-        return 0;
-    }
-
-    // inform remote peer(s)
-    if (!map->destination.local->router_sig) {
-        --dev->num_outgoing_maps;
-        for (i = 0; i < map->num_sources; i++) {
-            if (map->sources[i]->signal->local) {
-                if ((--map->sources[i]->signal->num_outgoing_maps) < 0)
-                    map->sources[i]->signal->num_outgoing_maps = 0;
-            }
-        }
-
-        mapper_network_set_dest_mesh(net,
-                                     map->destination.link->local->admin_addr);
-        mapper_map_send_state(map, -1, MSG_UNMAP);
-    }
-    else {
-        --dev->num_incoming_maps;
-        if ((--map->destination.signal->num_incoming_maps) < 0)
-            map->destination.signal->num_incoming_maps = 0;
-
-        for (i = 0; i < map->num_sources; i++) {
-            if (map->sources[i]->local->router_sig)
->>>>>>> 4a8a9b08
                 continue;
             mpr_net_mesh(net, map->src[i]->link->addr.admin);
             i = mpr_map_send_state(map, i, MSG_UNMAP);
         }
     }
 
-<<<<<<< HEAD
     if (dev->loc->subscribers) {
-=======
-    if (dev->local->subscribers) {
         trace_dev(dev, "informing subscribers (DEVICE)\n")
-        mapper_network_set_dest_subscribers(net, MAPPER_OBJ_DEVICES);
-        mapper_device_send_state(dev, MSG_DEVICE);
+        mpr_net_subscribers(net, dev, MPR_DEV);
+        mpr_dev_send_state(dev, MSG_DEV);
 
         trace_dev(dev, "informing subscribers (SIGNAL)\n")
-        mapper_network_set_dest_subscribers(net, MAPPER_OBJ_SIGNALS);
-        if (map->destination.direction == MAPPER_DIR_OUTGOING) {
-            for (i = 0; i < map->num_sources; i++) {
-                if (map->sources[i]->signal->local)
-                    mapper_signal_send_state(map->sources[i]->signal, MSG_SIGNAL);
+        mpr_net_subscribers(net, dev, MPR_SIG);
+        if (map->dst->dir == MPR_DIR_OUT) {
+            for (i = 0; i < map->num_src; i++) {
+                if (map->src[i]->sig->loc)
+                    mpr_sig_send_state(map->src[i]->sig, MSG_SIG);
             }
         }
         else {
-            mapper_signal_send_state(map->destination.signal, MSG_SIGNAL);
-        }
-
->>>>>>> 4a8a9b08
+            mpr_sig_send_state(map->dst->sig, MSG_SIG);
+        }
+
         trace_dev(dev, "informing subscribers (UNMAPPED)\n")
         int dir = map->dst->loc->rsig ? MPR_DIR_IN : MPR_DIR_OUT;
         mpr_net_subscribers(net, dev, dir);
