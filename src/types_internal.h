
#ifndef __MAPPER_TYPES_H__
#define __MAPPER_TYPES_H__

#include <lo/lo_lowlevel.h>

#include "config.h"

#ifdef HAVE_ARPA_INET_H
 #include <arpa/inet.h>
#else
 #ifdef HAVE_WINSOCK2_H
  #include <winsock2.h>
 #endif
#endif

#include <mapper/mapper_db.h>

/**** Defined in mapper.h ****/

/* Types defined here replace opaque prototypes in mapper.h, thus we
 * cannot include it here.  Instead we include some prototypes here.
 * Typedefs cannot be repeated, therefore they are refered to by
 * struct name. */

struct _mapper_signal;
struct _mapper_admin;
typedef struct _mapper_expr *mapper_expr;

/* Forward declarations for this file. */

struct _mapper_admin_allocated_t;
struct _mapper_device;
struct _mapper_id_map;

/**** String tables ****/

/*! A pair representing an arbitrary parameter value and its
 *  type. (Re-using liblo's OSC-oriented lo_arg data structure.) If
 *  type is a string, the allocated size may be longer than
 *  sizeof(mapper_osc_arg_t). */
typedef struct _mapper_osc_value {
    lo_type type;
    lo_arg value;
} mapper_osc_value_t;

/*! Used to hold string look-up table nodes. */
typedef struct {
    const char *key;
    void *value;
} string_table_node_t;

/*! Used to hold string look-up tables. */
typedef struct _mapper_string_table {
    string_table_node_t *store;
    int len;
    int alloced;
} mapper_string_table_t, *table;

/**** Admin bus ****/

/*! Function to call when an allocated resource is locked. */
typedef void mapper_admin_resource_on_lock(struct _mapper_device *md,
                                           struct _mapper_admin_allocated_t
                                           *resource);

/*! Function to call when an allocated resource encounters a collision. */
typedef void mapper_admin_resource_on_collision(struct _mapper_admin
                                                *admin);

/*! Allocated resources */
typedef struct _mapper_admin_allocated_t {
    unsigned int value;           //!< The resource to be allocated.
    int collision_count;          /*!< The number of collisions
                                   *   detected for this resource. */
    double count_time;            /*!< The last time at which the
                                   * collision count was updated. */
    int locked;                   /*!< Whether or not the value has
                                   *   been locked in (allocated). */
    double suggestion[8];         /*!< Availability of a range
                                       of resource values. */

    //!< Function to call when resource becomes locked.
    mapper_admin_resource_on_lock *on_lock;

   //! Function to call when resource collision occurs.
    mapper_admin_resource_on_collision *on_collision;
} mapper_admin_allocated_t;

/*! Clock and timing information. */
typedef struct _mapper_sync_timetag_t {
    int device_id;
    int message_id;
    lo_timetag timetag;
} mapper_sync_timetag_t;

typedef struct _mapper_clock_t {
    int wait_time;
    double rate;
    double offset;
    float confidence;
    mapper_timetag_t now;
    uint32_t next_ping;
    int message_id;
    int local_index;
    mapper_sync_timetag_t local[10];
    mapper_sync_timetag_t remote;
} mapper_clock_t, *mapper_clock;

/*! A structure that keeps information about a device. */
typedef struct _mapper_admin {
<<<<<<< HEAD
=======
    char *identifier;                 /*!< The identifier (prefix) for this device. */
    char *name;                       /*!< The full name for this
                                       *   device, or zero. */
    mapper_admin_allocated_t ordinal; /*!< A unique ordinal for this
                                       *   device instance. */
    uint32_t name_hash;               /*!< CRC-32 hash of full device name
                                       *   in the form <name>.<ordinal> */
>>>>>>> a0be6b4c
    int random_id;                    /*!< Random ID for allocation
                                           speedup. */
    lo_server_thread admin_server;    /*!< LibLo server thread for the
                                       *   admin bus. */
    lo_address admin_addr;            /*!< LibLo address for the admin
                                       *   bus. */
    char *interface_name;             /*!< The name of the network
                                       *   interface for receiving
                                       *   messages. */
    struct in_addr interface_ip;      /*!< The IP address of interface. */
    struct _mapper_device *device;    /*!< Device that this admin is
                                       *   in charge of. */
    struct _mapper_monitor *monitor;  /*!< Monitor that this admin is
                                       *   in charge of. */
    mapper_clock_t clock;             /*!< Clock for providing global
                                       *   time syncronization. */
} mapper_admin_t;

/*! The handle to this device is a pointer. */
typedef mapper_admin_t *mapper_admin;


/**** Router ****/

/*! The router_connection structure is a linked list of connections for a
 *  given signal.  Each signal can be associated with multiple
 *  outputs. This structure only contains state information used for
 *  performing mapping, the connection properties are publically
 *  defined in mapper_db.h. */
typedef struct _mapper_connection {
    mapper_db_connection_t props;           //!< Properties
    struct _mapper_link_signal *parent;     /*!< Parent signal reference
                                             *   in router or receiver. */
    int calibrating;                        /*!< 1 if the source range is
                                             *   currently being calibrated,
                                             *   0 otherwise. */
    void *blob;                             /*!< Blob for staging vector
                                             *   signal updates. */
    mapper_expr expr;                       //!< The mapping expression.
    mapper_signal_history_t *history;       /*!< Array of output histories
                                             *   for each signal instance. */
    struct _mapper_connection *next;        //!< Next connection in the list.
} *mapper_connection;

/*! The link_signal is a linked list containing a signal and a
 *  list of connections.  TODO: This should be replaced with a more
 *  efficient approach such as a hash table or search tree. */
typedef struct _mapper_link_signal {
    struct _mapper_link *link;              //!< The parent link.
    struct _mapper_signal *signal;          //!< The associated signal.
    int num_instances;                      //!< Number of instances allocated.
    mapper_signal_history_t *history;       /*!< Array of value histories
                                             *   for each signal instance. */
    mapper_connection connections;          /*!< The first connection for
                                             *   this signal. */
    struct _mapper_link_signal *next;     /*!< The next signal connection
                                             *   in the list. */
} *mapper_link_signal, *mapper_router_signal, *mapper_receiver_signal;

typedef struct _mapper_queue {
    mapper_timetag_t tt;
    lo_bundle bundle;
    struct _mapper_queue *next;
} *mapper_queue;

/*! The link structure is a linked list of links each associated
 *  with a destination address that belong to a controller device. */
typedef struct _mapper_link {
    mapper_db_link_t props;         //!< Properties.
    struct _mapper_device *device;  /*!< The device associated with
                                     *   this link */
    mapper_link_signal signals;     /*!< The list of connections
                                     *  for each signal. */
    int n_connections;              //!< Number of connections in link.
    mapper_queue queues;            /*!< Linked-list of message queues
                                     *   waiting to be sent. */
    struct _mapper_link *next;      //!< Next link in the list.
} *mapper_link, *mapper_router, *mapper_receiver;

/**** Device ****/

<<<<<<< HEAD
typedef struct _mapper_device {
    mapper_db_device_t props;           //!< Properties.
    mapper_admin_allocated_t ordinal;   /*!< A unique ordinal for this
                                         *   device instance. */
    int registered;                     /*!< Non-zero if this device has
                                         *   been registered. */

    /*! Non-zero if this device is the sole owner of this admin, i.e.,
     *  it was created during mdev_new() and should be freed during
     *  mdev_free(). */
    int own_admin;

    mapper_admin admin;
    struct _mapper_signal **inputs;
    struct _mapper_signal **outputs;
    int n_query_inputs;
    int n_alloc_inputs;
    int n_alloc_outputs;
    int n_output_callbacks;
    int flags;    /*!< Bitflags indicating if information has already been
                   *   sent in a given polling step. */
    mapper_router routers;
    mapper_receiver receivers;

    /*!< The list of active instance id mappings. */
    struct _mapper_instance_id_map *active_id_map;

    /*!< The list of reserve instance id mappings. */
    struct _mapper_instance_id_map *reserve_id_map;

    uint32_t id_counter;

    /*! Server used to handle incoming messages.  NULL until at least
     *  one input has been registered and the incoming port has been
     *  allocated. */
    lo_server server;
} *mapper_device;

=======
>>>>>>> a0be6b4c
/*! The instance ID map is a linked list of int32 instance ids for coordinating
 *  remote and local instances. */
typedef struct _mapper_id_map {
    int local;                              //!< Local instance id to map.
    uint32_t group;                         //!< Link group id.
    uint32_t remote;                        //!< Remote instance id to map.
    int refcount_local;
    int refcount_remote;
    struct _mapper_id_map *next;   //!< The next id map in the list.
} *mapper_id_map;

struct _mapper_device;
typedef struct _mapper_device *mapper_device;

/*! Bit flags indicating if information has already been
 *  sent in a given polling step. */
#define FLAGS_SENT_DEVICE_INFO              0x01
#define FLAGS_SENT_DEVICE_INPUTS            0x02
#define FLAGS_SENT_DEVICE_OUTPUTS           0x04
#define FLAGS_SENT_DEVICE_LINKS_IN          0x08
#define FLAGS_SENT_DEVICE_LINKS_OUT         0x10
#define FLAGS_SENT_DEVICE_CONNECTIONS_IN    0x20
#define FLAGS_SENT_DEVICE_CONNECTIONS_OUT   0x40
#define FLAGS_SENT_ALL_DEVICE_MESSAGES      0x7F
#define FLAGS_DEVICE_ATTRIBS_CHANGED        0x80

/**** Monitor ****/

/*! A list of function and context pointers. */
typedef struct _fptr_list {
    void *f;
    void *context;
    struct _fptr_list *next;
} *fptr_list;

typedef struct _mapper_db {
    mapper_db_device     registered_devices;     //<! List of devices.
    mapper_db_signal     registered_inputs;      //<! List of inputs.
    mapper_db_signal     registered_outputs;     //<! List of outputs.
    mapper_db_connection registered_connections; //<! List of connections.
    mapper_db_link       registered_links;       //<! List of links.
    fptr_list   device_callbacks;     //<! List of device record callbacks.
    fptr_list   signal_callbacks;     //<! List of signal record callbacks.
    fptr_list   connection_callbacks; //<! List of connection record callbacks.
    fptr_list   link_callbacks;       //<! List of link record callbacks.
} mapper_db_t, *mapper_db;

typedef struct _mapper_monitor {
    mapper_admin      admin;    //<! Admin for this monitor.

    /*! Non-zero if this monitor is the sole owner of this admin, i.e.,
     *  it was created during mapper_monitor_new() and should be freed during
     *  mapper_monitor_free(). */
    int own_admin;

    mapper_db_t       db;       //<! Database for this monitor.
}  *mapper_monitor;

/**** Messages ****/

/*! Symbolic representation of recognized @-parameters. */
typedef enum {
    AT_BOUND_MAX,
    AT_BOUND_MIN,
    AT_DEST_LENGTH,
    AT_DEST_PORT,
    AT_DEST_TYPE,
    AT_DIRECTION,
    AT_EXPRESSION,
    AT_ID,
    AT_INSTANCES,
    AT_IP,
    AT_LENGTH,
    AT_LIB_VERSION,
    AT_MAX,
    AT_MIN,
    AT_MODE,
    AT_MUTE,
    AT_NUM_CONNECTIONS_IN,
    AT_NUM_CONNECTIONS_OUT,
    AT_NUM_INPUTS,
    AT_NUM_LINKS_IN,
    AT_NUM_LINKS_OUT,
    AT_NUM_OUTPUTS,
    AT_PORT,
    AT_RANGE,
    AT_RATE,
    AT_REV,
    AT_SCOPE,
    AT_SEND_AS_INSTANCE,
    AT_SRC_LENGTH,
    AT_SRC_PORT,
    AT_SRC_TYPE,
    AT_TYPE,
    AT_UNITS,
    AT_EXTRA,
    N_AT_PARAMS
} mapper_msg_param_t;

/* Maximum number of "extra" signal parameters. */
#define N_EXTRA_PARAMS 20

/*! Strings that correspond to mapper_msg_param_t. */
extern const char* mapper_msg_param_strings[];

/*! Strings that correspond to mapper_boundary_action, defined in
 *  mapper_db.h. */
extern const char* mapper_boundary_action_strings[];

/*! Strings that correspond to mapper_mode_type, defined in
 *  mapper_db.h. */
extern const char* mapper_mode_type_strings[];

/*! Queriable representation of a parameterized message parsed from an
 *  incoming OSC message. Does not contain a copy of data, so only
 *  valid for the duration of the message handler. Also allows for a
 *  constant number of "extra" parameters; that is, unknown parameters
 *  that may be specified for a signal and used for metadata, which
 *  will be added to a general-purpose string table associated with
 *  the signal. */
typedef struct _mapper_message
{
    const char *path;               //!< OSC address.
    lo_arg **values[N_AT_PARAMS];   //!< Array of parameter values.
    const char *types[N_AT_PARAMS]; //!< Array of types for each value.
    lo_arg **extra_args[N_EXTRA_PARAMS]; //!< Pointers to extra parameters.
    char extra_types[N_EXTRA_PARAMS];    //!< Types of extra parameters.
} mapper_message_t;

#endif // __MAPPER_TYPES_H__<|MERGE_RESOLUTION|>--- conflicted
+++ resolved
@@ -109,16 +109,6 @@
 
 /*! A structure that keeps information about a device. */
 typedef struct _mapper_admin {
-<<<<<<< HEAD
-=======
-    char *identifier;                 /*!< The identifier (prefix) for this device. */
-    char *name;                       /*!< The full name for this
-                                       *   device, or zero. */
-    mapper_admin_allocated_t ordinal; /*!< A unique ordinal for this
-                                       *   device instance. */
-    uint32_t name_hash;               /*!< CRC-32 hash of full device name
-                                       *   in the form <name>.<ordinal> */
->>>>>>> a0be6b4c
     int random_id;                    /*!< Random ID for allocation
                                            speedup. */
     lo_server_thread admin_server;    /*!< LibLo server thread for the
@@ -198,49 +188,6 @@
     struct _mapper_link *next;      //!< Next link in the list.
 } *mapper_link, *mapper_router, *mapper_receiver;
 
-/**** Device ****/
-
-<<<<<<< HEAD
-typedef struct _mapper_device {
-    mapper_db_device_t props;           //!< Properties.
-    mapper_admin_allocated_t ordinal;   /*!< A unique ordinal for this
-                                         *   device instance. */
-    int registered;                     /*!< Non-zero if this device has
-                                         *   been registered. */
-
-    /*! Non-zero if this device is the sole owner of this admin, i.e.,
-     *  it was created during mdev_new() and should be freed during
-     *  mdev_free(). */
-    int own_admin;
-
-    mapper_admin admin;
-    struct _mapper_signal **inputs;
-    struct _mapper_signal **outputs;
-    int n_query_inputs;
-    int n_alloc_inputs;
-    int n_alloc_outputs;
-    int n_output_callbacks;
-    int flags;    /*!< Bitflags indicating if information has already been
-                   *   sent in a given polling step. */
-    mapper_router routers;
-    mapper_receiver receivers;
-
-    /*!< The list of active instance id mappings. */
-    struct _mapper_instance_id_map *active_id_map;
-
-    /*!< The list of reserve instance id mappings. */
-    struct _mapper_instance_id_map *reserve_id_map;
-
-    uint32_t id_counter;
-
-    /*! Server used to handle incoming messages.  NULL until at least
-     *  one input has been registered and the incoming port has been
-     *  allocated. */
-    lo_server server;
-} *mapper_device;
-
-=======
->>>>>>> a0be6b4c
 /*! The instance ID map is a linked list of int32 instance ids for coordinating
  *  remote and local instances. */
 typedef struct _mapper_id_map {
@@ -252,6 +199,7 @@
     struct _mapper_id_map *next;   //!< The next id map in the list.
 } *mapper_id_map;
 
+/**** Device ****/
 struct _mapper_device;
 typedef struct _mapper_device *mapper_device;
 
