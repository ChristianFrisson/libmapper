--- conflicted
+++ resolved
@@ -201,7 +201,6 @@
 
 /**** Device ****/
 
-<<<<<<< HEAD
 /*! The instance ID map is a linked list of int32 instance ids for coordinating
  *  remote and local instances. */
 typedef struct _mapper_id_map {
@@ -213,53 +212,8 @@
     struct _mapper_id_map *next;   //!< The next id map in the list.
 } *mapper_id_map;
 
-typedef struct _mapper_device {
-    /*! Prefix for the name of this device.  It gets a unique ordinal
-     *  appended to it to differentiate from other devices of the same
-     *  name. */
-    char *name_prefix;
-
-    /*! Non-zero if this device is the sole owner of this admin, i.e.,
-     *  it was created during mdev_new() and should be freed during
-     *  mdev_free(). */
-    int own_admin;
-
-    mapper_admin admin;
-    struct _mapper_signal **inputs;
-    struct _mapper_signal **outputs;
-    int n_inputs;
-    int n_outputs;
-    int n_alloc_inputs;
-    int n_alloc_outputs;
-    int n_output_callbacks;
-    int n_links_in;
-    int n_links_out;
-    int version;
-    int flags;    /*!< Bitflags indicating if information has already been
-                   *   sent in a given polling step. */
-    mapper_router routers;
-    mapper_receiver receivers;
-
-    /*!< The list of active instance id mappings. */
-    struct _mapper_id_map *active_id_map;
-
-    /*!< The list of reserve instance id mappings. */
-    struct _mapper_id_map *reserve_id_map;
-
-    uint32_t id_counter;
-
-    /*! Server used to handle incoming messages.  NULL until at least
-     *  one input has been registered and the incoming port has been
-     *  allocated. */
-    lo_server server;
-
-    /*! Extra properties associated with this device. */
-    struct _mapper_string_table *extra;
-} *mapper_device;
-=======
 struct _mapper_device;
 typedef struct _mapper_device *mapper_device;
->>>>>>> 3afa5e01
 
 /*! Bit flags indicating if information has already been
  *  sent in a given polling step. */
