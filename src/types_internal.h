
#ifndef __MAPPER_TYPES_H__
#define __MAPPER_TYPES_H__

#include <lo/lo_lowlevel.h>

#include "config.h"

#ifdef HAVE_ARPA_INET_H
 #include <arpa/inet.h>
#else
 #ifdef HAVE_WINSOCK2_H
  #include <winsock2.h>
 #endif
#endif

#include <mapper/mapper_db.h>

/**** Defined in mapper.h ****/

/* Types defined here replace opaque prototypes in mapper.h, thus we
 * cannot include it here.  Instead we include some prototypes here.
 * Typedefs cannot be repeated, therefore they are refered to by
 * struct name. */

struct _mapper_signal;
struct _mapper_admin;
typedef struct _mapper_expr *mapper_expr;

/* Forward declarations for this file. */

struct _mapper_admin_allocated_t;
struct _mapper_device;
struct _mapper_instance_map;

/**** String tables ****/

/*! A pair representing an arbitrary parameter value and its
 *  type. (Re-using liblo's OSC-oriented lo_arg data structure.) If
 *  type is a string, the allocated size may be longer than
 *  sizeof(mapper_osc_arg_t). */
typedef struct _mapper_osc_value {
    lo_type type;
    lo_arg value;
} mapper_osc_value_t;

/*! Used to hold string look-up table nodes. */
typedef struct {
    const char *key;
    void *value;
} string_table_node_t;

/*! Used to hold string look-up tables. */
typedef struct _mapper_string_table {
    string_table_node_t *store;
    int len;
    int alloced;
} mapper_string_table_t, *table;

/**** Admin bus ****/

/*! Function to call when an allocated resource is locked. */
typedef void mapper_admin_resource_on_lock(struct _mapper_device *md,
                                           struct _mapper_admin_allocated_t
                                           *resource);

/*! Function to call when an allocated resource encounters a collision. */
typedef void mapper_admin_resource_on_collision(struct _mapper_admin
                                                *admin);

/*! Allocated resources */
typedef struct _mapper_admin_allocated_t {
    unsigned int value;           //!< The resource to be allocated.
    int collision_count;          /*!< The number of collisions
                                   *   detected for this resource. */
    double count_time;            /*!< The last time at which the
                                   * collision count was updated. */
    int locked;                   /*!< Whether or not the value has
                                   *   been locked in (allocated). */
    double suggestion[8];         /*!< Availability of a range
                                       of resource values. */

    //!< Function to call when resource becomes locked.
    mapper_admin_resource_on_lock *on_lock;

   //! Function to call when resource collision occurs.
    mapper_admin_resource_on_collision *on_collision;
} mapper_admin_allocated_t;

/*! Clock and timing information. */
typedef struct _mapper_sync_timetag_t {
    int device_id;
    int message_id;
    lo_timetag timetag;
} mapper_sync_timetag_t;

typedef struct _mapper_clock_t {
    int wait_time;
    double rate;
    double offset;
    float confidence;
    mapper_timetag_t now;
    uint32_t next_ping;
    int message_id;
    int local_index;
    mapper_sync_timetag_t local[10];
    mapper_sync_timetag_t remote;
} mapper_clock_t;

/*! A structure that keeps information about a device. */
typedef struct _mapper_admin {
<<<<<<< HEAD
=======
    char *identifier;                 /*!< The identifier (prefix) for
                                       *   this device. */
    char *name;                       /*!< The full name for this
                                       *   device, or zero. */
    mapper_admin_allocated_t ordinal; /*!< A unique ordinal for this
                                       *   device instance. */
    uint32_t name_hash;               /*!< CRC-32 hash of full device name
                                       *   in the form <name>.<ordinal> */
>>>>>>> de7b13ae
    int random_id;                    /*!< Random ID for allocation
                                           speedup. */
    lo_server_thread admin_server;    /*!< LibLo server thread for the
                                       *   admin bus. */
    lo_address admin_addr;            /*!< LibLo address for the admin
                                       *   bus. */
    char *interface_name;             /*!< The name of the network
                                       *   interface for receiving
                                       *   messages. */
    struct in_addr interface_ip;      /*!< The IP address of interface. */
    struct _mapper_device *device;    /*!< Device that this admin is
                                       *   in charge of. */
    struct _mapper_monitor *monitor;  /*!< Monitor that this admin is
                                       *   in charge of. */
    mapper_clock_t clock;             /*!< Clock for providing global
                                       *   time syncronization. */
} mapper_admin_t;

/*! The handle to this device is a pointer. */
typedef mapper_admin_t *mapper_admin;


/**** Router ****/

/*! Bit flags for indicating routing configuration. */
#define FLAGS_SEND_IMMEDIATELY  0x01
#define FLAGS_IS_NEW_INSTANCE   0x02

/*! The router_connection structure is a linked list of connections for a
 *  given signal.  Each signal can be associated with multiple
 *  outputs. This structure only contains state information used for
 *  performing mapping, the connection properties are publically
 *  defined in mapper_db.h. */
typedef struct _mapper_connection {
    mapper_db_connection_t props;           //!< Properties
    struct _mapper_link_signal *parent;     /*!< Parent signal reference
                                             *   in router or receiver. */
    int calibrating;                        /*!< 1 if the source range is
                                             *   currently being calibrated,
                                             *   0 otherwise. */
    void *blob;                             /*!< Blob for staging vector
                                             *   signal updates. */
    mapper_expr expr;                       //!< The mapping expression.
    mapper_signal_history_t *history;       /*!< Array of output histories
                                             *   for each signal instance. */
    struct _mapper_connection *next;        //!< Next connection in the list.
} *mapper_connection;

/*! The link_signal is a linked list containing a signal and a
 *  list of connections.  TODO: This should be replaced with a more
 *  efficient approach such as a hash table or search tree. */
typedef struct _mapper_link_signal {
    struct _mapper_link *link;              //!< The parent link.
    struct _mapper_signal *signal;          //!< The associated signal.
    int num_instances;                      //!< Number of instances allocated.
    mapper_signal_history_t *history;       /*!< Array of value histories
                                             *   for each signal instance. */
    mapper_connection connections;          /*!< The first connection for
                                             *   this signal. */
    struct _mapper_link_signal *next;     /*!< The next signal connection
                                             *   in the list. */
} *mapper_link_signal, *mapper_router_signal, *mapper_receiver_signal;

typedef struct _mapper_queue {
    mapper_timetag_t tt;
    lo_bundle bundle;
    struct _mapper_queue *next;
} *mapper_queue;

/*! The link structure is a linked list of links each associated
 *  with a destination address that belong to a controller device. */
typedef struct _mapper_link {
    mapper_db_link_t props;         //!< Properties.
    struct _mapper_device *device;  /*!< The device associated with
                                     *   this link */
    mapper_link_signal signals;     /*!< The list of connections
                                     *  for each signal. */
    int n_connections;              //!< Number of connections in link.
    mapper_queue queues;            /*!< Linked-list of message queues
                                     *   waiting to be sent. */
    struct _mapper_link *next;      //!< Next link in the list.
} *mapper_link, *mapper_router, *mapper_receiver;

/**** Device ****/

typedef struct _mapper_device {
    mapper_db_device_t props;       //!< Properties.
    mapper_admin_allocated_t ordinal;   /*!< A unique ordinal for this
                                 *   device instance. */
    int registered;                   /*!< Non-zero if this device has
                                       *   been registered. */

    /*! Non-zero if this device is the sole owner of this admin, i.e.,
     *  it was created during mdev_new() and should be freed during
     *  mdev_free(). */
    int own_admin;

    mapper_admin admin;
    struct _mapper_signal **inputs;
    struct _mapper_signal **outputs;
<<<<<<< HEAD
    int n_query_inputs;
    int n_alloc_inputs;
    int n_alloc_outputs;
    int n_links;
=======
    int n_inputs;
    int n_outputs;
    int n_alloc_inputs;
    int n_alloc_outputs;
    int n_output_callbacks;
    int n_links_in;
    int n_links_out;
    int version;
>>>>>>> de7b13ae
    int flags;    /*!< Bitflags indicating if information has already been
                   *   sent in a given polling step. */
    mapper_router routers;
    mapper_receiver receivers;

    /*!< The list of active instance id mappings. */
    struct _mapper_instance_id_map *active_id_map;

    /*!< The list of reserve instance id mappings. */
    struct _mapper_instance_id_map *reserve_id_map;

    uint32_t id_counter;

    /*! Server used to handle incoming messages.  NULL until at least
     *  one input has been registered and the incoming port has been
     *  allocated. */
    lo_server server;
} *mapper_device;

/*! The instance ID map is a linked list of int32 instance ids for coordinating
 *  remote and local instances. */
typedef struct _mapper_instance_id_map {
    int local;                              //!< Local instance id to map.
    uint32_t group;                         //!< Link group id.
    uint32_t remote;                        //!< Remote instance id to map.
    int reference_count;
    uint32_t release_time;
    struct _mapper_instance_id_map *next;   //!< The next id map in the list.
} *mapper_instance_id_map;

/*! Bit flags indicating if information has already been
 *  sent in a given polling step. */
#define FLAGS_SENT_DEVICE_INFO              0x01
#define FLAGS_SENT_DEVICE_INPUTS            0x02
#define FLAGS_SENT_DEVICE_OUTPUTS           0x04
#define FLAGS_SENT_DEVICE_LINKS_IN          0x08
#define FLAGS_SENT_DEVICE_LINKS_OUT         0x10
#define FLAGS_SENT_DEVICE_CONNECTIONS_IN    0x20
#define FLAGS_SENT_DEVICE_CONNECTIONS_OUT   0x40
#define FLAGS_SENT_ALL_DEVICE_MESSAGES      0x7F
#define FLAGS_DEVICE_ATTRIBS_CHANGED        0x80

/**** Monitor ****/

/*! A list of function and context pointers. */
typedef struct _fptr_list {
    void *f;
    void *context;
    struct _fptr_list *next;
} *fptr_list;

typedef struct _mapper_db {
    mapper_db_device     registered_devices;     //<! List of devices.
    mapper_db_signal     registered_inputs;      //<! List of inputs.
    mapper_db_signal     registered_outputs;     //<! List of outputs.
    mapper_db_connection registered_connections; //<! List of connections.
    mapper_db_link       registered_links;       //<! List of links.
    fptr_list   device_callbacks;     //<! List of device record callbacks.
    fptr_list   signal_callbacks;     //<! List of signal record callbacks.
    fptr_list   connection_callbacks; //<! List of connection record callbacks.
    fptr_list   link_callbacks;       //<! List of link record callbacks.
} mapper_db_t, *mapper_db;

typedef struct _mapper_monitor {
    mapper_admin      admin;    //<! Admin for this monitor.

    /*! Non-zero if this monitor is the sole owner of this admin, i.e.,
     *  it was created during mapper_monitor_new() and should be freed during
     *  mapper_monitor_free(). */
    int own_admin;

    mapper_db_t       db;       //<! Database for this monitor.
}  *mapper_monitor;

/**** Messages ****/

/*! Symbolic representation of recognized @-parameters. */
typedef enum {
    AT_CLIPMAX,
    AT_CLIPMIN,
    AT_DESTLENGTH,
    AT_DESTTYPE,
    AT_DIRECTION,
    AT_EXPRESSION,
    AT_ID,
    AT_INSTANCES,
    AT_IP,
    AT_LENGTH,
    AT_MAX,
    AT_MIN,
    AT_MODE,
    AT_MUTE,
    AT_NUMCONNECTIONS,
    AT_NUMINPUTS,
    AT_NUMLINKS,
    AT_NUMOUTPUTS,
    AT_PORT,
    AT_RANGE,
    AT_RATE,
    AT_REV,
    AT_SCOPE,
    AT_SEND_AS_INSTANCE,
    AT_SRCLENGTH,
    AT_SRCTYPE,
    AT_TYPE,
    AT_UNITS,
    AT_EXTRA,
    N_AT_PARAMS
} mapper_msg_param_t;

/* Maximum number of "extra" signal parameters. */
#define N_EXTRA_PARAMS 20

/*! Strings that correspond to mapper_msg_param_t. */
extern const char* mapper_msg_param_strings[];

/*! Strings that correspond to mapper_clipping_type, defined in
 *  mapper_db.h. */
extern const char* mapper_clipping_type_strings[];

/*! Strings that correspond to mapper_mode_type, defined in
 *  mapper_db.h. */
extern const char* mapper_mode_type_strings[];

/*! Queriable representation of a parameterized message parsed from an
 *  incoming OSC message. Does not contain a copy of data, so only
 *  valid for the duration of the message handler. Also allows for a
 *  constant number of "extra" parameters; that is, unknown parameters
 *  that may be specified for a signal and used for metadata, which
 *  will be added to a general-purpose string table associated with
 *  the signal. */
typedef struct _mapper_message
{
    const char *path;               //!< OSC address.
    lo_arg **values[N_AT_PARAMS];   //!< Array of parameter values.
    const char *types[N_AT_PARAMS]; //!< Array of types for each value.
    lo_arg **extra_args[N_EXTRA_PARAMS]; //!< Pointers to extra parameters.
    char extra_types[N_EXTRA_PARAMS];    //!< Types of extra parameters.
} mapper_message_t;

#endif // __MAPPER_TYPES_H__<|MERGE_RESOLUTION|>--- conflicted
+++ resolved
@@ -109,17 +109,6 @@
 
 /*! A structure that keeps information about a device. */
 typedef struct _mapper_admin {
-<<<<<<< HEAD
-=======
-    char *identifier;                 /*!< The identifier (prefix) for
-                                       *   this device. */
-    char *name;                       /*!< The full name for this
-                                       *   device, or zero. */
-    mapper_admin_allocated_t ordinal; /*!< A unique ordinal for this
-                                       *   device instance. */
-    uint32_t name_hash;               /*!< CRC-32 hash of full device name
-                                       *   in the form <name>.<ordinal> */
->>>>>>> de7b13ae
     int random_id;                    /*!< Random ID for allocation
                                            speedup. */
     lo_server_thread admin_server;    /*!< LibLo server thread for the
@@ -220,21 +209,10 @@
     mapper_admin admin;
     struct _mapper_signal **inputs;
     struct _mapper_signal **outputs;
-<<<<<<< HEAD
     int n_query_inputs;
     int n_alloc_inputs;
     int n_alloc_outputs;
-    int n_links;
-=======
-    int n_inputs;
-    int n_outputs;
-    int n_alloc_inputs;
-    int n_alloc_outputs;
     int n_output_callbacks;
-    int n_links_in;
-    int n_links_out;
-    int version;
->>>>>>> de7b13ae
     int flags;    /*!< Bitflags indicating if information has already been
                    *   sent in a given polling step. */
     mapper_router routers;
@@ -313,10 +291,10 @@
 
 /*! Symbolic representation of recognized @-parameters. */
 typedef enum {
-    AT_CLIPMAX,
-    AT_CLIPMIN,
-    AT_DESTLENGTH,
-    AT_DESTTYPE,
+    AT_CLIP_MAX,
+    AT_CLIP_MIN,
+    AT_DEST_LENGTH,
+    AT_DEST_TYPE,
     AT_DIRECTION,
     AT_EXPRESSION,
     AT_ID,
@@ -327,18 +305,20 @@
     AT_MIN,
     AT_MODE,
     AT_MUTE,
-    AT_NUMCONNECTIONS,
-    AT_NUMINPUTS,
-    AT_NUMLINKS,
-    AT_NUMOUTPUTS,
+    AT_NUM_CONNECTIONS_IN,
+    AT_NUM_CONNECTIONS_OUT,
+    AT_NUM_INPUTS,
+    AT_NUM_LINKS_IN,
+    AT_NUM_LINKS_OUT,
+    AT_NUM_OUTPUTS,
     AT_PORT,
     AT_RANGE,
     AT_RATE,
     AT_REV,
     AT_SCOPE,
     AT_SEND_AS_INSTANCE,
-    AT_SRCLENGTH,
-    AT_SRCTYPE,
+    AT_SRC_LENGTH,
+    AT_SRC_TYPE,
     AT_TYPE,
     AT_UNITS,
     AT_EXTRA,
