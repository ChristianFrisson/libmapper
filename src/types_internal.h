--- conflicted
+++ resolved
@@ -167,32 +167,6 @@
 
 /*! Some useful strings for sending administrative messages. */
 typedef enum {
-<<<<<<< HEAD
-    ADM_CONNECT,
-    ADM_CONNECT_TO,
-    ADM_CONNECTED,
-    ADM_CONNECTION_MODIFY,
-    ADM_DEVICE,
-    ADM_DISCONNECT,
-    ADM_DISCONNECTED,
-    ADM_LINK,
-    ADM_LINK_TO,
-    ADM_LINKED,
-    ADM_LINK_PING,
-    ADM_LOGOUT,
-    ADM_SIGNAL,
-    ADM_INPUT,
-    ADM_OUTPUT,
-    ADM_INPUT_REMOVED,
-    ADM_OUTPUT_REMOVED,
-    ADM_SUBSCRIBE,
-    ADM_UNSUBSCRIBE,
-    ADM_SYNC,
-    ADM_UNLINK,
-    ADM_UNLINKED,
-    ADM_WHO
-} admin_msg_t;
-=======
     MSG_DEVICE,
     MSG_DEVICE_MODIFY,
     MSG_LINKED,
@@ -217,7 +191,6 @@
     MSG_WHO,
     NUM_MSG_STRINGS
 } network_message_t;
->>>>>>> a0999366
 
 /*! Function to call when an allocated resource is locked. */
 typedef void mapper_resource_on_lock(struct _mapper_allocated_t *resource);
@@ -381,6 +354,7 @@
 
     /*! Flags for deciding when to call the instance event handler. */
     int instance_event_flags;
+    int group_map_index;
 } mapper_local_signal_t, *mapper_local_signal;
 
 /*! A record that describes properties of a signal. */
@@ -602,6 +576,7 @@
     lo_server server;
 
     int own_network;
+    int num_signal_groups;
 } mapper_local_device_t, *mapper_local_device;
 
 
