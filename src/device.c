--- conflicted
+++ resolved
@@ -73,7 +73,6 @@
 void mdev_free(mapper_device md)
 {
     int i;
-<<<<<<< HEAD
     if (!md)
         return;
 
@@ -82,8 +81,10 @@
         mapper_admin_send_osc(md->admin, 0, "/logout", "s", mdev_name(md));
     }
 
-    if (md->admin && md->own_admin)
-        mapper_admin_free(md->admin);
+    while (md->routers)
+        mdev_remove_router(md, md->routers);
+    while (md->receivers)
+        mdev_remove_receiver(md, md->receivers);
     for (i = 0; i < md->props.n_inputs; i++)
         msig_free(md->inputs[i]);
     if (md->inputs)
@@ -102,54 +103,19 @@
         map = md->reserve_id_map;
         md->reserve_id_map = map->next;
         free(map);
-=======
-    if (md) {
-        while (md->routers)
-            mdev_remove_router(md, md->routers);
-        while (md->receivers)
-            mdev_remove_receiver(md, md->receivers);
-        for (i = 0; i < md->n_inputs; i++)
-            msig_free(md->inputs[i]);
-        if (md->inputs)
-            free(md->inputs);
-        for (i = 0; i < md->n_outputs; i++)
-            msig_free(md->outputs[i]);
-        if (md->outputs)
-            free(md->outputs);
-        mapper_instance_id_map map;
-        while (md->active_id_map) {
-            map = md->active_id_map;
-            md->active_id_map = map->next;
-            free(map);
-        }
-        while (md->reserve_id_map) {
-            map = md->reserve_id_map;
-            md->reserve_id_map = map->next;
-            free(map);
-        }
-        if (md->extra)
-            table_free(md->extra, 1);
-        if (md->server)
-            lo_server_free(md->server);
-        if (md->name_prefix)
-            free(md->name_prefix);
-        if (md->admin && md->own_admin)
-            mapper_admin_free(md->admin);
-        free(md);
->>>>>>> 0df8ede7
-    }
-    while (md->routers)
-        mdev_remove_router(md, md->routers);
-    while (md->receivers)
-        mdev_remove_receiver(md, md->receivers);
+    }
+    if (md->props.extra)
+        table_free(md->props.extra, 1);
+    if (md->server)
+        lo_server_free(md->server);
     if (md->props.identifier)
         free(md->props.identifier);
     if (md->props.name)
         free(md->props.name);
     if (md->props.host)
         free(md->props.host);
-    if (md->props.extra)
-        table_free(md->props.extra, 1);
+    if (md->admin && md->own_admin)
+        mapper_admin_free(md->admin);
     free(md);
 }
 
@@ -623,12 +589,8 @@
 void mdev_remove_input(mapper_device md, mapper_signal sig)
 {
     int i, n;
-<<<<<<< HEAD
+    char str1[1024], str2[1024];
     for (i=0; i<md->props.n_inputs; i++) {
-=======
-    char str1[1024], str2[1024];
-    for (i=0; i<md->n_inputs; i++) {
->>>>>>> 0df8ede7
         if (md->inputs[i] == sig)
             break;
     }
@@ -676,12 +638,8 @@
         }
         r = r->next;
     }
-<<<<<<< HEAD
+
     md->props.n_inputs --;
-=======
-
-    md->n_inputs --;
->>>>>>> 0df8ede7
     mdev_increment_version(md);
     msig_free(sig);
 }
@@ -689,12 +647,8 @@
 void mdev_remove_output(mapper_device md, mapper_signal sig)
 {
     int i, n;
-<<<<<<< HEAD
+    char str1[1024], str2[1024];
     for (i=0; i<md->props.n_outputs; i++) {
-=======
-    char str1[1024], str2[1024];
-    for (i=0; i<md->n_outputs; i++) {
->>>>>>> 0df8ede7
         if (md->outputs[i] == sig)
             break;
     }
@@ -712,9 +666,6 @@
         (sig->instance_management_flags & IN_REQUEST_RELEASE)) {
         lo_server_del_method(md->server, sig->props.name, "iiF");
     }
-<<<<<<< HEAD
-    md->props.n_outputs --;
-=======
 
     mapper_router r = md->routers;
     msig_full_name(sig, str1, 1024);
@@ -739,8 +690,7 @@
         r = r->next;
     }
 
-    md->n_outputs --;
->>>>>>> 0df8ede7
+    md->props.n_outputs --;
     mdev_increment_version(md);
     msig_free(sig);
 }
@@ -1349,11 +1299,6 @@
     table_remove_key(dev->props.extra, property, 1);
 }
 
-void mdev_timetag_now(mapper_device dev, mapper_timetag_t *timetag)
-{
-    mapper_clock_now(dev->admin->clock, timetag);
-}
-
 lo_server mdev_get_lo_server(mapper_device md)
 {
     return md->server;
