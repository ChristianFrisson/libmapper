
#include <lo/lo.h>
#include <stdlib.h>
#include <stdio.h>
#include <string.h>
#include <stdarg.h>
#include <unistd.h>
#include <assert.h>
#include <sys/time.h>
#include <zlib.h>

#include "mapper_internal.h"
#include "types_internal.h"
#include "config.h"
#include <mapper/mapper.h>

#ifdef HAVE_PTHREAD
#include <pthread.h>
#endif

/*! Internal function to get the current time. */
static double get_current_time()
{
#ifdef HAVE_GETTIMEOFDAY
    struct timeval tv;
    gettimeofday(&tv, NULL);
    return (double) tv.tv_sec + tv.tv_usec / 1000000.0;
#else
#error No timing method known on this platform.
#endif
}

//! Allocate and initialize a mapper device.
mapper_device mdev_new(const char *name_prefix, int port,
                       mapper_admin admin)
{
    mapper_device md =
        (mapper_device) calloc(1, sizeof(struct _mapper_device));
    md->name_prefix = strdup(name_prefix);

    if (admin) {
        md->admin = admin;
        md->own_admin = 0;
    }
    else {
        md->admin = mapper_admin_new(0, 0, 0);
        md->own_admin = 1;
    }

    if (!md->admin) {
        mdev_free(md);
        return NULL;
    }

    mapper_admin_add_device(md->admin, md, name_prefix, port);

    md->routers = 0;
    md->active_id_map = 0;
    md->reserve_id_map = 0;
    md->id_counter = 0;
    md->extra = table_new();
    return md;
}

//! Free resources used by a mapper device.
void mdev_free(mapper_device md)
{
    int i;
    if (md) {
        if (md->admin && md->own_admin)
            mapper_admin_free(md->admin);
        for (i = 0; i < md->n_inputs; i++)
            msig_free(md->inputs[i]);
        if (md->inputs)
            free(md->inputs);
        for (i = 0; i < md->n_outputs; i++)
            msig_free(md->outputs[i]);
        if (md->outputs)
            free(md->outputs);
        mapper_instance_id_map map;
        while (md->active_id_map) {
            map = md->active_id_map;
            md->active_id_map = map->next;
            free(map);
        }
        while (md->reserve_id_map) {
            map = md->reserve_id_map;
            md->reserve_id_map = map->next;
            free(map);
        }
        while (md->routers)
            mdev_remove_router(md, md->routers);
        if (md->extra)
            table_free(md->extra, 1);
        free(md);
    }
}

#ifdef __GNUC__
// when gcc inlines this with O2 or O3, it causes a crash. bug?
__attribute__ ((noinline))
#endif
static void grow_ptr_array(void **array, int length, int *size)
{
    if (*size < length && !*size)
        (*size)++;
    while (*size < length)
        (*size) *= 2;
    *array = realloc(*array, sizeof(void *) * (*size));
}

static void mdev_increment_version(mapper_device md)
{
    md->version ++;
    if (md->admin->registered) {
        md->flags |= FLAGS_ATTRIBS_CHANGED;
    }
}

static int handler_signal(const char *path, const char *types,
                          lo_arg **argv, int argc, lo_message msg,
                          void *user_data)
{
    mapper_signal sig = (mapper_signal) user_data;
    mapper_device md = sig->device;
    if (!md) {
        trace("error, sig->device==0\n");
        return 0;
    }

    // Default to updating first instance
    if (!sig || !sig->instances)
        return 0;
    mapper_signal_instance si = sig->instances;

    if (types[0] == LO_NIL) {
        si->history.position = -1;
    }
    else {
        /* This is cheating a bit since we know that the arguments pointed
         * to by argv are layed out sequentially in memory.  It's not
         * clear if liblo's semantics guarantee it, but known to be true
         * on all platforms. */
        si->history.position = (si->history.position + 1)
                                % si->history.size;
        memcpy(msig_history_value_pointer(si->history),
               argv[0], msig_vector_bytes(sig));
    }

    if (sig->handler)
        sig->handler(sig, 0, &sig->props,
                     &si->history.timetag[si->history.position], types[0] == LO_NIL ? 0 :
                     si->history.value + msig_vector_bytes(sig) * si->history.position);

    return 0;
}

static int handler_signal_instance(const char *path, const char *types,
                                   lo_arg **argv, int argc, lo_message msg,
                                   void *user_data)
{
    mapper_signal sig = (mapper_signal) user_data;
    mapper_device md = sig->device;

    if (!md) {
        trace("error, sig->device==0\n");
        return 0;
    }
    if (argc < 3)
        return 0;

    int group_id = argv[0]->i32;
    int instance_id = argv[1]->i32;
    int is_new = (types[2] == LO_TRUE);

    mapper_signal_instance si = 0;
    mapper_instance_id_map map = mdev_find_instance_id_map_by_remote(md, group_id, instance_id);

    // Don't activate instance just to release it again
    if (types[2] == LO_NIL || types[2] == LO_FALSE) {
        if (!map || !msig_find_instance_with_id_map(sig, map))
            return 0;
    }

    si = msig_get_instance_with_id_map(sig, map, is_new);
    if (!si && is_new) {
        if (sig->instance_overflow_handler) {
            sig->instance_overflow_handler(sig, group_id, instance_id);
            // try again
            si = msig_get_instance_with_id_map(sig, map, is_new);
        }
    }
    if (!si) {
        trace("no instances available for group=%ld, id=%ld\n",
              (long)group_id, (long)instance_id);
        return 0;
    }
    else if (!map) {
        // Need to add id map to device and link to new signal instance
        si->id_map = mdev_add_instance_id_map(md, si->id, group_id, instance_id);
    }

    if (types[2] == LO_TRUE) {
        if (sig->instance_management_handler)
            sig->instance_management_handler(sig, si->id_map->local, IN_NEW);
        return 0;
    }
    else if (types[2] == LO_FALSE) {
        if (sig->instance_management_handler)
            sig->instance_management_handler(sig, si->id_map->local, IN_REQUEST_KILL);
        return 0;
    }

    if (types[2] != LO_NIL) {
        /* This is cheating a bit since we know that the arguments pointed
         * to by argv are layed out sequentially in memory.  It's not
         * clear if liblo's semantics guarantee it, but known to be true
         * on all platforms. */
        si->history.position = (si->history.position + 1) % si->history.size;
        memcpy(msig_history_value_pointer(si->history), argv[2], msig_vector_bytes(sig));
    }

    if (sig->handler) {
        sig->handler(sig, si->id_map->local, &sig->props,
                     &si->history.timetag[si->history.position], types[2] == LO_NIL ? 0 :
                     si->history.value + msig_vector_bytes(sig) * si->history.position);
    }
    if (types[2] == LO_NIL) {
        msig_release_instance_internal(si);
    }
    return 0;
}

static int handler_query(const char *path, const char *types,
                         lo_arg **argv, int argc, lo_message msg,
                         void *user_data)
{
    mapper_signal sig = (mapper_signal) user_data;
    mapper_device md = sig->device;

    if (!md) {
        trace("error, sig->device==0\n");
        return 0;
    }

    if (!argc)
        return 0;
    else if (types[0] != 's' && types[0] != 'S')
        return 0;

    int i;
    lo_message m;

    int response_count = 0;
    mapper_signal_instance si = sig->instances;
    while (si) {
        if (!si->is_active)
            continue;
        m = lo_message_new();
        if (!m)
            return 0;
        if (si->signal->props.num_instances > 1) {
            lo_message_add_int32(m, (long)si->id_map->group);
            lo_message_add_int32(m, (long)si->id_map->local);
        }
        if (si->history.position != -1) {
            if (si->history.type == 'f') {
                float *v = msig_history_value_pointer(si->history);
                for (i = 0; i < si->history.length; i++)
                    lo_message_add_float(m, v[i]);
            }
            else if (si->history.type == 'i') {
                int *v = msig_history_value_pointer(si->history);
                for (i = 0; i < si->history.length; i++)
                    lo_message_add_int32(m, v[i]);
            }
            else if (si->history.type == 'd') {
                double *v = msig_history_value_pointer(si->history);
                for (i = 0; i < si->history.length; i++)
                    lo_message_add_double(m, v[i]);
            }
        }
        else {
            lo_message_add_nil(m);
        }
        lo_send_message(lo_message_get_source(msg), &argv[0]->s, m);
        lo_message_free(m);
        si = si->next;
        response_count++;
    }
    if (!response_count) {
        // If there are no active instances, send null response
        m = lo_message_new();
        lo_message_add_nil(m);
        lo_send_message(lo_message_get_source(msg), &argv[0]->s, m);
        lo_message_free(m);
    }
    return 0;
}

static int handler_query_response(const char *path, const char *types,
                                  lo_arg **argv, int argc, lo_message msg,
                                  void *user_data)
{
    // TODO: integrate instances into queries
    mapper_signal sig = (mapper_signal) user_data;
    mapper_device md = sig->device;

    if (!md) {
        trace("error, sig->device==0\n");
        return 0;
    }
    if (types[0] == LO_NIL && sig->handler) {
        sig->handler(sig, 0, &sig->props, 0, 0);
        return 0;
    }

    mapper_signal_value_t value[sig->props.length];
    int i;
    if (sig->props.type == 'i') {
        for (i = 0; i < sig->props.length && i < argc; i++) {
            if (types[i] == LO_INT32)
                value[i].i32 = argv[i]->i32;
            else if (types[i] == LO_FLOAT)
                value[i].i32 = (int)argv[i]->f;
        }
    }
    else if (sig->props.type == 'f') {
        for (i = 0; i < sig->props.length && i < argc; i++) {
            if (types[i] == LO_INT32)
                value[i].f = (float)argv[i]->i32;
            else if (types[i] == LO_FLOAT)
                value[i].f = argv[i]->f;
        }
    }

    if (sig->handler)
        sig->handler(sig, 0, &sig->props, 0, value);

    return 0;
}

// Add an input signal to a mapper device.
mapper_signal mdev_add_input(mapper_device md, const char *name, int length,
                             char type, const char *unit,
                             void *minimum, void *maximum,
                             mapper_signal_handler *handler, void *user_data)
{
    if (mdev_get_input_by_name(md, name, 0))
        return 0;
    char *type_string = 0, *signal_get = 0;
    mapper_signal sig = msig_new(name, length, type, 0, unit, minimum,
                                 maximum, handler, user_data);
    if (!sig)
        return 0;
    md->n_inputs++;
    grow_ptr_array((void **) &md->inputs, md->n_inputs,
                   &md->n_alloc_inputs);

    mdev_increment_version(md);

    md->inputs[md->n_inputs - 1] = sig;
    sig->device = md;
    if (md->admin->name)
        sig->props.device_name = md->admin->name;

    if (!md->server)
        mdev_start_server(md);
    else {
        type_string = (char*) realloc(type_string, sig->props.length + 3);
        type_string[0] = type_string[1] = 'i';
        memset(type_string + 2, sig->props.type, sig->props.length);
        type_string[sig->props.length + 2] = 0;
        lo_server_add_method(md->server,
                             sig->props.name,
                             type_string + 2,
                             handler_signal, (void *) (sig));
        lo_server_add_method(md->server,
                             sig->props.name,
                             "N",
                             handler_signal, (void *) (sig));
        lo_server_add_method(md->server,
                             sig->props.name,
                             type_string,
                             handler_signal_instance, (void *) (sig));
        lo_server_add_method(md->server,
                             sig->props.name,
                             "iiT",
                             handler_signal_instance, (void *) (sig));
        lo_server_add_method(md->server,
                             sig->props.name,
                             "iiF",
                             handler_signal_instance, (void *) (sig));
        lo_server_add_method(md->server,
                             sig->props.name,
                             "iiN",
                             handler_signal_instance, (void *) (sig));
        int len = strlen(sig->props.name) + 5;
        signal_get = (char*) realloc(signal_get, len);
        snprintf(signal_get, len, "%s%s", sig->props.name, "/get");
        lo_server_add_method(md->server,
                             signal_get,
                             "s",
                             handler_query, (void *) (sig));
        free(type_string);
        free(signal_get);
    }

    return sig;
}

// Add an output signal to a mapper device.
mapper_signal mdev_add_output(mapper_device md, const char *name, int length,
                              char type, const char *unit, void *minimum, void *maximum)
{
    if (mdev_get_output_by_name(md, name, 0))
        return 0;
    mapper_signal sig = msig_new(name, length, type, 1, unit, minimum,
                                 maximum, 0, 0);
    if (!sig)
        return 0;
    md->n_outputs++;
    grow_ptr_array((void **) &md->outputs, md->n_outputs,
                   &md->n_alloc_outputs);

    mdev_increment_version(md);

    md->outputs[md->n_outputs - 1] = sig;
    sig->device = md;
    if (md->admin->name)
        sig->props.device_name = md->admin->name;
    return sig;
}

void mdev_add_signal_query_response_callback(mapper_device md, mapper_signal sig)
{
    if (!sig->props.is_output)
        return;
    char *path = 0;
    int len;
    if (!md->server)
        mdev_start_server(md);
    else {
        len = (int) strlen(sig->props.name) + 5;
        path = (char*) realloc(path, len);
        snprintf(path, len, "%s%s", sig->props.name, "/got");
        lo_server_add_method(md->server,
                             path,
                             NULL,
                             handler_query_response, (void *) (sig));
        free(path);
        md->n_query_inputs ++;
    }
}

void mdev_remove_signal_query_response_callback(mapper_device md, mapper_signal sig)
{
    char *path = 0;
    int len, i;
    if (!md || !sig)
        return;
    for (i=0; i<md->n_outputs; i++) {
        if (md->outputs[i] == sig)
            break;
    }
    if (i==md->n_outputs)
        return;
    len = (int) strlen(sig->props.name) + 5;
    path = (char*) realloc(path, len);
    snprintf(path, len, "%s%s", sig->props.name, "/got");
    lo_server_del_method(md->server, path, NULL);
    md->n_query_inputs --;
}

void mdev_remove_input(mapper_device md, mapper_signal sig)
{
    int i, n;
    for (i=0; i<md->n_inputs; i++) {
        if (md->inputs[i] == sig)
            break;
    }
    if (i==md->n_inputs)
        return;

    for (n=i; n<(md->n_inputs-1); n++) {
        md->inputs[n] = md->inputs[n+1];
    }
    if (md->server) {
        char *type_string = (char*) malloc(sig->props.length + 3);
        type_string[0] = type_string[1] = 'i';
        memset(type_string + 2, sig->props.type, sig->props.length);
        type_string[sig->props.length + 2] = 0;
        lo_server_del_method(md->server, sig->props.name, type_string);
        lo_server_del_method(md->server, sig->props.name, type_string + 2);
        lo_server_del_method(md->server, sig->props.name, "N");
        lo_server_del_method(md->server, sig->props.name, "iiT");
        lo_server_del_method(md->server, sig->props.name, "iiN");
        free(type_string);
        int len = strlen(sig->props.name) + 5;
        char *signal_get = (char*) malloc(len);
        strncpy(signal_get, sig->props.name, len);
        strncat(signal_get, "/get", len);
        lo_server_del_method(md->server, signal_get, NULL);
        free(signal_get);
    }
    md->n_inputs --;
    mdev_increment_version(md);
    msig_free(sig);
}

void mdev_remove_output(mapper_device md, mapper_signal sig)
{
    int i, n;
    for (i=0; i<md->n_outputs; i++) {
        if (md->outputs[i] == sig)
            break;
    }
    if (i==md->n_outputs)
        return;

    for (n=i; n<(md->n_outputs-1); n++) {
        md->outputs[n] = md->outputs[n+1];
    }
    if (sig->handler && md->server) {
        int len = strlen(sig->props.name) + 5;
        char *path = (char*) malloc(len);
        strncpy(path, sig->props.name, len);
        strncat(path, "/got", len);
        lo_server_del_method(md->server, path, NULL);
        free(path);
    }
    md->n_outputs --;
    mdev_increment_version(md);
    msig_free(sig);
}

int mdev_num_inputs(mapper_device md)
{
    return md->n_inputs;
}

int mdev_num_outputs(mapper_device md)
{
    return md->n_outputs;
}

int mdev_num_links(mapper_device md)
{
    return md->n_links;
}

int mdev_num_connections(mapper_device md)
{
    return md->n_connections;
}

mapper_signal *mdev_get_inputs(mapper_device md)
{
    return md->inputs;
}

mapper_signal *mdev_get_outputs(mapper_device md)
{
    return md->outputs;
}

mapper_signal mdev_get_input_by_name(mapper_device md, const char *name,
                                     int *index)
{
    int i;
    int slash = name[0]=='/' ? 1 : 0;
    for (i=0; i<md->n_inputs; i++)
    {
        if (strcmp(md->inputs[i]->props.name + 1,
                   name + slash)==0)
        {
            if (index)
                *index = i;
            return md->inputs[i];
        }
    }
    return 0;
}

mapper_signal mdev_get_output_by_name(mapper_device md, const char *name,
                                      int *index)
{
    int i;
    int slash = name[0]=='/' ? 1 : 0;
    for (i=0; i<md->n_outputs; i++)
    {
        if (strcmp(md->outputs[i]->props.name + 1,
                   name + slash)==0)
        {
            if (index)
                *index = i;
            return md->outputs[i];
        }
    }
    return 0;
}

mapper_signal mdev_get_input_by_index(mapper_device md, int index)
{
    if (index >= 0 && index < md->n_inputs)
        return md->inputs[index];
    return 0;
}

mapper_signal mdev_get_output_by_index(mapper_device md, int index)
{
    if (index >= 0 && index < md->n_outputs)
        return md->outputs[index];
    return 0;
}

int mdev_poll(mapper_device md, int block_ms)
{
    int admin_count = mapper_admin_poll(md->admin);
    int count = 0;

    if (md->server) {

        /* If a timeout is specified, loop until the time is up. */
        if (block_ms)
        {
            double then = get_current_time();
            int left_ms = block_ms;
            while (left_ms > 0)
            {
                if (lo_server_recv_noblock(md->server, left_ms))
                    count++;
                double elapsed = get_current_time() - then;
                left_ms = block_ms - (int)(elapsed*1000);
            }
        }

        /* When done, or if non-blocking, check for remaining messages
         * up to a proportion of the number of input
         * signals. Arbitrarily choosing 1 for now, since we don't
         * support "combining" multiple incoming streams, so there's
         * no point.  Perhaps if this is supported in the future it
         * can be a heuristic based on a recent number of messages per
         * channel per poll. */
        while (count < (md->n_inputs + md->n_query_inputs)*1
               && lo_server_recv_noblock(md->server, 0))
            count++;
    }
    else if (block_ms) {
#ifdef WIN32
        Sleep(block_ms);
#else
        usleep(block_ms * 1000);
#endif
    }

    return admin_count + count;
}

void mdev_route_instance(mapper_device md,
                         mapper_signal_instance si,
                         int send_as_instance)
{
<<<<<<< HEAD
    mapper_connection_instance ci = si->connections;
    int is_new = 0;
    if (si->history.position == -1) {
        while (ci) {
            mapper_router r = ci->connection->router;
            ci->history.position = -1;
            if (!send_as_instance)
                mapper_router_receive_instance(r, ci, si, 0, 0);
            else {
                if (mapper_router_in_scope(ci->connection->router, si->id_map->group))
                    mapper_router_receive_instance(r, ci, si, 1, 0);
            }
            ci = ci->next;
        }
        return;
    }
    else if (!si->is_active) {
        is_new = 1;
        si->is_active = 1;
    }

    while (ci) {
        mapper_router r = ci->connection->router;
        if (send_as_instance
            && !mapper_router_in_scope(r, si->id_map->group))
        {
            ci = ci->next;
            continue;
        }

        // router receives the instance, performs mapping
        // transformation, and forwards it to the destination
        mapper_router_receive_instance(r, ci, si,
                                       send_as_instance, is_new);
        ci = ci->next;
=======
    mapper_router r = md->routers;
    while (r) {
        mapper_router_receive_signal(r, sig, LO_TT_IMMEDIATE);
        mapper_router_send(r);
        r = r->next;
>>>>>>> 0ab9ec87
    }
}

//function to create a mapper queue
mapper_queue mdev_get_queue(mapper_device md)
{
	mapper_queue q;
	q = (mapper_queue)malloc(sizeof(mapper_queue_t));
	q->elements = (mapper_signal *)malloc(sizeof(mapper_signal)*2);
    printf("q->elements: %p\n", q->elements);
	q->size = 2;
	q->position = 0;
	q->timetag = LO_TT_IMMEDIATE;

	return q;
}

static void mdev_release_queue(mapper_queue q)
{
	free(q->elements);
	free(q);
}


static void mdev_route_queue(mapper_device md, mapper_queue q)
{
    mapper_router r = md->routers;
    while (r) {
        for (int i = 0; i<q->position;i++)
            mapper_router_receive_signal(r, q->elements[i],
                                         q->timetag);
		mapper_router_send(r);
        mdev_release_queue(q);
        r = r->next;
    }
}

void mdev_send_queue(mapper_device md, mapper_queue q)
{
	mdev_route_queue(md, q);
}

int mdev_route_query(mapper_device md, mapper_signal sig)
{
    int count = 0;
    mapper_router r = md->routers;
    while (r) {
        count += mapper_router_send_query(r, sig);
        r = r->next;
    }
    return count;
}

void mdev_add_router(mapper_device md, mapper_router rt)
{
    mapper_router *r = &md->routers;
    rt->next = *r;
    *r = rt;
    md->n_links++;
}

void mdev_release_scope(mapper_device md, const char *scope)
{
    if (!scope)
        return;

    int i, hash = crc32(0L, (const Bytef *)scope, strlen(scope));
    mapper_signal_instance si;

    // Release input instances owned by remote device
    mapper_signal *psig = mdev_get_inputs(md);
    for (i=0; i < mdev_num_inputs(md); i++) {
        // get instances
        si = psig[i]->instances;
        while (si) {
            if (si->is_active && si->id_map->group == hash) {
                if (psig[i]->handler) {
                    psig[i]->handler(psig[i], si->id_map->local, &psig[i]->props, 0, 0);
                }
                msig_release_instance_internal(si);
            }
            si = si->next;
        }
    }
    
    // Release output instances owned by remote device
    psig = mdev_get_outputs(md);
    for (i=0; i < mdev_num_outputs(md); i++) {
        // get instances
        si = psig[i]->instances;
        while (si) {
            if (si->is_active && si->id_map->group == hash) {
                msig_release_instance_internal(si);
            }
            si = si->next;
        }
    }
    
    // Remove instance maps referring to remote device
    mapper_instance_id_map map = md->active_id_map;
    while (map) {
        if (map->group == hash) {
            mapper_instance_id_map temp = map->next;
            mdev_remove_instance_id_map(md, map);
            map = temp;
        }
        else
            map = map->next;
    }
}

void mdev_remove_router(mapper_device md, mapper_router rt)
{
    // first remove connections
    mapper_signal_connection sc = rt->connections;
    while (sc) {
        mapper_connection c = sc->connection, temp;
        while (c) {
            temp = c->next;
            mapper_router_remove_connection(rt, c);
            c = temp;
        }
        sc = sc->next;
    }

    int i;
    for (i=0; i<rt->props.num_scopes; i++) {
        // For each scope in this router...
        mapper_router temp = md->routers;
        int safe = 1;
        while (temp) {
            if (mapper_router_in_scope(temp, rt->props.scope_hashes[i])) {
                safe = 1;
                break;
            }
            temp = temp->next;
        }
        if (!safe) {
            /* scope is not used by any other routers, safe to clear
             * corresponding instances in instance id map. */
            mapper_instance_id_map map = md->active_id_map;
            while (map) {
                if (map->group == rt->props.scope_hashes[i]) {
                    mapper_instance_id_map temp = map->next;
                    mdev_remove_instance_id_map(md, map);
                    map = temp;
                }
                else
                    map = map->next;
            }
        }
        free(rt->props.scope_names[i]);
    }
    free(rt->props.scope_names);
    free(rt->props.scope_hashes);

    // remove router
    mapper_router *r = &md->routers;
    while (*r) {
        if (*r == rt) {
            *r = rt->next;
            free(rt);
            break;
        }
        r = &(*r)->next;
    }

    md->n_links--;
}

void mdev_reserve_instance_id_map(mapper_device dev)
{
    mapper_instance_id_map map;
    map = (mapper_instance_id_map)calloc(1, sizeof(struct _mapper_instance_id_map));
    map->next = dev->reserve_id_map;
    dev->reserve_id_map = map;
}

mapper_instance_id_map mdev_add_instance_id_map(mapper_device dev, int local_id,
                                                int group_id, int remote_id)
{
    if (!dev->reserve_id_map)
        mdev_reserve_instance_id_map(dev);

    mapper_instance_id_map map = dev->reserve_id_map;
    map->local = local_id;
    map->group = group_id;
    map->remote = remote_id;
    map->reference_count = 1;
    dev->reserve_id_map = map->next;
    map->next = dev->active_id_map;
    dev->active_id_map = map;
    return map;
}

void mdev_remove_instance_id_map(mapper_device dev, mapper_instance_id_map map)
{
    mapper_instance_id_map *id_map = &dev->active_id_map;
    while (*id_map) {
        if ((*id_map) == map) {
            *id_map = (*id_map)->next;
            free(map);
            break;
        }
        id_map = &(*id_map)->next;
    }
}

mapper_instance_id_map mdev_find_instance_id_map_by_local(mapper_device dev,
                                                          int local_id)
{
    mapper_instance_id_map map = dev->active_id_map;

    while (map) {
        if (map->local == local_id)
            return map;
        map = map->next;
    }
    return 0;
}

mapper_instance_id_map mdev_find_instance_id_map_by_remote(mapper_device dev,
                                                           int group_id, int remote_id)
{
    mapper_instance_id_map map = dev->active_id_map;
    while (map) {
        if ((map->group == group_id) && (map->remote == remote_id))
            return map;
        map = map->next;
    }
    return 0;
}

/* Note: any call to liblo where get_liblo_error will be called
 * afterwards must lock this mutex, otherwise there is a race
 * condition on receiving this information.  Could be fixed by the
 * liblo error handler having a user context pointer. */
static int liblo_error_num = 0;
static void liblo_error_handler(int num, const char *msg, const char *path)
{
    liblo_error_num = num;
    if (num == LO_NOPORT) {
        trace("liblo could not start a server because port unavailable\n");
    } else
        fprintf(stderr, "[libmapper] liblo server error %d in path %s: %s\n",
               num, path, msg);
}

void mdev_start_server(mapper_device md)
{
    if (!md->server) {
        int i;
        char port[16], *pport = port, *type = 0, *path = 0;

        if (md->admin->port)
            sprintf(port, "%d", md->admin->port);
        else
            pport = 0;

        while (!(md->server = lo_server_new(pport, liblo_error_handler))) {
            pport = 0;
        }

        md->admin->port = lo_server_get_port(md->server);
        trace("bound to port %i\n", md->admin->port);

        for (i = 0; i < md->n_inputs; i++) {
            type = (char*) realloc(type, md->inputs[i]->props.length + 3);
            type[0] = type[1] = 'i';
            memset(type + 2, md->inputs[i]->props.type,
                   md->inputs[i]->props.length);
            type[md->inputs[i]->props.length + 2] = 0;
            lo_server_add_method(md->server,
                                 md->inputs[i]->props.name,
                                 type + 2,
                                 handler_signal, (void *) (md->inputs[i]));
            lo_server_add_method(md->server,
                                 md->inputs[i]->props.name,
                                 "N",
                                 handler_signal, (void *) (md->inputs[i]));
            lo_server_add_method(md->server,
                                 md->inputs[i]->props.name,
                                 type,
                                 handler_signal_instance, (void *) (md->inputs[i]));
            lo_server_add_method(md->server,
                                 md->inputs[i]->props.name,
                                 "iiT",
                                 handler_signal_instance, (void *) (md->inputs[i]));
            lo_server_add_method(md->server,
                                 md->inputs[i]->props.name,
                                 "iiF",
                                 handler_signal_instance, (void *) (md->inputs[i]));
            lo_server_add_method(md->server,
                                 md->inputs[i]->props.name,
                                 "iiN",
                                 handler_signal_instance, (void *) (md->inputs[i]));
            int len = (int) strlen(md->inputs[i]->props.name) + 5;
            path = (char*) realloc(path, len);
            snprintf(path, len, "%s%s", md->inputs[i]->props.name, "/get");
            lo_server_add_method(md->server,
                                 path,
                                 "s",
                                 handler_query, (void *) (md->inputs[i]));
        }
        for (i = 0; i < md->n_outputs; i++) {
            if (!md->outputs[i]->handler)
                continue;
            int len = (int) strlen(md->outputs[i]->props.name) + 5;
            path = (char*) realloc(path, len);
            snprintf(path, len, "%s%s", md->outputs[i]->props.name, "/got");
            lo_server_add_method(md->server,
                                 path,
                                 NULL,
                                 handler_query_response, (void *) (md->outputs[i]));
            md->n_query_inputs ++;
        }
        free(type);
        free(path);
    }
}

const char *mdev_name(mapper_device md)
{
    /* Hand this off to the admin struct, where the name may be
     * cached. However: manually checking ordinal.locked here so that
     * we can safely trace bad usage when mapper_admin_full_name is
     * called inappropriately. */
    if (md->admin->registered)
        return mapper_admin_name(md->admin);
    else
        return 0;
}

unsigned int mdev_id(mapper_device md)
{
    if (md->admin->registered)
        return md->admin->name_hash;
    else
        return 0;
}

unsigned int mdev_port(mapper_device md)
{
    if (md->admin->registered)
        return md->admin->port;
    else
        return 0;
}

const struct in_addr *mdev_ip4(mapper_device md)
{
    if (md->admin->registered)
        return &md->admin->interface_ip;
    else
        return 0;
}

const char *mdev_interface(mapper_device md)
{
    return md->admin->interface_name;
}

unsigned int mdev_ordinal(mapper_device md)
{
    if (md->admin->registered)
        return md->admin->ordinal.value;
    else
        return 0;
}

int mdev_ready(mapper_device device)
{
    if (!device)
        return 0;

    return device->admin->registered;
}

void mdev_set_property(mapper_device dev, const char *property,
                       lo_type type, lo_arg *value)
{
    mapper_table_add_or_update_osc_value(dev->extra,
                                         property, type, value);
}

void mdev_remove_property(mapper_device dev, const char *property)
{
    table_remove_key(dev->extra, property, 1);
}

void mdev_set_timetag(mapper_device dev, mapper_timetag_t timetag)
{
    // To be implemented.
}

void mdev_set_queue_size(mapper_signal sig, int queue_size)
{
    // To be implemented.
}<|MERGE_RESOLUTION|>--- conflicted
+++ resolved
@@ -661,7 +661,6 @@
                          mapper_signal_instance si,
                          int send_as_instance)
 {
-<<<<<<< HEAD
     mapper_connection_instance ci = si->connections;
     int is_new = 0;
     if (si->history.position == -1) {
@@ -669,11 +668,19 @@
             mapper_router r = ci->connection->router;
             ci->history.position = -1;
             if (!send_as_instance)
-                mapper_router_receive_instance(r, ci, si, 0, 0);
+                mapper_router_receive_instance(r, ci, si, 0, 0,
+                                               LO_TT_IMMEDIATE);
             else {
                 if (mapper_router_in_scope(ci->connection->router, si->id_map->group))
-                    mapper_router_receive_instance(r, ci, si, 1, 0);
+                    mapper_router_receive_instance(r, ci, si, 1, 0,
+                                                   LO_TT_IMMEDIATE);
             }
+            ci = ci->next;
+        }
+
+        ci = si->connections;
+        while (ci) {
+            mapper_router_send(ci->connection->router);
             ci = ci->next;
         }
         return;
@@ -695,15 +702,15 @@
         // router receives the instance, performs mapping
         // transformation, and forwards it to the destination
         mapper_router_receive_instance(r, ci, si,
-                                       send_as_instance, is_new);
+                                       send_as_instance, is_new,
+                                       LO_TT_IMMEDIATE);
         ci = ci->next;
-=======
-    mapper_router r = md->routers;
-    while (r) {
-        mapper_router_receive_signal(r, sig, LO_TT_IMMEDIATE);
-        mapper_router_send(r);
-        r = r->next;
->>>>>>> 0ab9ec87
+    }
+
+    ci = si->connections;
+    while (ci) {
+        mapper_router_send(ci->connection->router);
+        ci = ci->next;
     }
 }
 
@@ -733,8 +740,11 @@
     mapper_router r = md->routers;
     while (r) {
         for (int i = 0; i<q->position;i++)
-            mapper_router_receive_signal(r, q->elements[i],
-                                         q->timetag);
+            ;
+            //mapper_router_receive_signal(r, q->elements[i],
+            //                             q->timetag);
+            // TODO, construct the right call to
+            // mapper_router_receive_instance()
 		mapper_router_send(r);
         mdev_release_queue(q);
         r = r->next;
