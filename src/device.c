
#include <lo/lo.h>
#include <stdlib.h>
#include <stdio.h>
#include <string.h>
#include <stdarg.h>
#include <unistd.h>
#include <assert.h>
#include <sys/time.h>
#include <zlib.h>

#include "mapper_internal.h"
#include "types_internal.h"
#include "config.h"
#include <mapper/mapper.h>

#ifdef HAVE_PTHREAD
#include <pthread.h>
#endif

/*! Internal function to get the current time. */
static double get_current_time()
{
#ifdef HAVE_GETTIMEOFDAY
    struct timeval tv;
    gettimeofday(&tv, NULL);
    return (double) tv.tv_sec + tv.tv_usec / 1000000.0;
#else
#error No timing method known on this platform.
#endif
}

//! Allocate and initialize a mapper device.
mapper_device mdev_new(const char *name_prefix, int port,
                       mapper_admin admin)
{
    mapper_device md =
        (mapper_device) calloc(1, sizeof(struct _mapper_device));

    if (admin) {
        md->admin = admin;
        md->own_admin = 0;
    }
    else {
        md->admin = mapper_admin_new(0, 0, 0);
        md->own_admin = 1;
    }

    mdev_start_server(md, port);

    if (!md->admin || !md->server) {
        mdev_free(md);
        return NULL;
    }

    md->props.identifier = strdup(name_prefix);
    md->props.name = 0;
    md->props.name_hash = 0;
    md->ordinal.value = 1;
    md->ordinal.locked = 0;
    md->registered = 0;
    md->routers = 0;
    md->active_id_map = 0;
    md->reserve_id_map = 0;
    md->id_counter = 0;
    md->props.extra = table_new();
    md->flags = 0;

    mapper_admin_add_device(md->admin, md);

    return md;
}

//! Free resources used by a mapper device.
void mdev_free(mapper_device md)
{
    int i, j;
    if (!md)
        return;

    if (md->registered) {
        // A registered device must tell the network it is leaving.
        mapper_admin_send_osc(md->admin, 0, "/logout", "s", mdev_name(md));
    }

    // First release active instances
    mapper_signal sig;
    if (md->outputs) {
        // release all active output instances
        for (i = 0; i < md->props.n_outputs; i++) {
            sig = md->outputs[i];
            for (j = 0; j < sig->id_map_length; j++) {
                if (sig->id_maps[j].instance) {
                    msig_release_instance_internal(sig, j, MAPPER_NOW);
                }
            }
        }
    }
    if (md->inputs) {
        // release all active input instances
        for (i = 0; i < md->props.n_inputs; i++) {
            sig = md->inputs[i];
            for (j = 0; j < sig->id_map_length; j++) {
                if (sig->id_maps[j].instance) {
                    msig_release_instance_internal(sig, j, MAPPER_NOW);
                }
            }
        }
    }

    // Routers and receivers reference parent signals so release them first
    while (md->routers)
        mdev_remove_router(md, md->routers);
    while (md->receivers)
        mdev_remove_receiver(md, md->receivers);

    if (md->outputs) {
        for (i = 0; i < md->props.n_outputs; i++)
            msig_free(md->outputs[i]);
        free(md->outputs);
    }
    if (md->inputs) {
        for (i = 0; i < md->props.n_inputs; i++) {
            msig_free(md->inputs[i]);
        }
        free(md->inputs);
    }

    // Release device id maps
    mapper_id_map map;
    while (md->active_id_map) {
        map = md->active_id_map;
        md->active_id_map = map->next;
        free(map);
    }
    while (md->reserve_id_map) {
        map = md->reserve_id_map;
        md->reserve_id_map = map->next;
        free(map);
    }

    if (md->props.extra)
        table_free(md->props.extra, 1);
    if (md->server)
        lo_server_free(md->server);
    if (md->props.identifier)
        free(md->props.identifier);
    if (md->props.name)
        free(md->props.name);
    if (md->props.host)
        free(md->props.host);
    if (md->admin && md->own_admin)
        mapper_admin_free(md->admin);
    free(md);
}

void mdev_registered(mapper_device md)
{
    int i, j;
    md->registered = 1;
    /* Add device name to signals. Also add device name hash to
     * locally-activated signal instances. */
<<<<<<< HEAD
    for (i = 0; i < md->props.n_inputs; i++) {
        md->inputs[i]->props.device_name = mdev_name(md);
=======
    for (i = 0; i < md->n_inputs; i++) {
        md->inputs[i]->props.device_name = (char *)mdev_name(md);
>>>>>>> c9698542
        for (j = 0; j < md->inputs[i]->id_map_length; j++) {
            if (md->inputs[i]->id_maps[j].map &&
                md->inputs[i]->id_maps[j].map->group == 0)
                md->inputs[i]->id_maps[j].map->group = md->props.name_hash;
        }
    }
<<<<<<< HEAD
    for (i = 0; i < md->props.n_outputs; i++) {
        md->outputs[i]->props.device_name = mdev_name(md);
=======
    for (i = 0; i < md->n_outputs; i++) {
        md->outputs[i]->props.device_name = (char *)mdev_name(md);
>>>>>>> c9698542
        for (j = 0; j < md->outputs[i]->id_map_length; j++) {
            if (md->outputs[i]->id_maps[j].map &&
                md->outputs[i]->id_maps[j].map->group == 0)
                md->outputs[i]->id_maps[j].map->group = md->props.name_hash;
        }
    }
}

#ifdef __GNUC__
// when gcc inlines this with O2 or O3, it causes a crash. bug?
__attribute__ ((noinline))
#endif
static void grow_ptr_array(void **array, int length, int *size)
{
    if (*size < length && !*size)
        (*size)++;
    while (*size < length)
        (*size) *= 2;
    *array = realloc(*array, sizeof(void *) * (*size));
}

static void mdev_increment_version(mapper_device md)
{
    md->props.version ++;
    if (md->registered) {
        md->flags |= FLAGS_DEVICE_ATTRIBS_CHANGED;
    }
}

static int handler_signal(const char *path, const char *types,
                          lo_arg **argv, int argc, lo_message msg,
                          void *user_data)
{
    mapper_signal sig = (mapper_signal) user_data;
    mapper_device md = sig->device;
    void *dataptr = 0;
    int count = 1;

    if (!md) {
        trace("error, sig->device==0\n");
        return 0;
    }

    if (!sig)
        return 0;

    lo_timetag tt = lo_message_get_timestamp(msg);

    int index = 0;
    if (!sig->id_maps[0].instance)
        index = msig_get_instance_with_local_id(sig, 0, 1, &tt);
    if (index < 0)
        return 0;

    mapper_signal_instance si = sig->id_maps[index].instance;

    if (types[0] == LO_BLOB) {
        dataptr = lo_blob_dataptr((lo_blob)argv[0]);
        count = lo_blob_datasize((lo_blob)argv[0]) /
            mapper_type_size(sig->props.type);
    }
    else
        dataptr = argv[0];

    if (types[0] == LO_NIL) {
        si->has_value = 0;
    }
    else {
        /* This is cheating a bit since we know that the arguments pointed
         * to by argv are layed out sequentially in memory.  It's not
         * clear if liblo's semantics guarantee it, but known to be true
         * on all platforms. */
        // TODO: should copy last value from sample vector (or add history)
        memcpy(si->value, dataptr, msig_vector_bytes(sig));
        si->has_value = 1;
    }
    si->timetag.sec = tt.sec;
    si->timetag.frac = tt.frac;
    if (sig->handler)
        sig->handler(sig, &sig->props, sig->id_maps[index].map->local,
                     dataptr, count, &tt);
    si = si->next;
    if (!sig->props.is_output)
        mdev_receive_update(md, sig, index, tt);

    return 0;
}

static int handler_signal_instance(const char *path, const char *types,
                                   lo_arg **argv, int argc, lo_message msg,
                                   void *user_data)
{
    mapper_signal sig = (mapper_signal) user_data;
    mapper_device md = sig->device;
    void *dataptr = 0;
    int count = 1;

    if (!md) {
        trace("error, sig->device==0\n");
        return 0;
    }
    if (argc < 3)
        return 0;

    int group_id = argv[0]->i32;
    int instance_id = argv[1]->i32;

    int index = msig_find_instance_with_remote_ids(sig, group_id, instance_id,
                                                   IN_RELEASED_LOCALLY);

    lo_timetag tt = lo_message_get_timestamp(msg);

    mapper_id_map map;
    if (index < 0) {    // no instance found with this map
        // Don't activate instance just to release it again
        if (types[2] == LO_NIL || types[2] == LO_FALSE)
            return 0;

        // otherwise try to init reserved/stolen instance with device map
        index = msig_get_instance_with_remote_ids(sig, group_id, instance_id, 0, &tt);
        if (index < 0) {
            trace("no instances available for group=%ld, id=%ld\n",
                  (long)group_id, (long)instance_id);
            return 0;
        }
    }
    else {
        if (sig->id_maps[index].status & IN_RELEASED_LOCALLY) {
            // map was already released locally, we are only interested in release messages
            if (types[2] == LO_NIL || types[2] == LO_FALSE) {
                // we can clear signal's reference to map
                map = sig->id_maps[index].map;
                sig->id_maps[index].map = 0;
                map->refcount_remote--;
                if (map->refcount_remote <= 0 && map->refcount_local <= 0) {
                    mdev_remove_instance_id_map(md, map);
                }
            }
            return 0;
        }
        else if (!sig->id_maps[index].instance) {
            trace("error: missing instance!\n");
            return 0;
        }
    }

    mapper_signal_instance si = sig->id_maps[index].instance;
    map = sig->id_maps[index].map;

    si->timetag.sec = tt.sec;
    si->timetag.frac = tt.frac;

    if (types[2] == LO_NIL) {
        sig->id_maps[index].status |= IN_RELEASED_REMOTELY;
        map->refcount_remote--;
        if (sig->instance_event_handler
            && (sig->instance_event_flags & IN_UPSTREAM_RELEASE)) {
            sig->instance_event_handler(sig, &sig->props, map->local,
                                        IN_UPSTREAM_RELEASE, &tt);
        }
        else if (sig->handler) {
            sig->handler(sig, &sig->props, map->local, dataptr, count, &tt);
        }
    }
    else {
        if (types[2] == LO_BLOB) {
            dataptr = lo_blob_dataptr((lo_blob)argv[2]);
            count = lo_blob_datasize((lo_blob)argv[2]) /
                mapper_type_size(sig->props.type);
        }
        else {
            /* This is cheating a bit since we know that the arguments pointed
             * to by argv are layed out sequentially in memory.  It's not
             * clear if liblo's semantics guarantee it, but known to be true
             * on all platforms. */
            // TODO: should copy last value from sample vector (or add history)
            memcpy(si->value, argv[2], msig_vector_bytes(sig));
            si->has_value = 1;
            dataptr = si->value;
        }

        if (sig->handler) {
            sig->handler(sig, &sig->props, map->local, dataptr, count, &tt);
        }
    }
    if (!sig->props.is_output)
        mdev_receive_update(md, sig, index, tt);
    return 0;
}

static int handler_instance_release_request(const char *path, const char *types,
                                            lo_arg **argv, int argc, lo_message msg,
                                            void *user_data)
{
    mapper_signal sig = (mapper_signal) user_data;
    mapper_device md = sig->device;

    if (!md)
        return 0;

    if (!sig->instance_event_handler ||
        !(sig->instance_event_flags & IN_DOWNSTREAM_RELEASE))
        return 0;

    lo_timetag tt = lo_message_get_timestamp(msg);

    int index = msig_find_instance_with_remote_ids(sig, argv[0]->i32, argv[1]->i32, 0);
    if (index < 0)
        return 0;

    if (sig->instance_event_handler) {
        sig->instance_event_handler(sig, &sig->props, sig->id_maps[index].map->local,
                                    IN_DOWNSTREAM_RELEASE, &tt);
    }

    return 0;
}

static int handler_query(const char *path, const char *types,
                         lo_arg **argv, int argc, lo_message msg,
                         void *user_data)
{
    mapper_signal sig = (mapper_signal) user_data;
    mapper_device md = sig->device;

    if (!md) {
        trace("error, sig->device==0\n");
        return 0;
    }

    if (!argc)
        return 0;
    else if (types[0] != 's' && types[0] != 'S')
        return 0;

    int i, j, sent = 0;
    lo_message m = lo_message_new();
    if (!m)
        return 0;
    lo_timetag tt = lo_message_get_timestamp(msg);
    lo_bundle b = lo_bundle_new(tt);

    mapper_signal_instance si;
    for (i = 0; i < sig->id_map_length; i++) {
        if (!(si = sig->id_maps[i].instance))
            continue;
        if (sig->props.num_instances > 1) {
            lo_message_add_int32(m, (long)sig->id_maps[i].map->group);
            lo_message_add_int32(m, (long)sig->id_maps[i].map->local);
        }
        if (si->has_value) {
            if (sig->props.type == 'f') {
                float *v = si->value;
                for (j = 0; j < sig->props.length; j++)
                    lo_message_add_float(m, v[j]);
            }
            else if (sig->props.type == 'i') {
                int *v = si->value;
                for (j = 0; j < sig->props.length; j++)
                    lo_message_add_int32(m, v[j]);
            }
            else if (sig->props.type == 'd') {
                double *v = si->value;
                for (j = 0; j < sig->props.length; j++)
                    lo_message_add_double(m, v[j]);
            }
        }
        else {
            lo_message_add_nil(m);
        }
        lo_bundle_add_message(b, &argv[0]->s, m);
        sent++;
    }
    if (!sent) {
        // If there are no active instances, send null response
        lo_message_add_nil(m);
        lo_bundle_add_message(b, &argv[0]->s, m);
    }
    lo_send_bundle(lo_message_get_source(msg), b);
    lo_bundle_free_messages(b);
    return 0;
}


// Add an input signal to a mapper device.
mapper_signal mdev_add_input(mapper_device md, const char *name, int length,
                             char type, const char *unit,
                             void *minimum, void *maximum,
                             mapper_signal_update_handler *handler,
                             void *user_data)
{
    if (mdev_get_input_by_name(md, name, 0))
        return 0;
    char *type_string = 0, *signal_get = 0;
    mapper_signal sig = msig_new(name, length, type, 0, unit, minimum,
                                 maximum, handler, user_data);
    if (!sig)
        return 0;
    md->props.n_inputs++;
    grow_ptr_array((void **) &md->inputs, md->props.n_inputs,
                   &md->n_alloc_inputs);

    mdev_increment_version(md);

    md->inputs[md->props.n_inputs - 1] = sig;
    sig->device = md;

    type_string = (char*) realloc(type_string, sig->props.length + 3);
    type_string[0] = type_string[1] = 'i';
    memset(type_string + 2, sig->props.type, sig->props.length);
    type_string[sig->props.length + 2] = 0;
    lo_server_add_method(md->server,
                         sig->props.name,
                         type_string + 2,
                         handler_signal, (void *) (sig));
    lo_server_add_method(md->server,
                         sig->props.name,
                         "b",
                         handler_signal, (void *) (sig));
    lo_server_add_method(md->server,
                         sig->props.name,
                         "N",
                         handler_signal, (void *) (sig));
    lo_server_add_method(md->server,
                         sig->props.name,
                         type_string,
                         handler_signal_instance, (void *) (sig));
    lo_server_add_method(md->server,
                         sig->props.name,
                         "iib",
                         handler_signal_instance, (void *) (sig));
    lo_server_add_method(md->server,
                         sig->props.name,
                         "iiN",
                         handler_signal_instance, (void *) (sig));
    int len = strlen(sig->props.name) + 5;
    signal_get = (char*) realloc(signal_get, len);
    snprintf(signal_get, len, "%s%s", sig->props.name, "/get");
    lo_server_add_method(md->server,
                         signal_get,
                         "s",
                         handler_query, (void *) (sig));
    free(type_string);
    free(signal_get);

    return sig;
}

// Add an output signal to a mapper device.
mapper_signal mdev_add_output(mapper_device md, const char *name, int length,
                              char type, const char *unit, void *minimum, void *maximum)
{
    if (mdev_get_output_by_name(md, name, 0))
        return 0;
    mapper_signal sig = msig_new(name, length, type, 1, unit, minimum,
                                 maximum, 0, 0);
    if (!sig)
        return 0;
    md->props.n_outputs++;
    grow_ptr_array((void **) &md->outputs, md->props.n_outputs,
                   &md->n_alloc_outputs);

    mdev_increment_version(md);

    md->outputs[md->props.n_outputs - 1] = sig;
    sig->device = md;
    return sig;
}

void mdev_add_signal_methods(mapper_device md, mapper_signal sig)
{
    // TODO: handle adding and removing input signal methods also?
    if (!sig->props.is_output)
        return;
    char *type = 0, *path = 0;
    int len;

    len = (int) strlen(sig->props.name) + 5;
    path = (char*) realloc(path, len);
    snprintf(path, len, "%s%s", sig->props.name, "/got");
    type = (char*) realloc(type, sig->props.length + 3);
    type[0] = type[1] = 'i';
    memset(type + 2, sig->props.type,
           sig->props.length);
    type[sig->props.length + 2] = 0;
    len = (int) strlen(sig->props.name) + 5;
    path = (char*) realloc(path, len);
    snprintf(path, len, "%s%s", sig->props.name, "/got");
    lo_server_add_method(md->server,
                         path,
                         type + 2,
                         handler_signal, (void *)sig);
    lo_server_add_method(md->server,
                         path,
                         type,
                         handler_signal_instance, (void *)sig);
    lo_server_add_method(md->server,
                         path,
                         "N",
                         handler_signal, (void *)sig);
    lo_server_add_method(md->server,
                         path,
                         "iiN",
                         handler_signal_instance, (void *)sig);
    md->n_output_callbacks ++;
    free(path);
}

void mdev_remove_signal_methods(mapper_device md, mapper_signal sig)
{
    char *type = 0, *path = 0;
    int len, i;
    if (!md || !sig)
        return;
    for (i=0; i<md->props.n_outputs; i++) {
        if (md->outputs[i] == sig)
            break;
    }
    if (i==md->props.n_outputs)
        return;
    type = (char*) realloc(type, sig->props.length + 3);
    type[0] = type[1] = 'i';
    memset(type + 2, sig->props.type,
           sig->props.length);
    type[sig->props.length + 2] = 0;
    len = (int) strlen(sig->props.name) + 5;
    path = (char*) realloc(path, len);
    snprintf(path, len, "%s%s", sig->props.name, "/got");
    lo_server_del_method(md->server, path, type);
    lo_server_del_method(md->server, path, type + 2);
    lo_server_del_method(md->server, path, "N");
    lo_server_del_method(md->server, path, "iiN");
    md->n_output_callbacks --;
}

void mdev_add_instance_release_request_callback(mapper_device md, mapper_signal sig)
{
    if (!sig->props.is_output)
        return;

    lo_server_add_method(md->server,
                         sig->props.name,
                         "iiF",
                         handler_instance_release_request, (void *) (sig));
    md->n_output_callbacks ++;
}

void mdev_remove_instance_release_request_callback(mapper_device md, mapper_signal sig)
{
    int i;
    if (!md || !sig)
        return;
    for (i=0; i<md->props.n_outputs; i++) {
        if (md->outputs[i] == sig)
            break;
    }
    if (i==md->props.n_outputs)
        return;
    lo_server_del_method(md->server, sig->props.name, "iiF");
    md->n_output_callbacks --;
}

void mdev_remove_input(mapper_device md, mapper_signal sig)
{
    int i, n;
    char str1[1024], str2[1024];
    for (i=0; i<md->props.n_inputs; i++) {
        if (md->inputs[i] == sig)
            break;
    }
    if (i==md->props.n_inputs)
        return;

    for (n=i; n<(md->props.n_inputs-1); n++) {
        md->inputs[n] = md->inputs[n+1];
    }

    str1[0] = str1[1] = 'i';
    memset(str1 + 2, sig->props.type, sig->props.length);
    str1[sig->props.length + 2] = 0;
    lo_server_del_method(md->server, sig->props.name, str1);
    lo_server_del_method(md->server, sig->props.name, str1 + 2);
    lo_server_del_method(md->server, sig->props.name, "b");
    lo_server_del_method(md->server, sig->props.name, "N");
    lo_server_del_method(md->server, sig->props.name, "iib");
    lo_server_del_method(md->server, sig->props.name, "iiN");

    snprintf(str1, 1024, "%s/get", sig->props.name);
    lo_server_del_method(md->server, str1, NULL);

    mapper_receiver r = md->receivers;
    msig_full_name(sig, str2, 1024);
    while (r) {
        mapper_receiver_signal rs = r->signals;
        while (rs) {
            if (rs->signal == sig) {
                // need to disconnect?
                mapper_connection c = rs->connections;
                while (c) {
                    snprintf(str1, 1024, "%s%s", r->props.src_name, c->props.src_name);
                    mapper_admin_send_osc(md->admin, 0, "/disconnect", "ss",
                                          str1, str2);
                    mapper_connection temp = c->next;
                    mapper_receiver_remove_connection(r, c);
                    c = temp;
                }
                break;
            }
            rs = rs->next;
        }
        r = r->next;
    }

    md->props.n_inputs --;
    mdev_increment_version(md);
    msig_free(sig);
}

void mdev_remove_output(mapper_device md, mapper_signal sig)
{
    int i, n;
    char str1[1024], str2[1024];
    for (i=0; i<md->props.n_outputs; i++) {
        if (md->outputs[i] == sig)
            break;
    }
    if (i==md->props.n_outputs)
        return;

    for (n=i; n<(md->props.n_outputs-1); n++) {
        md->outputs[n] = md->outputs[n+1];
    }
    if (sig->handler) {
        snprintf(str1, 1024, "%s/got", sig->props.name);
        lo_server_del_method(md->server, str1, NULL);
    }
    if (sig->instance_event_handler &&
        (sig->instance_event_flags & IN_DOWNSTREAM_RELEASE)) {
        lo_server_del_method(md->server, sig->props.name, "iiF");
    }

    mapper_router r = md->routers;
    msig_full_name(sig, str1, 1024);
    while (r) {
        mapper_router_signal rs = r->signals;
        while (rs) {
            if (rs->signal == sig) {
                // need to disconnect?
                mapper_connection c = rs->connections;
                while (c) {
                    snprintf(str2, 1024, "%s%s", r->props.dest_name, c->props.dest_name);
                    mapper_admin_send_osc(md->admin, 0, "/disconnected", "ss",
                                          str1, str2);
                    mapper_connection temp = c->next;
                    mapper_router_remove_connection(r, c);
                    c = temp;
                }
                break;
            }
            rs = rs->next;
        }
        r = r->next;
    }

    md->props.n_outputs --;
    mdev_increment_version(md);
    msig_free(sig);
}

int mdev_num_inputs(mapper_device md)
{
    return md->props.n_inputs;
}

int mdev_num_outputs(mapper_device md)
{
    return md->props.n_outputs;
}

int mdev_num_links_in(mapper_device md)
{
    return md->props.n_links_in;
}

int mdev_num_links_out(mapper_device md)
{
    return md->props.n_links_out;
}

int mdev_num_connections_in(mapper_device md)
{
    mapper_receiver r = md->receivers;
    int count = 0;
    while (r) {
        count += r->n_connections;
        r = r->next;
    }
    return count;
}

int mdev_num_connections_out(mapper_device md)
{
    mapper_router r = md->routers;
    int count = 0;
    while (r) {
        count += r->n_connections;
        r = r->next;
    }
    return count;
}

mapper_signal *mdev_get_inputs(mapper_device md)
{
    return md->inputs;
}

mapper_signal *mdev_get_outputs(mapper_device md)
{
    return md->outputs;
}

mapper_signal mdev_get_input_by_name(mapper_device md, const char *name,
                                     int *index)
{
    int i;
    int slash = name[0]=='/' ? 1 : 0;
    for (i=0; i<md->props.n_inputs; i++)
    {
        if (strcmp(md->inputs[i]->props.name + 1,
                   name + slash)==0)
        {
            if (index)
                *index = i;
            return md->inputs[i];
        }
    }
    return 0;
}

mapper_signal mdev_get_output_by_name(mapper_device md, const char *name,
                                      int *index)
{
    int i;
    int slash = name[0]=='/' ? 1 : 0;
    for (i=0; i<md->props.n_outputs; i++)
    {
        if (strcmp(md->outputs[i]->props.name + 1,
                   name + slash)==0)
        {
            if (index)
                *index = i;
            return md->outputs[i];
        }
    }
    return 0;
}

mapper_signal mdev_get_input_by_index(mapper_device md, int index)
{
    if (index >= 0 && index < md->props.n_inputs)
        return md->inputs[index];
    return 0;
}

mapper_signal mdev_get_output_by_index(mapper_device md, int index)
{
    if (index >= 0 && index < md->props.n_outputs)
        return md->outputs[index];
    return 0;
}

int mdev_poll(mapper_device md, int block_ms)
{
    int admin_count = mapper_admin_poll(md->admin);
    int count = 0;

    if (md->server) {

        /* If a timeout is specified, loop until the time is up. */
        if (block_ms)
        {
            double then = get_current_time();
            int left_ms = block_ms;
            while (left_ms > 0)
            {
                if (lo_server_recv_noblock(md->server, left_ms))
                    count++;
                double elapsed = get_current_time() - then;
                left_ms = block_ms - (int)(elapsed*1000);
            }
        }

        /* When done, or if non-blocking, check for remaining messages
         * up to a proportion of the number of input
         * signals. Arbitrarily choosing 1 for now, since we don't
         * support "combining" multiple incoming streams, so there's
         * no point.  Perhaps if this is supported in the future it
         * can be a heuristic based on a recent number of messages per
         * channel per poll. */
        while (count < (md->props.n_inputs + md->n_output_callbacks)*1
               && lo_server_recv_noblock(md->server, 0))
            count++;
    }
    else if (block_ms) {
#ifdef WIN32
        Sleep(block_ms);
#else
        usleep(block_ms * 1000);
#endif
    }

    return admin_count + count;
}

int mdev_num_fds(mapper_device md)
{
    // One for the admin input, and one for the signal input.
    return 2;
}

int mdev_get_fds(mapper_device md, int *fds, int num)
{
    if (num > 0)
        fds[0] = lo_server_get_socket_fd(md->admin->admin_server);
    if (num > 1)
        fds[1] = lo_server_get_socket_fd(md->server);
    else
        return 1;
    return 2;
}

void mdev_service_fd(mapper_device md, int fd)
{
    if (fd == lo_server_get_socket_fd(md->admin->admin_server))
        mapper_admin_poll(md->admin);
    else if (md->server
             && fd == lo_server_get_socket_fd(md->server))
        lo_server_recv_noblock(md->server, 0);
}

void mdev_num_instances_changed(mapper_device md,
                                mapper_signal sig)
{
    if (!md)
        return;

    mapper_router r = md->routers;
    while (r) {
        mapper_router_num_instances_changed(r, sig);
        r = r->next;
    }
}

void mdev_route_signal(mapper_device md,
                       mapper_signal sig,
                       int instance_index,
                       void *value,
                       int count,
                       mapper_timetag_t timetag)
{
    int flags = 0;
    // pass update to each router in turn
    mapper_router r = md->routers;
    while (r) {
        mapper_router_process_signal(r, sig, instance_index, value,
                                     count, timetag, flags);
        r = r->next;
    }
}

void mdev_receive_update(mapper_device md,
                         mapper_signal sig,
                         int instance_index,
                         mapper_timetag_t tt)
{
    // pass update to each receiver in turn
    mapper_receiver r = md->receivers;
    while (r) {
        mapper_receiver_send_update(r, sig, instance_index, tt);
        r = r->next;
    }

    return;
}


// Function to start a mapper queue
void mdev_start_queue(mapper_device md, mapper_timetag_t tt)
{
    if (!md)
        return;
    mapper_router r = md->routers;
    while (r) {
        mapper_router_start_queue(r, tt);
        r = r->next;
    }
}

void mdev_send_queue(mapper_device md, mapper_timetag_t tt)
{
    if (!md)
        return;
    mapper_router r = md->routers;
    while (r) {
        mapper_router_send_queue(r, tt);
        r = r->next;
    }
}

int mdev_route_query(mapper_device md, mapper_signal sig,
                     mapper_timetag_t tt)
{
    int count = 0;
    mapper_router r = md->routers;
    while (r) {
        count += mapper_router_send_query(r, sig, tt);
        r = r->next;
    }
    return count;
}

void mdev_route_released(mapper_device md, mapper_signal sig,
                         int instance_index, mapper_timetag_t tt)
{
    if (sig->props.is_output)
        mdev_route_signal(md, sig, instance_index, 0, 0, tt);
    else {
        // pass update to each receiver in turn
        mapper_receiver r = md->receivers;
        while (r) {
            mapper_receiver_send_released(r, sig, instance_index, tt);
            r = r->next;
        }
    }
}

void mdev_add_router(mapper_device md, mapper_router rt)
{
    mapper_router *r = &md->routers;
    rt->next = *r;
    *r = rt;
    md->props.n_links_out++;
}

void mdev_remove_router(mapper_device md, mapper_router rt)
{
    mapper_router *r = &md->routers;
    while (*r) {
        if (*r == rt) {
            *r = rt->next;
            mapper_router_free(rt);
            md->props.n_links_out--;
            break;
        }
        r = &(*r)->next;
    }
}

void mdev_add_receiver(mapper_device md, mapper_receiver rc)
{
    mapper_receiver *r = &md->receivers;
    rc->next = *r;
    *r = rc;
    md->props.n_links_in++;
}

void mdev_remove_receiver(mapper_device md, mapper_receiver rc)
{
    // remove receiver
    mapper_receiver *r = &md->receivers;
    while (*r) {
        if (*r == rc) {
            *r = rc->next;
            mapper_receiver_free(rc);
            md->props.n_links_in--;
            break;
        }
        r = &(*r)->next;
    }
}

void mdev_reserve_instance_id_map(mapper_device dev)
{
    mapper_id_map map;
    map = (mapper_id_map)calloc(1, sizeof(struct _mapper_id_map));
    map->next = dev->reserve_id_map;
    dev->reserve_id_map = map;
}

mapper_id_map mdev_add_instance_id_map(mapper_device dev, int local_id,
                                       int group_id, int remote_id)
{
    if (!dev->reserve_id_map)
        mdev_reserve_instance_id_map(dev);

    mapper_id_map map = dev->reserve_id_map;
    map->local = local_id;
    map->group = group_id;
    map->remote = remote_id;
    map->refcount_local = 0;
    map->refcount_remote = 0;
    dev->reserve_id_map = map->next;
    map->next = dev->active_id_map;
    dev->active_id_map = map;
    return map;
}

void mdev_remove_instance_id_map(mapper_device dev, mapper_id_map map)
{
    mapper_id_map *id_map = &dev->active_id_map;
    while (*id_map) {
        if ((*id_map) == map) {
            *id_map = (*id_map)->next;
            map->next = dev->reserve_id_map;
            dev->reserve_id_map = map;
            break;
        }
        id_map = &(*id_map)->next;
    }
}

mapper_id_map mdev_find_instance_id_map_by_local(mapper_device dev,
                                                 int local_id)
{
    mapper_id_map map = dev->active_id_map;
    while (map) {
        if (map->local == local_id)
            return map;
        map = map->next;
    }
    return 0;
}

mapper_id_map mdev_find_instance_id_map_by_remote(mapper_device dev,
                                                  int group_id, int remote_id)
{
    mapper_id_map map = dev->active_id_map;
    while (map) {
        if (map->group == group_id && map->remote == remote_id)
            return map;
        map = map->next;
    }
    return 0;
}

/* Note: any call to liblo where get_liblo_error will be called
 * afterwards must lock this mutex, otherwise there is a race
 * condition on receiving this information.  Could be fixed by the
 * liblo error handler having a user context pointer. */
static int liblo_error_num = 0;
static void liblo_error_handler(int num, const char *msg, const char *path)
{
    liblo_error_num = num;
    if (num == LO_NOPORT) {
        trace("liblo could not start a server because port unavailable\n");
    } else
        fprintf(stderr, "[libmapper] liblo server error %d in path %s: %s\n",
               num, path, msg);
}

void mdev_start_server(mapper_device md, int starting_port)
{
    if (!md->server) {
        int i;
        char port[16], *pport = port, *type = 0, *path = 0;

        if (starting_port)
            sprintf(port, "%d", starting_port);
        else
            pport = 0;

        while (!(md->server = lo_server_new(pport, liblo_error_handler))) {
            pport = 0;
        }

        // Disable liblo message queueing
        lo_server_enable_queue(md->server, 0, 1);

        md->props.port = lo_server_get_port(md->server);
        trace("bound to port %i\n", md->props.port);

        for (i = 0; i < md->props.n_inputs; i++) {
            type = (char*) realloc(type, md->inputs[i]->props.length + 3);
            type[0] = type[1] = 'i';
            memset(type + 2, md->inputs[i]->props.type,
                   md->inputs[i]->props.length);
            type[md->inputs[i]->props.length + 2] = 0;
            lo_server_add_method(md->server,
                                 md->inputs[i]->props.name,
                                 type + 2,
                                 handler_signal, (void *) (md->inputs[i]));
            lo_server_add_method(md->server,
                                 md->inputs[i]->props.name,
                                 "b",
                                 handler_signal, (void *) (md->inputs[i]));
            lo_server_add_method(md->server,
                                 md->inputs[i]->props.name,
                                 "N",
                                 handler_signal, (void *) (md->inputs[i]));
            lo_server_add_method(md->server,
                                 md->inputs[i]->props.name,
                                 type,
                                 handler_signal_instance, (void *) (md->inputs[i]));
            lo_server_add_method(md->server,
                                 md->inputs[i]->props.name,
                                 "iib",
                                 handler_signal_instance, (void *) (md->inputs[i]));
            lo_server_add_method(md->server,
                                 md->inputs[i]->props.name,
                                 "iiN",
                                 handler_signal_instance, (void *) (md->inputs[i]));
            int len = (int) strlen(md->inputs[i]->props.name) + 5;
            path = (char*) realloc(path, len);
            snprintf(path, len, "%s%s", md->inputs[i]->props.name, "/get");
            lo_server_add_method(md->server,
                                 path,
                                 "s",
                                 handler_query, (void *) (md->inputs[i]));
        }
        for (i = 0; i < md->props.n_outputs; i++) {
            if (md->outputs[i]->handler) {
                type = (char*) realloc(type, md->outputs[i]->props.length + 3);
                type[0] = type[1] = 'i';
                memset(type + 2, md->outputs[i]->props.type,
                       md->outputs[i]->props.length);
                type[md->outputs[i]->props.length + 2] = 0;
                int len = (int) strlen(md->outputs[i]->props.name) + 5;
                path = (char*) realloc(path, len);
                snprintf(path, len, "%s%s", md->outputs[i]->props.name, "/got");
                lo_server_add_method(md->server,
                                     path,
                                     type + 2,
                                     handler_signal, (void *) (md->outputs[i]));
                lo_server_add_method(md->server,
                                     path,
                                     type,
                                     handler_signal_instance, (void *) (md->outputs[i]));
                lo_server_add_method(md->server,
                                     path,
                                     "N",
                                     handler_signal, (void *) (md->outputs[i]));
                lo_server_add_method(md->server,
                                     path,
                                     "iiN",
                                     handler_signal_instance, (void *) (md->outputs[i]));
                md->n_output_callbacks ++;
            }
            if (md->outputs[i]->instance_event_handler &&
                (md->outputs[i]->instance_event_flags & IN_DOWNSTREAM_RELEASE)) {
                lo_server_add_method(md->server,
                                     md->outputs[i]->props.name,
                                     "iiF",
                                     handler_instance_release_request,
                                     (void *) (md->outputs[i]));
                md->n_output_callbacks ++;
            }
        }
        free(type);
        free(path);
    }
}

const char *mdev_name(mapper_device md)
{
    if (!md->registered || !md->ordinal.locked)
        return 0;

    if (md->props.name)
        return md->props.name;

    unsigned int len = strlen(md->props.identifier) + 6;
    md->props.name = (char *) malloc(len);
    md->props.name[0] = 0;
    snprintf(md->props.name, len, "/%s.%d", md->props.identifier,
             md->ordinal.value);
    return md->props.name;
}

unsigned int mdev_id(mapper_device md)
{
    if (md->registered)
        return md->props.name_hash;
    else
        return 0;
}

unsigned int mdev_port(mapper_device md)
{
    if (md->registered)
        return md->props.port;
    else
        return 0;
}

const struct in_addr *mdev_ip4(mapper_device md)
{
    if (md->registered)
        return &md->admin->interface_ip;
    else
        return 0;
}

const char *mdev_interface(mapper_device md)
{
    return md->admin->interface_name;
}

unsigned int mdev_ordinal(mapper_device md)
{
    if (md->registered)
        return md->ordinal.value;
    else
        return 0;
}

int mdev_ready(mapper_device device)
{
    if (!device)
        return 0;

    return device->registered;
}

void mdev_set_property(mapper_device dev, const char *property,
                       lo_type type, lo_arg *value)
{
    mapper_table_add_or_update_osc_value(dev->props.extra,
                                         property, type, value);
}

void mdev_remove_property(mapper_device dev, const char *property)
{
    table_remove_key(dev->props.extra, property, 1);
}

lo_server mdev_get_lo_server(mapper_device md)
{
    return md->server;
}

void mdev_now(mapper_device dev, mapper_timetag_t *timetag)
{
    mapper_clock_now(&dev->admin->clock, timetag);
}

void mdev_add_link_callback(mapper_device dev,
                            mapper_device_link_handler *h, void *user)
{
    dev->link_cb = h;
    dev->link_cb_userdata = user;
}

void mdev_add_connection_callback(mapper_device dev,
                                  mapper_device_connection_handler *h,
                                  void *user)
{
    dev->connection_cb = h;
    dev->connection_cb_userdata = user;
}<|MERGE_RESOLUTION|>--- conflicted
+++ resolved
@@ -160,26 +160,16 @@
     md->registered = 1;
     /* Add device name to signals. Also add device name hash to
      * locally-activated signal instances. */
-<<<<<<< HEAD
     for (i = 0; i < md->props.n_inputs; i++) {
-        md->inputs[i]->props.device_name = mdev_name(md);
-=======
-    for (i = 0; i < md->n_inputs; i++) {
         md->inputs[i]->props.device_name = (char *)mdev_name(md);
->>>>>>> c9698542
         for (j = 0; j < md->inputs[i]->id_map_length; j++) {
             if (md->inputs[i]->id_maps[j].map &&
                 md->inputs[i]->id_maps[j].map->group == 0)
                 md->inputs[i]->id_maps[j].map->group = md->props.name_hash;
         }
     }
-<<<<<<< HEAD
     for (i = 0; i < md->props.n_outputs; i++) {
-        md->outputs[i]->props.device_name = mdev_name(md);
-=======
-    for (i = 0; i < md->n_outputs; i++) {
         md->outputs[i]->props.device_name = (char *)mdev_name(md);
->>>>>>> c9698542
         for (j = 0; j < md->outputs[i]->id_map_length; j++) {
             if (md->outputs[i]->id_maps[j].map &&
                 md->outputs[i]->id_maps[j].map->group == 0)
