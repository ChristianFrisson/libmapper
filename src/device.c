--- conflicted
+++ resolved
@@ -215,7 +215,6 @@
         return 0;
     }
 
-<<<<<<< HEAD
     // check types
     for (i = 0; i < sig->props.length; i++) {
         if (types[i] == 'N')
@@ -225,69 +224,6 @@
                   sig->props.name);
             return 0;
         }
-=======
-    if (!sig)
-        return 0;
-
-    lo_timetag tt = lo_message_get_timestamp(msg);
-
-    int index = 0;
-    if (!sig->id_maps[0].instance)
-        index = msig_get_instance_with_local_id(sig, 0, 1, &tt);
-    if (index < 0)
-        return 0;
-
-    mapper_signal_instance si = sig->id_maps[index].instance;
-
-    // TODO: optionally discard out-of-order messages
-    // requires timebase sync for many-to-one connections or local updates
-    //    if (sig->discard_out_of_order && out_of_order(si->timetag, tt))
-    //        return 0;
-
-    if (types[0] == LO_BLOB) {
-        dataptr = lo_blob_dataptr((lo_blob)argv[0]);
-        count = lo_blob_datasize((lo_blob)argv[0]) /
-            mapper_type_size(sig->props.type);
-    }
-    else
-        dataptr = argv[0];
-
-    if (types[0] == LO_NIL) {
-        si->has_value = 0;
-    }
-    else {
-        /* This is cheating a bit since we know that the arguments pointed
-         * to by argv are layed out sequentially in memory.  It's not
-         * clear if liblo's semantics guarantee it, but known to be true
-         * on all platforms. */
-        // TODO: should copy last value from sample vector (or add history)
-        memcpy(si->value, dataptr, msig_vector_bytes(sig));
-        si->has_value = 1;
-    }
-    si->timetag.sec = tt.sec;
-    si->timetag.frac = tt.frac;
-    if (sig->handler)
-        sig->handler(sig, &sig->props, sig->id_maps[index].map->local,
-                     dataptr, count, &tt);
-    if (!sig->props.is_output)
-        mdev_receive_update(md, sig, index, tt);
-
-    return 0;
-}
-
-static int handler_signal_instance(const char *path, const char *types,
-                                   lo_arg **argv, int argc, lo_message msg,
-                                   void *user_data)
-{
-    mapper_signal sig = (mapper_signal) user_data;
-    mapper_device md = sig->device;
-    void *dataptr = 0;
-    int count = 1;
-
-    if (!md) {
-        trace("error, sig->device==0\n");
-        return 0;
->>>>>>> 2ba01d2f
     }
 
     int origin = argv[sig->props.length+1]->i32;
