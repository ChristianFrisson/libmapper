
#include <stdlib.h>
#include <stdio.h>
#include <string.h>

#include <lo/lo.h>

#include "mapper_internal.h"
#include "types_internal.h"
#include <mapper/mapper.h>

mapper_router mapper_router_new(mapper_device device, const char *host,
                                int port, const char *name, int id)
{
    char str[16];
    mapper_router router = (mapper_router) calloc(1, sizeof(struct _mapper_router));
    sprintf(str, "%d", port);
    router->remote_addr = lo_address_new(host, str);
    router->remote_name = strdup(name);
    router->id = id;
    router->device = device;
    router->outgoing = 0;

    if (!router->remote_addr) {
        mapper_router_free(router);
        return 0;
    }
    return router;
}

void mapper_router_free(mapper_router router)
{
    if (router) {
        if (router->remote_addr)
            lo_address_free(router->remote_addr);
        if (router->outgoing) {
            mapper_signal_connection sc = router->outgoing;
            while (sc) {
                mapper_signal_connection tmp = sc->next;
                if (sc->connection) {

                    mapper_connection c = sc->connection;
                    while (c) {
                        mapper_connection tmp = c->next;
                        if (tmp->props.src_name)
                            free(tmp->props.src_name);
                        if (tmp->props.dest_name)
                            free(tmp->props.dest_name);
                        free(c);
                        c = tmp;
                    }
                }
                free(sc);
                sc = tmp;
            }
        }
        free(router);
    }
}

void mapper_router_send_signal(mapper_connection_instance ci,
                               int send_as_instance)
{
    int i;
    lo_message m;
    if (!ci->connection->router->remote_addr)
        return;

    m = lo_message_new();
    if (!m)
        return;

    if (send_as_instance) {
        lo_message_add_int32(m, ci->parent->id_map->group);
        lo_message_add_int32(m, ci->parent->id_map->remote);
    }

    if (ci->history.position != -1) {
        if (ci->history.type == 'f') {
            float *v = msig_history_value_pointer(ci->history);
            for (i = 0; i < ci->history.length; i++)
                lo_message_add_float(m, v[i]);
        }
        else if (ci->history.type == 'i') {
            int *v = msig_history_value_pointer(ci->history);
            for (i = 0; i < ci->history.length; i++)
                lo_message_add_int32(m, v[i]);
        }
        else if (ci->history.type == 'd') {
            double *v = msig_history_value_pointer(ci->history);
            for (i = 0; i < ci->history.length; i++)
                lo_message_add_double(m, v[i]);
        }
    }
    else {
        lo_message_add_nil(m);
    }

    lo_send_message_from(ci->connection->router->remote_addr,
                         ci->connection->router->device->server,
                         ci->connection->props.dest_name,
                         m);
    lo_message_free(m);
    return;
}

<<<<<<< HEAD
void mapper_router_send_new_instance(mapper_connection_instance ci)
{
    lo_message m = lo_message_new();
    if (!m)
        return;

    lo_message_add_int32(m, ci->parent->id_map->group);
    lo_message_add_int32(m, ci->parent->id_map->remote);
    lo_message_add_true(m);

    lo_send_message_from(ci->connection->router->remote_addr,
                         ci->connection->router->device->server,
                         ci->connection->props.dest_name,
                         m);
    lo_message_free(m);
    return;
}

int mapper_router_send_query(mapper_router router, mapper_signal sig,
                             const char *alias)
=======
int mapper_router_send_query(mapper_router router, mapper_signal sig)
>>>>>>> 3ebe72a5
{
    // find this signal in list of connections
    mapper_signal_connection sc = router->outgoing;
    while (sc && sc->signal != sig)
        sc = sc->next;

    // exit without failure if signal is not mapped
    if (!sc) {
        return 0;
    }
    // for each connection, query the remote signal
    mapper_connection c = sc->connection;
    int count = 0, query_len = 0;
    char *query_string = 0;
    int response_len = (int) strlen(sig->props.name) + 5;
    char *response_string = (char*) malloc(response_len);
    snprintf(response_string, response_len, "%s%s", sig->props.name, "/got");
    while (c) {
        query_len = (int) strlen(c->props.dest_name) + 5;
        query_string = (char*) realloc(query_string, query_len);
        snprintf(query_string, query_len, "%s%s", c->props.dest_name, "/get");
        lo_send_from(router->addr, router->device->server, 
                     LO_TT_IMMEDIATE, query_string, "s", response_string);
        count++;
        c = c->next;
    }
    return count;
}

mapper_connection mapper_router_add_connection(mapper_router router,
                                               mapper_signal sig,
                                               const char *dest_name,
                                               char dest_type,
                                               int dest_length)
{
    /* Currently, fail if lengths don't match.  TODO: In the future,
     * we'll have to examine the expression to see if its input and
     * output lengths are compatible. */
    if (sig->props.length != dest_length) {
        char n[1024];
        msig_full_name(sig, n, 1024);
        trace("rejecting connection %s -> %s%s because lengths "
              "don't match (not yet supported)\n",
              n, router->remote_name, dest_name);
        return 0;
    }

    mapper_connection connection = (mapper_connection)
        calloc(1, sizeof(struct _mapper_connection));
    
    connection->props.src_name = strdup(sig->props.name);
    connection->props.src_type = sig->props.type;
    connection->props.src_length = sig->props.length;
    connection->props.dest_name = strdup(dest_name);
    connection->props.dest_type = dest_type;
    connection->props.dest_length = dest_length;
    connection->props.mode = MO_UNDEFINED;
    connection->props.expression = strdup("y=x");
    connection->props.clip_min = CT_NONE;
    connection->props.clip_max = CT_NONE;
    connection->props.muted = 0;
    connection->source = sig;
    connection->router = router;

    // create connection instances as necessary
    mapper_signal_instance si = sig->instances;
    while (si) {
        msig_add_connection_instance(si, connection);
        si = si->next;
    }

    // find signal in signal connection list
    mapper_signal_connection sc = router->outgoing;
    while (sc && sc->signal != sig)
        sc = sc->next;

    // if not found, create a new list entry
    if (!sc) {
        sc = (mapper_signal_connection)
            calloc(1, sizeof(struct _mapper_signal_connection));
        sc->signal = sig;
        sc->next = router->outgoing;
        router->outgoing = sc;
    }
    // add new connection to this signal's list
    connection->next = sc->connection;
    sc->connection = connection;
    router->device->n_connections++;
    
    return connection;
}

int mapper_router_remove_connection(mapper_router router, 
                                    mapper_connection connection)
{
    // remove associated connection instances
    mapper_signal_instance si = connection->source->instances;
    while (si) {
        mapper_connection_instance temp, *ci = &si->connections;
        while (*ci) {
            if ((*ci)->connection == connection) {
                temp = *ci;
                *ci = (*ci)->next;
                msig_free_connection_instance(temp);
                break;
            }
            ci = &(*ci)->next;
        }
        si = si->next;
    }
    // find signal in signal connection list
    mapper_signal_connection sc = router->outgoing;
    while (sc) {
        mapper_connection *c = &sc->connection;
        while (*c) {
            if (*c == connection) {
                *c = connection->next;
                free(connection);
                router->device->n_connections--;
                return 0;
            }
            c = &(*c)->next;
        }
        sc = sc->next;
    }
    return 1;
}

int mapper_router_in_group(mapper_router router, int group_id)
{
    if ((group_id == router->id) || (group_id == mdev_port(router->device)))
        return 1;
    else
        return 0;
}

mapper_router mapper_router_find_by_remote_address(mapper_router router,
                                                   lo_address address)
{
    const char *host_to_match = lo_address_get_hostname(address);
    const char *port_to_match = lo_address_get_port(address);

    while (router) {
        const char *host = lo_address_get_hostname(router->remote_addr);
        const char *port = lo_address_get_port(router->remote_addr);
        if ((strcmp(host, host_to_match)==0) && (strcmp(port, port_to_match)==0))
            return router;
        router = router->next;
    }
    return 0;
}

mapper_router mapper_router_find_by_remote_name(mapper_router router,
                                                const char* dest_name)
{
    int n = strlen(dest_name);
    const char *slash = strchr(dest_name+1, '/');
    if (slash)
        n = slash - dest_name;

    while (router) {
        if (strncmp(router->remote_name, dest_name, n)==0)
            return router;
        router = router->next;
    }
    return 0;
}<|MERGE_RESOLUTION|>--- conflicted
+++ resolved
@@ -104,7 +104,6 @@
     return;
 }
 
-<<<<<<< HEAD
 void mapper_router_send_new_instance(mapper_connection_instance ci)
 {
     lo_message m = lo_message_new();
@@ -123,11 +122,7 @@
     return;
 }
 
-int mapper_router_send_query(mapper_router router, mapper_signal sig,
-                             const char *alias)
-=======
 int mapper_router_send_query(mapper_router router, mapper_signal sig)
->>>>>>> 3ebe72a5
 {
     // find this signal in list of connections
     mapper_signal_connection sc = router->outgoing;
