
#include <stdlib.h>
#include <stdio.h>
#include <string.h>
#include <zlib.h>

#include <lo/lo.h>

#include "mapper_internal.h"
#include "types_internal.h"
#include <mapper/mapper.h>

static void mapper_router_send_or_bundle_message(mapper_router router,
                                                 const char *path,
                                                 lo_message m,
                                                 mapper_timetag_t tt);

mapper_router mapper_router_new(mapper_device device, const char *host,
                                int port, const char *name, int default_scope)
{
    char str[16];
    mapper_router r = (mapper_router) calloc(1, sizeof(struct _mapper_link));
    sprintf(str, "%d", port);
    r->props.src_name = strdup(mdev_name(device));
    r->props.dest_addr = lo_address_new(host, str);
    r->props.dest_name = strdup(name);
    r->props.name_hash = crc32(0L, (const Bytef *)name, strlen(name));
    if (default_scope) {
        r->props.num_scopes = 1;
        r->props.scope_names = (char **) malloc(sizeof(char *));
        r->props.scope_names[0] = strdup(mdev_name(device));
        r->props.scope_hashes = (int *) malloc(sizeof(int));
        r->props.scope_hashes[0] = mdev_id(device);
    }
    else {
        r->props.num_scopes = 0;
    }
    r->props.extra = table_new();
    r->device = device;
    r->signals = 0;
    r->n_connections = 0;

    if (!r->props.dest_addr) {
        mapper_router_free(r);
        return 0;
    }
    return r;
}

void mapper_router_free(mapper_router r)
{
    int i;

    if (r) {
<<<<<<< HEAD
        if (r->props.dest_name)
            free(r->props.dest_name);
        if (r->props.dest_addr)
            lo_address_free(r->props.dest_addr);
        while (r->signals && r->signals->connections) {
            // router_signal is freed with last child connection
            mapper_router_remove_connection(r, r->signals->connections);
=======
        while (r->signals) {
            mapper_router_signal rs = r->signals;
            while (rs->connections) {
                mapper_router_remove_connection(r, rs->connections);
            }
            int i;
            for (i=0; i<rs->num_instances; i++) {
                free(rs->history[i].value);
                free(rs->history[i].timetag);
            }
            free(rs->history);
            r->signals = rs->next;
            free(rs);
>>>>>>> 3afa5e01
        }
        while (r->queues) {
            mapper_queue q = r->queues;
            lo_bundle_free_messages(q->bundle);
            r->queues = q->next;
            free(q);
        }
        for (i=0; i<r->props.num_scopes; i++) {
            free(r->props.scope_names[i]);
        }
        free(r->props.scope_names);
        free(r->props.scope_hashes);
<<<<<<< HEAD
        if (r->props.extra)
            table_free(r->props.extra, 1);
=======
        if (r->props.src_name)
            free(r->props.src_name);
        if (r->props.dest_name)
            free(r->props.dest_name);
        if (r->props.dest_addr)
            lo_address_free(r->props.dest_addr);
>>>>>>> 3afa5e01
        free(r);
    }
}

void mapper_router_set_from_message(mapper_router router,
                                    mapper_message_t *msg)
{
    /* Extra properties. */
    mapper_msg_add_or_update_extra_params(router->props.extra, msg);
}

void mapper_router_num_instances_changed(mapper_router r,
                                         mapper_signal sig)
{
    // check if we have a reference to this signal
    mapper_router_signal rs = r->signals;
    while (rs) {
        if (rs->signal == sig)
            break;
        rs = rs->next;
    }

    if (!rs) {
        // The signal is not mapped through this router.
        return;
    }

    if (sig->props.num_instances <= rs->num_instances)
        return;

    // Need to allocate more instances
    rs->history = realloc(rs->history, sizeof(struct _mapper_signal_history)
                          * sig->props.num_instances);
    int i;
    for (i=rs->num_instances; i<sig->props.num_instances; i++) {
        rs->history[i].type = sig->props.type;
        rs->history[i].length = sig->props.length;
        rs->history[i].size = sig->props.history_size;
        rs->history[i].value = calloc(1, msig_vector_bytes(sig)
                                      * sig->props.history_size);
        rs->history[i].timetag = calloc(1, sizeof(mapper_timetag_t)
                                        * sig->props.history_size);
        rs->history[i].position = -1;
    }

    // reallocate connection instances
    mapper_connection c = rs->connections;
    while (c) {
        c->history = realloc(c->history, sizeof(struct _mapper_signal_history)
                             * sig->props.num_instances);
        for (i=rs->num_instances; i<sig->props.num_instances; i++) {
            c->history[i].type = c->props.dest_type;
            c->history[i].length = c->props.dest_length;
            c->history[i].size = c->props.dest_history_size;
            c->history[i].value = calloc(1, mapper_type_size(c->props.dest_type)
                                         * c->props.dest_history_size);
            c->history[i].timetag = calloc(1, sizeof(mapper_timetag_t)
                                           * c->props.dest_history_size);
            c->history[i].position = -1;
        }
        c = c->next;
    }

    rs->num_instances = sig->props.num_instances;
}

void mapper_router_process_signal(mapper_router r,
                                  mapper_signal sig,
                                  int instance_index,
                                  void *value,
                                  int count,
                                  mapper_timetag_t tt,
                                  int flags)
{
    mapper_id_map map = sig->id_maps[instance_index].map;
    int in_scope = mapper_router_in_scope(r, map->group);

    // find the signal connection
    mapper_router_signal rs = r->signals;
    while (rs) {
        if (rs->signal == sig)
            break;
        rs = rs->next;
    }
    if (!rs)
        return;

    // TODO: need to store histories using a different index?
    int id = sig->id_maps[instance_index].instance->index;
    mapper_connection c;

    if (!value) {
        rs->history[id].position = -1;
        c = rs->connections;
        while (c) {
            c->history[id].position = -1;
            if ((c->props.mode != MO_REVERSE) &&
                (!c->props.send_as_instance || in_scope))
                mapper_router_send_update(r, c, id, c->props.send_as_instance ?
                                          map : 0, tt, 0);

            c = c->next;
        }
        return;
    }

    if (count > 1) {
        // allocate blob for each connection
        c = rs->connections;
        while (c) {
            if ((c->props.mode != MO_REVERSE) &&
                (!c->props.send_as_instance || in_scope))
                c->blob = realloc(c->blob, mapper_type_size(c->props.dest_type)
                                  * c->props.dest_length * count);
            c = c->next;
        }
    }

    int i;
    for (i=0; i<count; i++) {
        // copy input history
        size_t n = msig_vector_bytes(sig);
        rs->history[id].position = (rs->history[id].position + 1)
                                   % rs->history[id].size;
        memcpy(msig_history_value_pointer(rs->history[id]),
               value + n * i, n);
        memcpy(msig_history_tt_pointer(rs->history[id]),
               &tt, sizeof(mapper_timetag_t));

        c = rs->connections;
        while (c) {
            if ((c->props.mode == MO_REVERSE) ||
                (c->props.send_as_instance && !in_scope)) {
                c = c->next;
                continue;
            }
            if (mapper_connection_perform(c, &rs->history[id],
                                          &c->history[id]))
            {
                if (mapper_boundary_perform(c, &c->history[id])) {
                    if (count > 1)
                        memcpy(c->blob + mapper_type_size(c->props.dest_type) *
                               c->props.dest_length * i,
                               msig_history_value_pointer(c->history[id]),
                               mapper_type_size(c->props.dest_type) *
                               c->props.dest_length);
                    else
                        mapper_router_send_update(r, c, id, c->props.send_as_instance ?
                                                  map : 0, tt, 0);
                }
            }
            c = c->next;
        }
    }
    if (count > 1) {
        c = rs->connections;
        while (c) {
            if ((c->props.mode != MO_REVERSE) &&
                (!c->props.send_as_instance || in_scope)) {
                lo_blob blob = lo_blob_new(mapper_type_size(c->props.dest_type)
                                           * c->props.dest_length * count, c->blob);
                mapper_router_send_update(r, c, id, c->props.send_as_instance ?
                                          map : 0, tt, blob);
            }
            c = c->next;
        }
    }
}

/*! Build a value update message for a given connection. */
void mapper_router_send_update(mapper_router r,
                               mapper_connection c,
                               int history_index,
                               mapper_id_map id_map,
                               mapper_timetag_t tt,
                               lo_blob blob)
{
    int i;
    if (!r->props.dest_addr)
        return;

    lo_message m = lo_message_new();
    if (!m)
        return;

    if (id_map) {
        lo_message_add_int32(m, id_map->group);
        lo_message_add_int32(m, id_map->remote);
    }

    if (c->history[history_index].position != -1) {
        if (blob) {
            lo_message_add_blob(m, blob);
        }
        else if (c->history[history_index].type == 'f') {
            float *v = msig_history_value_pointer(c->history[history_index]);
            for (i = 0; i < c->history[history_index].length; i++)
                lo_message_add_float(m, v[i]);
        }
        else if (c->history[history_index].type == 'i') {
            int *v = msig_history_value_pointer(c->history[history_index]);
            for (i = 0; i < c->history[history_index].length; i++)
                lo_message_add_int32(m, v[i]);
        }
        else if (c->history[history_index].type == 'd') {
            double *v = msig_history_value_pointer(c->history[history_index]);
            for (i = 0; i < c->history[history_index].length; i++)
                lo_message_add_double(m, v[i]);
        }
    }
    else if (id_map) {
        lo_message_add_nil(m);
    }

    mapper_router_send_or_bundle_message(r, c->props.dest_name, m, tt);
}

int mapper_router_send_query(mapper_router r,
                             mapper_signal sig,
                             mapper_timetag_t tt)
{
    // find this signal in list of connections
    mapper_router_signal rs = r->signals;
    while (rs && rs->signal != sig)
        rs = rs->next;

    // exit without failure if signal is not mapped
    if (!rs) {
        return 0;
    }
    // for each connection, query the remote signal
    mapper_connection c = rs->connections;
    int count = 0;
    int response_len = (int) strlen(sig->props.name) + 5;
    char *response_string = (char*) malloc(response_len);
    snprintf(response_string, response_len, "%s%s", sig->props.name, "/got");
    while (c) {
        lo_message m = lo_message_new();
        if (!m)
            continue;
        lo_message_add_string(m, response_string);
        mapper_router_send_or_bundle_message(r, c->props.query_name, m, tt);
        count++;
        c = c->next;
    }
    return count;
}

// note on memory handling of mapper_router_bundle_message():
// path: not owned, will not be freed (assumed is signal name, owned
//       by signal)
// message: will be owned, will be freed when done
void mapper_router_send_or_bundle_message(mapper_router r,
                                          const char *path,
                                          lo_message m,
                                          mapper_timetag_t tt)
{
    // Check if a matching bundle exists
    mapper_queue q = r->queues;
    while (q) {
        if (memcmp(&q->tt, &tt,
                   sizeof(mapper_timetag_t))==0)
            break;
        q = q->next;
    }
    if (q) {
        // Add message to existing bundle
        lo_bundle_add_message(q->bundle, path, m);
    }
    else {
        // Send message immediately
        lo_bundle b = lo_bundle_new(tt);
        lo_bundle_add_message(b, path, m);
        lo_send_bundle_from(r->props.dest_addr, r->device->server, b);
        lo_bundle_free_messages(b);
    }
}

void mapper_router_start_queue(mapper_router r,
                               mapper_timetag_t tt)
{
    // first check if queue already exists
    mapper_queue q = r->queues;
    while (q) {
        if (memcmp(&q->tt, &tt,
                   sizeof(mapper_timetag_t))==0)
            return;
        q = q->next;
    }

    // need to create new queue
    q = malloc(sizeof(struct _mapper_queue));
    memcpy(&q->tt, &tt, sizeof(mapper_timetag_t));
    q->bundle = lo_bundle_new(tt);
    q->next = r->queues;
    r->queues = q;
}

void mapper_router_release_queue(mapper_router r,
                                 mapper_queue q)
{
    mapper_queue *temp = &r->queues;
    while (*temp) {
        if (*temp == q) {
            *temp = q->next;
            free(q);
            return;
        }
        temp = &(*temp)->next;
    }
}

void mapper_router_send_queue(mapper_router r,
                              mapper_timetag_t tt)
{
    mapper_queue q = r->queues;
    while (q) {
        if (memcmp(&q->tt, &tt, sizeof(mapper_timetag_t))==0)
            break;
        q = q->next;
    }
    if (q) {
#ifdef HAVE_LIBLO_BUNDLE_COUNT
        if (lo_bundle_count(q->bundle))
#endif
            lo_send_bundle_from(r->props.dest_addr,
                                r->device->server, q->bundle);
        lo_bundle_free_messages(q->bundle);
        mapper_router_release_queue(r, q);
    }
}

mapper_connection mapper_router_add_connection(mapper_router r,
                                               mapper_signal sig,
                                               const char *dest_name,
                                               char dest_type,
                                               int dest_length)
{
    /* Currently, fail if lengths don't match.  TODO: In the future,
     * we'll have to examine the expression to see if its input and
     * output lengths are compatible. */
    if (sig->props.length != dest_length) {
        char n[1024];
        msig_full_name(sig, n, 1024);
        trace("rejecting connection %s -> %s%s because lengths "
              "don't match (not yet supported)\n",
              n, r->props.dest_name, dest_name);
        return 0;
    }

    // find signal in router_signal list
    mapper_router_signal rs = r->signals;
    while (rs && rs->signal != sig)
        rs = rs->next;

    // if not found, create a new list entry
    if (!rs) {
        rs = (mapper_router_signal)
            calloc(1, sizeof(struct _mapper_link_signal));
        rs->signal = sig;
        rs->num_instances = sig->props.num_instances;
        rs->history = malloc(sizeof(struct _mapper_signal_history)
                             * rs->num_instances);
        int i;
        for (i=0; i<rs->num_instances; i++) {
            rs->history[i].type = sig->props.type;
            rs->history[i].length = sig->props.length;
            rs->history[i].size = 1;
            rs->history[i].value = calloc(1, msig_vector_bytes(sig));
            rs->history[i].timetag = calloc(1, sizeof(mapper_timetag_t));
            rs->history[i].position = -1;
        }
        rs->next = r->signals;
        r->signals = rs;
    }

    mapper_connection c = (mapper_connection)
        calloc(1, sizeof(struct _mapper_connection));

    c->props.src_name = strdup(sig->props.name);
    c->props.src_type = sig->props.type;
    c->props.src_length = sig->props.length;
    c->props.dest_name = strdup(dest_name);
    c->props.dest_type = dest_type;
    c->props.dest_length = dest_length;
    c->props.mode = MO_UNDEFINED;
    c->props.expression = strdup("y=x");
    c->props.bound_min = BA_NONE;
    c->props.bound_max = BA_NONE;
    c->props.muted = 0;
    c->props.send_as_instance = (rs->num_instances > 1);
    c->props.extra = table_new();

    int len = strlen(dest_name) + 5;
    c->props.query_name = malloc(len);
    snprintf(c->props.query_name, len, "%s%s", dest_name, "/get");

    c->history = malloc(sizeof(struct _mapper_signal_history)
                        * rs->num_instances);
    int i;
    for (i=0; i<rs->num_instances; i++) {
        // allocate history vectors
        c->history[i].type = dest_type;
        c->history[i].length = dest_length;
        c->history[i].size = 1;
        c->history[i].value = calloc(1, mapper_type_size(c->props.dest_type) *
                                     c->props.dest_length);
        c->history[i].timetag = calloc(1, sizeof(mapper_timetag_t));
        c->history[i].position = -1;
    }

    // add new connection to this signal's list
    c->next = rs->connections;
    rs->connections = c;
    c->parent = rs;
    r->n_connections++;

    return c;
}

static void mapper_router_free_connection(mapper_router r,
                                          mapper_connection c)
{
    int i;
    if (r && c) {
        if (c->props.src_name)
            free(c->props.src_name);
        if (c->props.dest_name)
            free(c->props.dest_name);
        if (c->expr)
            mapper_expr_free(c->expr);
        if (c->props.expression)
            free(c->props.expression);
        if (c->props.query_name)
            free(c->props.query_name);
        table_free(c->props.extra, 1);
        for (i=0; i<c->parent->num_instances; i++) {
            free(c->history[i].value);
            free(c->history[i].timetag);
        }
        if (c->history)
            free(c->history);
        if (c->blob)
            free(c->blob);
        free(c);
    }
}

int mapper_router_remove_connection(mapper_router r,
                                    mapper_connection c)
{
    int found = 0, count = 0;
    mapper_router_signal rs = c->parent;
    mapper_connection *temp = &c->parent->connections;
    while (*temp) {
        if (*temp == c) {
            *temp = c->next;
            mapper_router_free_connection(r, c);
            r->n_connections--;
            found = 1;
            break;
        }
        temp = &(*temp)->next;
    }
    // Count remaining connections
    temp = &rs->connections;
    while (*temp) {
        count++;
        temp = &(*temp)->next;
    }
    if (!count) {
        // We need to remove the router_signal also
        mapper_router_signal *rstemp = &r->signals;
        while (*rstemp) {
            if (*rstemp == rs) {
                *rstemp = rs->next;
                int i;
                for (i=0; i < rs->num_instances; i++) {
                    free(rs->history[i].value);
                    free(rs->history[i].timetag);
                }
                free(rs->history);
                free(rs);
                break;
            }
            rstemp = &(*rstemp)->next;
        }
    }
    return !found;
}

mapper_connection mapper_router_find_connection_by_names(mapper_router rt,
                                                         const char* src_name,
                                                         const char* dest_name)
{
    // find associated router_signal
    mapper_router_signal rs = rt->signals;
    while (rs && strcmp(rs->signal->props.name, src_name) != 0)
        rs = rs->next;
    if (!rs)
        return NULL;

    // find associated connection
    mapper_connection c = rs->connections;
    while (c && strcmp(c->props.dest_name, dest_name) != 0)
        c = c->next;
    if (!c)
        return NULL;
    else
        return c;
}

int mapper_router_add_scope(mapper_router router, const char *scope)
{
    if (!scope)
        return 1;
    // Check if scope is already stored for this router
    int i, hash = crc32(0L, (const Bytef *)scope, strlen(scope));
    mapper_db_link props = &router->props;
    for (i=0; i<props->num_scopes; i++)
        if (props->scope_hashes[i] == hash)
            return 1;
    // not found - add a new scope
    i = ++props->num_scopes;
    props->scope_names = realloc(props->scope_names, i * sizeof(char *));
    props->scope_names[i-1] = strdup(scope);
    props->scope_hashes = realloc(props->scope_hashes, i * sizeof(int));
    props->scope_hashes[i-1] = hash;
    return 0;
}

void mapper_router_remove_scope(mapper_router router, const char *scope)
{
    int i, j, hash;

    if (!scope)
        return;

    hash = crc32(0L, (const Bytef *)scope, strlen(scope));

    mapper_db_link props = &router->props;
    for (i=0; i<props->num_scopes; i++) {
        if (props->scope_hashes[i] == hash) {
            free(props->scope_names[i]);
            for (j=i+1; j<props->num_scopes; j++) {
                props->scope_names[j-1] = props->scope_names[j];
                props->scope_hashes[j-1] = props->scope_hashes[j];
            }
            props->num_scopes--;
            props->scope_names = realloc(props->scope_names,
                                         props->num_scopes * sizeof(char *));
            props->scope_hashes = realloc(props->scope_hashes,
                                          props->num_scopes * sizeof(int));
            return;
        }
    }

    /* Here we could release mapped signal instances with this scope,
     * but we will let the receiver-side handle it instead. */
}

int mapper_router_in_scope(mapper_router router, int id)
{
    int i;
    for (i=0; i<router->props.num_scopes; i++)
        if (router->props.scope_hashes[i] == id)
            return 1;
    return 0;
}

mapper_router mapper_router_find_by_dest_address(mapper_router router,
                                                 lo_address dest_addr)
{
    const char *host_to_match = lo_address_get_hostname(dest_addr);
    const char *port_to_match = lo_address_get_port(dest_addr);

    while (router) {
        const char *host = lo_address_get_hostname(router->props.dest_addr);
        const char *port = lo_address_get_port(router->props.dest_addr);
        if ((strcmp(host, host_to_match)==0) && (strcmp(port, port_to_match)==0))
            return router;
        router = router->next;
    }
    return 0;
}

mapper_router mapper_router_find_by_dest_name(mapper_router router,
                                              const char *dest_name)
{
    int n = strlen(dest_name);
    const char *slash = strchr(dest_name+1, '/');
    if (slash)
        n = slash - dest_name;

    while (router) {
        if (strncmp(router->props.dest_name, dest_name, n)==0)
            return router;
        router = router->next;
    }
    return 0;
}<|MERGE_RESOLUTION|>--- conflicted
+++ resolved
@@ -52,7 +52,8 @@
     int i;
 
     if (r) {
-<<<<<<< HEAD
+        if (r->props.src_name)
+            free(r->props.src_name);
         if (r->props.dest_name)
             free(r->props.dest_name);
         if (r->props.dest_addr)
@@ -60,21 +61,6 @@
         while (r->signals && r->signals->connections) {
             // router_signal is freed with last child connection
             mapper_router_remove_connection(r, r->signals->connections);
-=======
-        while (r->signals) {
-            mapper_router_signal rs = r->signals;
-            while (rs->connections) {
-                mapper_router_remove_connection(r, rs->connections);
-            }
-            int i;
-            for (i=0; i<rs->num_instances; i++) {
-                free(rs->history[i].value);
-                free(rs->history[i].timetag);
-            }
-            free(rs->history);
-            r->signals = rs->next;
-            free(rs);
->>>>>>> 3afa5e01
         }
         while (r->queues) {
             mapper_queue q = r->queues;
@@ -87,17 +73,8 @@
         }
         free(r->props.scope_names);
         free(r->props.scope_hashes);
-<<<<<<< HEAD
         if (r->props.extra)
             table_free(r->props.extra, 1);
-=======
-        if (r->props.src_name)
-            free(r->props.src_name);
-        if (r->props.dest_name)
-            free(r->props.dest_name);
-        if (r->props.dest_addr)
-            lo_address_free(r->props.dest_addr);
->>>>>>> 3afa5e01
         free(r);
     }
 }
