
#include <stdlib.h>
#include <stdio.h>
#include <string.h>
#include <zlib.h>

#include <lo/lo.h>

#include "mapper_internal.h"
#include "types_internal.h"
#include <mapper/mapper.h>

static void mapper_router_send_or_bundle_message(mapper_router router,
                                                 const char *path,
                                                 lo_message m,
                                                 mapper_timetag_t tt);

mapper_router mapper_router_new(mapper_device device, const char *host,
                                int port, const char *name)
{
    char str[16];
    mapper_router r = (mapper_router) calloc(1, sizeof(struct _mapper_link));
    r->props.src_name = strdup(mdev_name(device));
    r->props.dest_host = strdup(host);
    r->props.dest_port = port;
    sprintf(str, "%d", port);
    r->remote_addr = lo_address_new(host, str);
    r->props.dest_name = strdup(name);
    r->props.dest_name_hash = crc32(0L, (const Bytef *)name, strlen(name));

    r->props.num_scopes = 1;
    r->props.scope_names = (char **) malloc(sizeof(char *));
    r->props.scope_names[0] = strdup(mdev_name(device));
    r->props.scope_hashes = (uint32_t *) malloc(sizeof(uint32_t));
    r->props.scope_hashes[0] = mdev_id(device);

    r->props.extra = table_new();
    r->device = device;
    r->signals = 0;
    r->n_connections = 0;

    if (!r->remote_addr) {
        mapper_router_free(r);
        return 0;
    }
    return r;
}

void mapper_router_free(mapper_router r)
{
    int i;

    if (r) {
        if (r->props.src_name)
            free(r->props.src_name);
        if (r->props.dest_host)
            free(r->props.dest_host);
        if (r->props.dest_name)
            free(r->props.dest_name);
        if (r->remote_addr)
            lo_address_free(r->remote_addr);
        while (r->signals && r->signals->connections) {
            // router_signal is freed with last child connection
            mapper_router_remove_connection(r, r->signals->connections);
        }
        while (r->queues) {
            mapper_queue q = r->queues;
            lo_bundle_free_messages(q->bundle);
            r->queues = q->next;
            free(q);
        }
        for (i=0; i<r->props.num_scopes; i++) {
            free(r->props.scope_names[i]);
        }
        free(r->props.scope_names);
        free(r->props.scope_hashes);
        if (r->props.extra)
            table_free(r->props.extra, 1);
        free(r);
    }
}

int mapper_router_set_from_message(mapper_router r, mapper_message_t *msg)
{
    int i, j, num_scopes, updated = 0;
    lo_arg **a_scopes = mapper_msg_get_param(msg, AT_SCOPE);
    num_scopes = mapper_msg_get_length(msg, AT_SCOPE);

    if (a_scopes && *a_scopes) {
        if (num_scopes == 1 && strcmp(&a_scopes[0]->s, "none")==0)
            num_scopes = 0;

        // First remove old scopes that are missing
        for (i=0; i<r->props.num_scopes; i++) {
            int found = 0;
            for (j=0; j<num_scopes; j++) {
                if (strcmp(r->props.scope_names[i], &a_scopes[j]->s) == 0) {
                    found = 1;
                    break;
                }
            }
            if (!found) {
                mapper_db_link_remove_scope(&r->props,
                                            r->props.scope_names[i]);
                updated++;
            }
        }
        // ...then add any new scopes
        for (i=0; i<num_scopes; i++)
            updated += (1 - mapper_db_link_add_scope(&r->props,
                                                     &a_scopes[i]->s));

        if (num_scopes != r->props.num_scopes) {
            r->props.num_scopes = num_scopes;
        }
    }
    if (updated)
        updated = 1;

    updated += mapper_msg_add_or_update_extra_params(r->props.extra, msg);
    return updated;
}

void mapper_router_num_instances_changed(mapper_router r,
                                         mapper_signal sig,
                                         int size)
{
    // check if we have a reference to this signal
    mapper_router_signal rs = r->signals;
    while (rs) {
        if (rs->signal == sig)
            break;
        rs = rs->next;
    }

    if (!rs) {
        // The signal is not mapped through this router.
        return;
    }

    if (size <= rs->num_instances)
        return;

    // Need to allocate more instances
    rs->history = realloc(rs->history, sizeof(struct _mapper_signal_history)
                          * size);
    int i, j;
    for (i=rs->num_instances; i<size; i++) {
        rs->history[i].type = sig->props.type;
        rs->history[i].length = sig->props.length;
        rs->history[i].size = sig->props.history_size;
        rs->history[i].value = calloc(1, msig_vector_bytes(sig)
                                      * sig->props.history_size);
        rs->history[i].timetag = calloc(1, sizeof(mapper_timetag_t)
                                        * sig->props.history_size);
        rs->history[i].position = -1;
    }

    // reallocate connection instances
    mapper_connection c = rs->connections;
    while (c) {
        c->history = realloc(c->history, sizeof(struct _mapper_signal_history)
                             * size);
        c->expr_vars = realloc(c->expr_vars, sizeof(mapper_signal_history_t*)
                              * size);
        for (i=rs->num_instances; i<size; i++) {
            c->history[i].type = c->props.dest_type;
            c->history[i].length = c->props.dest_length;
            c->history[i].size = c->props.dest_history_size;
            c->history[i].value = calloc(1, mapper_type_size(c->props.dest_type)
                                         * c->props.dest_history_size);
            c->history[i].timetag = calloc(1, sizeof(mapper_timetag_t)
                                           * c->props.dest_history_size);
            c->history[i].position = -1;

            c->expr_vars[i] = malloc(sizeof(struct _mapper_signal_history) *
                                     c->num_expr_vars);
        }
        if (rs->num_instances > 0 && c->num_expr_vars > 0) {
            for (i=rs->num_instances; i<size; i++) {
                for (j=0; j<c->num_expr_vars; j++) {
                    c->expr_vars[i][j].type = c->expr_vars[0][j].type;
                    c->expr_vars[i][j].length = c->expr_vars[0][j].length;
                    c->expr_vars[i][j].size = c->expr_vars[0][j].size;
                    c->expr_vars[i][j].position = -1;
                    c->expr_vars[i][j].value = calloc(1, sizeof(double) *
                                                     c->expr_vars[i][j].length *
                                                     c->expr_vars[i][j].size);
                    c->expr_vars[i][j].timetag = calloc(1, sizeof(mapper_timetag_t) *
                                                       c->expr_vars[i][j].size);
                }
            }
        }
        c = c->next;
    }

    rs->num_instances = size;
}

void mapper_router_process_signal(mapper_router r,
                                  mapper_signal sig,
                                  int instance_index,
                                  void *value,
                                  int count,
                                  mapper_timetag_t tt)
{
    mapper_id_map map = sig->id_maps[instance_index].map;
    int in_scope = mapper_router_in_scope(r, map->origin);

    // find the signal connection
    mapper_router_signal rs = r->signals;
    while (rs) {
        if (rs->signal == sig)
            break;
        rs = rs->next;
    }
    if (!rs)
        return;

    int id = sig->id_maps[instance_index].instance->index;
    mapper_connection c;

    if (!value) {
        rs->history[id].position = -1;
        // reset associated input memory for this instance
        memset(rs->history[id].value, 0, rs->signal->props.history_size *
               msig_vector_bytes(rs->signal));
        memset(rs->history[id].timetag, 0, rs->signal->props.history_size *
               sizeof(mapper_timetag_t));
        c = rs->connections;
        while (c) {
            c->history[id].position = -1;
            if ((c->props.mode != MO_REVERSE) &&
                (!c->props.send_as_instance || in_scope))
                mapper_router_send_update(r, c, id, c->props.send_as_instance ?
<<<<<<< HEAD
                                          map : 0, tt, 0, 0);
=======
                                          map : 0, tt, 0);
            // also need to reset associated output memory
            memset(c->history[id].value, 0, c->props.dest_history_size *
                   c->props.dest_length * mapper_type_size(c->props.dest_type));
            memset(c->history[id].timetag, 0, c->props.dest_history_size *
                   sizeof(mapper_timetag_t));
>>>>>>> 2ba01d2f

            c = c->next;
        }
        return;
    }

    if (count > 1) {
        // allocate blob for each connection
        c = rs->connections;
        while (c) {
            if ((c->props.mode != MO_REVERSE) &&
                (!c->props.send_as_instance || in_scope))
                c->blob = realloc(c->blob, mapper_type_size(c->props.dest_type)
                                  * c->props.dest_length * count);
            c = c->next;
        }
    }

    int i;
    for (i=0; i<count; i++) {
        // copy input history
        size_t n = msig_vector_bytes(sig);
        rs->history[id].position = (rs->history[id].position + 1)
                                   % rs->history[id].size;
        memcpy(msig_history_value_pointer(rs->history[id]),
               value + n * i, n);
        memcpy(msig_history_tt_pointer(rs->history[id]),
               &tt, sizeof(mapper_timetag_t));

        c = rs->connections;
        while (c) {
            char typestring[c->props.dest_length];
            if ((c->props.mode == MO_REVERSE) ||
                (c->props.send_as_instance && !in_scope)) {
                c = c->next;
                continue;
            }
            if (mapper_connection_perform(c, &rs->history[id], &c->expr_vars[id],
                                          &c->history[id], typestring))
            {
                if (mapper_boundary_perform(c, &c->history[id])) {
                    if (count > 1)
                        memcpy(c->blob + mapper_type_size(c->props.dest_type) *
                               c->props.dest_length * i,
                               msig_history_value_pointer(c->history[id]),
                               mapper_type_size(c->props.dest_type) *
                               c->props.dest_length);
                    else
                        mapper_router_send_update(r, c, id, c->props.send_as_instance ?
                                                  map : 0, tt, 0, typestring);
                }
            }
            c = c->next;
        }
    }
    if (count > 1) {
        c = rs->connections;
        while (c) {
            if ((c->props.mode != MO_REVERSE) &&
                (!c->props.send_as_instance || in_scope)) {
                lo_blob blob = lo_blob_new(mapper_type_size(c->props.dest_type)
                                           * c->props.dest_length * count, c->blob);
                mapper_router_send_update(r, c, id, c->props.send_as_instance ?
                                          map : 0, tt, blob, 0);
            }
            c = c->next;
        }
    }
}

/*! Build a value update message for a given connection. */
void mapper_router_send_update(mapper_router r,
                               mapper_connection c,
                               int history_index,
                               mapper_id_map id_map,
                               mapper_timetag_t tt,
                               lo_blob blob,
                               char *typestring)
{
    int i;
    if (!r->remote_addr)
        return;

    lo_message m = lo_message_new();
    if (!m)
        return;

    if (c->history[history_index].position != -1) {
        if (blob) {
            lo_message_add_blob(m, blob);
            lo_blob_free(blob);
        }
        else if (c->history[history_index].type == 'f') {
            float *v = msig_history_value_pointer(c->history[history_index]);
            for (i = 0; i < c->history[history_index].length; i++) {
                if (typestring[i] == 'N')
                    lo_message_add_nil(m);
                else
                    lo_message_add_float(m, v[i]);
            }
        }
        else if (c->history[history_index].type == 'i') {
            int *v = msig_history_value_pointer(c->history[history_index]);
            for (i = 0; i < c->history[history_index].length; i++) {
                if (typestring[i] == 'N')
                    lo_message_add_nil(m);
                else
                    lo_message_add_int32(m, v[i]);
            }
        }
        else if (c->history[history_index].type == 'd') {
            double *v = msig_history_value_pointer(c->history[history_index]);
            for (i = 0; i < c->history[history_index].length; i++) {
                if (typestring[i] == 'N')
                    lo_message_add_nil(m);
                else
                    lo_message_add_double(m, v[i]);
            }
        }
    }
    else if (id_map) {
        for (i = 0; i < c->history[history_index].length; i++)
            lo_message_add_nil(m);
    }

    if (id_map) {
        lo_message_add_string(m, "@instance");
        lo_message_add_int32(m, id_map->origin);
        lo_message_add_int32(m, id_map->public);
    }

    mapper_router_send_or_bundle_message(r, c->props.dest_name, m, tt);
}

int mapper_router_send_query(mapper_router r,
                             mapper_signal sig,
                             mapper_timetag_t tt)
{
    // TODO: cache the response string
    // find this signal in list of connections
    mapper_router_signal rs = r->signals;
    while (rs && rs->signal != sig)
        rs = rs->next;

    // exit without failure if signal is not mapped
    if (!rs) {
        return 0;
    }
    // for each connection, query the remote signal
    mapper_connection c = rs->connections;
    int count = 0;
    int response_len = (int) strlen(sig->props.name) + 5;
    char *response_string = (char*) malloc(response_len);
    snprintf(response_string, response_len, "%s%s", sig->props.name, "/got");
    while (c) {
        lo_message m = lo_message_new();
        if (!m)
            continue;
        lo_message_add_string(m, response_string);
        lo_message_add_int32(m, sig->props.length);
        // include response address as argument to allow TCP queries?
        // TODO: always use TCP for queries?
        lo_message_add_char(m, sig->props.type);
        mapper_router_send_or_bundle_message(r, c->props.query_name, m, tt);
        count++;
        c = c->next;
    }
    free(response_string);
    return count;
}

// note on memory handling of mapper_router_bundle_message():
// path: not owned, will not be freed (assumed is signal name, owned
//       by signal)
// message: will be owned, will be freed when done
void mapper_router_send_or_bundle_message(mapper_router r,
                                          const char *path,
                                          lo_message m,
                                          mapper_timetag_t tt)
{
    // Check if a matching bundle exists
    mapper_queue q = r->queues;
    while (q) {
        if (memcmp(&q->tt, &tt,
                   sizeof(mapper_timetag_t))==0)
            break;
        q = q->next;
    }
    if (q) {
        // Add message to existing bundle
        lo_bundle_add_message(q->bundle, path, m);
    }
    else {
        // Send message immediately
        lo_bundle b = lo_bundle_new(tt);
        lo_bundle_add_message(b, path, m);
        lo_send_bundle_from(r->remote_addr, r->device->server, b);
        lo_bundle_free_messages(b);
    }
}

void mapper_router_start_queue(mapper_router r,
                               mapper_timetag_t tt)
{
    // first check if queue already exists
    mapper_queue q = r->queues;
    while (q) {
        if (memcmp(&q->tt, &tt,
                   sizeof(mapper_timetag_t))==0)
            return;
        q = q->next;
    }

    // need to create new queue
    q = malloc(sizeof(struct _mapper_queue));
    memcpy(&q->tt, &tt, sizeof(mapper_timetag_t));
    q->bundle = lo_bundle_new(tt);
    q->next = r->queues;
    r->queues = q;
}

void mapper_router_release_queue(mapper_router r,
                                 mapper_queue q)
{
    mapper_queue *temp = &r->queues;
    while (*temp) {
        if (*temp == q) {
            *temp = q->next;
            free(q);
            return;
        }
        temp = &(*temp)->next;
    }
}

void mapper_router_send_queue(mapper_router r,
                              mapper_timetag_t tt)
{
    mapper_queue q = r->queues;
    while (q) {
        if (memcmp(&q->tt, &tt, sizeof(mapper_timetag_t))==0)
            break;
        q = q->next;
    }
    if (q) {
#ifdef HAVE_LIBLO_BUNDLE_COUNT
        if (lo_bundle_count(q->bundle))
#endif
            lo_send_bundle_from(r->remote_addr,
                                r->device->server, q->bundle);
        lo_bundle_free_messages(q->bundle);
        mapper_router_release_queue(r, q);
    }
}

mapper_connection mapper_router_add_connection(mapper_router r,
                                               mapper_signal sig,
                                               const char *dest_name,
                                               char dest_type,
                                               int dest_length)
{
    // find signal in router_signal list
    mapper_router_signal rs = r->signals;
    while (rs && rs->signal != sig)
        rs = rs->next;

    // if not found, create a new list entry
    if (!rs) {
        rs = (mapper_router_signal)
            calloc(1, sizeof(struct _mapper_link_signal));
        rs->signal = sig;
        rs->num_instances = sig->props.num_instances;
        rs->history = malloc(sizeof(struct _mapper_signal_history)
                             * rs->num_instances);
        int i;
        for (i=0; i<rs->num_instances; i++) {
            rs->history[i].type = sig->props.type;
            rs->history[i].length = sig->props.length;
            rs->history[i].size = 1;
            rs->history[i].value = calloc(1, msig_vector_bytes(sig));
            rs->history[i].timetag = calloc(1, sizeof(mapper_timetag_t));
            rs->history[i].position = -1;
        }
        rs->next = r->signals;
        r->signals = rs;
    }

    mapper_connection c = (mapper_connection)
        calloc(1, sizeof(struct _mapper_connection));

    c->props.src_name = strdup(sig->props.name);
    c->props.src_type = sig->props.type;
    c->props.src_length = sig->props.length;
    c->props.dest_name = strdup(dest_name);
    c->props.dest_type = dest_type;
    c->props.dest_length = dest_length;
    c->props.mode = MO_UNDEFINED;
    c->props.expression = 0;
    c->props.bound_min = BA_NONE;
    c->props.bound_max = BA_NONE;
    c->props.muted = 0;
    c->props.send_as_instance = (rs->num_instances > 1);

    c->props.src_min = 0;
    c->props.src_max = 0;
    c->props.dest_min = 0;
    c->props.dest_max = 0;
    c->props.range_known = 0;

    c->props.extra = table_new();

    int len = strlen(dest_name) + 5;
    c->props.query_name = malloc(len);
    snprintf(c->props.query_name, len, "%s%s", dest_name, "/get");

    c->history = malloc(sizeof(struct _mapper_signal_history)
                        * rs->num_instances);
    c->expr_vars = calloc(1, sizeof(mapper_signal_history_t*) * rs->num_instances);
    c->num_expr_vars = 0;
    int i;
    for (i=0; i<rs->num_instances; i++) {
        // allocate history vectors
        c->history[i].type = dest_type;
        c->history[i].length = dest_length;
        c->history[i].size = 1;
        c->history[i].value = calloc(1, mapper_type_size(c->props.dest_type) *
                                     c->props.dest_length);
        c->history[i].timetag = calloc(1, sizeof(mapper_timetag_t));
        c->history[i].position = -1;
    }

    // add new connection to this signal's list
    c->next = rs->connections;
    rs->connections = c;
    c->parent = rs;
    r->n_connections++;
    return c;
}

static void mapper_router_free_connection(mapper_router r,
                                          mapper_connection c)
{
    int i, j;
    if (r && c) {
        if (c->props.src_name)
            free(c->props.src_name);
        if (c->props.dest_name)
            free(c->props.dest_name);
        if (c->props.query_name)
            free(c->props.query_name);
        if (c->props.src_min)
            free(c->props.src_min);
        if (c->props.src_max)
            free(c->props.src_max);
        if (c->props.dest_min)
            free(c->props.dest_min);
        if (c->props.dest_max)
            free(c->props.dest_max);
        table_free(c->props.extra, 1);
        for (i=0; i<c->parent->num_instances; i++) {
            free(c->history[i].value);
            free(c->history[i].timetag);
            if (c->num_expr_vars) {
                for (j=0; j<c->num_expr_vars; j++) {
                    free(c->expr_vars[i][j].value);
                    free(c->expr_vars[i][j].timetag);
                }
                free(c->expr_vars[i]);
            }
        }
        if (c->expr_vars)
            free(c->expr_vars);
        if (c->history)
            free(c->history);
        if (c->expr)
            mapper_expr_free(c->expr);
        if (c->props.expression)
            free(c->props.expression);
        if (c->blob)
            free(c->blob);
        free(c);
    }
}

int mapper_router_remove_connection(mapper_router r,
                                    mapper_connection c)
{
    int found = 0, count = 0;
    mapper_router_signal rs = c->parent;
    mapper_connection *temp = &c->parent->connections;
    while (*temp) {
        if (*temp == c) {
            *temp = c->next;
            mapper_router_free_connection(r, c);
            r->n_connections--;
            found = 1;
            break;
        }
        temp = &(*temp)->next;
    }
    // Count remaining connections
    temp = &rs->connections;
    while (*temp) {
        count++;
        temp = &(*temp)->next;
    }
    if (!count) {
        // We need to remove the router_signal also
        mapper_router_signal *rstemp = &r->signals;
        while (*rstemp) {
            if (*rstemp == rs) {
                *rstemp = rs->next;
                int i;
                for (i=0; i<rs->num_instances; i++) {
                    free(rs->history[i].value);
                    free(rs->history[i].timetag);
                }
                free(rs->history);
                free(rs);
                break;
            }
            rstemp = &(*rstemp)->next;
        }
    }
    return !found;
}

mapper_connection mapper_router_find_connection_by_names(mapper_router rt,
                                                         const char* src_name,
                                                         const char* dest_name)
{
    // find associated router_signal
    mapper_router_signal rs = rt->signals;
    while (rs && strcmp(rs->signal->props.name, src_name) != 0)
        rs = rs->next;
    if (!rs)
        return NULL;

    // find associated connection
    mapper_connection c = rs->connections;
    while (c && strcmp(c->props.dest_name, dest_name) != 0)
        c = c->next;
    if (!c)
        return NULL;
    else
        return c;
}

int mapper_router_in_scope(mapper_router router, uint32_t name_hash)
{
    int i;
    for (i=0; i<router->props.num_scopes; i++)
        if (router->props.scope_hashes[i] == name_hash ||
            router->props.scope_hashes[i] == 0)
            return 1;
    return 0;
}

mapper_router mapper_router_find_by_dest_address(mapper_router r,
                                                 const char *host,
                                                 int port)
{
    while (r) {
        if (r->props.dest_port == port && (strcmp(r->props.dest_host, host)==0))
            return r;
        r = r->next;
    }
    return 0;
}

mapper_router mapper_router_find_by_dest_name(mapper_router router,
                                              const char *dest_name)
{
    int n = strlen(dest_name);
    const char *slash = strchr(dest_name+1, '/');
    if (slash)
        n = slash - dest_name;

    while (router) {
        if (strncmp(router->props.dest_name, dest_name, n)==0)
            return router;
        router = router->next;
    }
    return 0;
}<|MERGE_RESOLUTION|>--- conflicted
+++ resolved
@@ -233,16 +233,12 @@
             if ((c->props.mode != MO_REVERSE) &&
                 (!c->props.send_as_instance || in_scope))
                 mapper_router_send_update(r, c, id, c->props.send_as_instance ?
-<<<<<<< HEAD
                                           map : 0, tt, 0, 0);
-=======
-                                          map : 0, tt, 0);
             // also need to reset associated output memory
             memset(c->history[id].value, 0, c->props.dest_history_size *
                    c->props.dest_length * mapper_type_size(c->props.dest_type));
             memset(c->history[id].timetag, 0, c->props.dest_history_size *
                    sizeof(mapper_timetag_t));
->>>>>>> 2ba01d2f
 
             c = c->next;
         }
