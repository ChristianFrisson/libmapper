--- conflicted
+++ resolved
@@ -121,24 +121,11 @@
     char *response_string = (char*) malloc(response_len);
     snprintf(response_string, response_len, "%s%s", sig->props.name, "/got");
     while (c) {
-<<<<<<< HEAD
-        strncpy(query_string, c->props.dest_name, 1024);
-        strncat(query_string, "/get", 4);
-        if (alias) {
-            lo_send_from(router->remote_addr, router->device->server, 
-                         LO_TT_IMMEDIATE, query_string, "s", alias);
-        }
-        else {
-            lo_send_from(router->remote_addr, router->device->server, 
-                         LO_TT_IMMEDIATE, query_string, "");
-        }
-=======
         query_len = (int) strlen(c->props.dest_name) + 5;
         query_string = (char*) realloc(query_string, query_len);
         snprintf(query_string, query_len, "%s%s", c->props.dest_name, "/get");
         lo_send_from(router->addr, router->device->server, 
                      LO_TT_IMMEDIATE, query_string, "s", response_string);
->>>>>>> bd4853c1
         count++;
         c = c->next;
     }
