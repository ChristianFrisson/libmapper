
#include <stdlib.h>
#include <stdio.h>
#include <string.h>
#include <zlib.h>

#include <lo/lo.h>

#include "mapper_internal.h"
#include "types_internal.h"
#include <mapper/mapper.h>

static void mapper_router_send_or_bundle_message(mapper_router router,
                                                 const char *path,
                                                 lo_message m,
                                                 mapper_timetag_t tt);

mapper_router mapper_router_new(mapper_device device, const char *host,
                                int port, const char *name, int default_scope)
{
    char str[16];
    mapper_router router = (mapper_router) calloc(1, sizeof(struct _mapper_link));
    sprintf(str, "%d", port);
    router->props.dest_addr = lo_address_new(host, str);
    router->props.dest_name = strdup(name);
    if (default_scope) {
        router->props.num_scopes = 1;
        router->props.scope_names = (char **) malloc(sizeof(char *));
        router->props.scope_names[0] = strdup(mdev_name(device));
        router->props.scope_hashes = (int *) malloc(sizeof(int));
        router->props.scope_hashes[0] = mdev_id(device);
    }
    else {
        router->props.num_scopes = 0;
    }
    router->props.extra = table_new();
    router->device = device;
    router->signals = 0;
    router->n_connections = 0;

    if (!router->props.dest_addr) {
        mapper_router_free(router);
        return 0;
    }
    return router;
}

void mapper_router_free(mapper_router r)
{
    int i;

    if (r) {
        if (r->props.dest_addr)
            lo_address_free(r->props.dest_addr);
        while (r->signals) {
            mapper_router_signal rs = r->signals;
            while (rs->connections) {
                mapper_router_remove_connection(r, rs->connections);
            }
            int i;
            for (i=0; i<rs->num_instances; i++) {
                free(rs->history[i].value);
                free(rs->history[i].timetag);
            }
            free(rs->history);
            r->signals = rs->next;
            free(rs);
        }
        while (r->queues) {
            mapper_queue q = r->queues;
            lo_bundle_free_messages(q->bundle);
            r->queues = q->next;
            free(q);
        }
        for (i=0; i<r->props.num_scopes; i++) {
            free(r->props.scope_names[i]);
        }
        free(r->props.scope_names);
        free(r->props.scope_hashes);
        free(r);
    }
}

void mapper_router_set_from_message(mapper_router router,
                                    mapper_message_t *msg)
{
    /* Extra properties. */
    mapper_msg_add_or_update_extra_params(router->props.extra, msg);
}

void mapper_router_num_instances_changed(mapper_router r,
                                         mapper_signal sig)
{
    // check if we have a reference to this signal
    mapper_router_signal rs = r->signals;
    while (rs) {
        if (rs->signal == sig)
            break;
        rs = rs->next;
    }

    if (!rs) {
        // The signal is not mapped through this router.
        return;
    }

    if (sig->props.num_instances <= rs->num_instances)
        return;

    // Need to allocate more instances
    rs->history = realloc(rs->history, sizeof(struct _mapper_signal_history)
                          * sig->props.num_instances);
    int i;
    for (i=rs->num_instances; i<sig->props.num_instances; i++) {
        rs->history[i].type = sig->props.type;
        rs->history[i].length = sig->props.length;
        rs->history[i].size = sig->props.history_size;
        rs->history[i].value = calloc(1, msig_vector_bytes(sig)
                                      * sig->props.history_size);
        rs->history[i].timetag = calloc(1, sizeof(mapper_timetag_t)
                                        * sig->props.history_size);
        rs->history[i].position = -1;
    }

    // reallocate connection instances
    mapper_connection c = rs->connections;
    while (c) {
        c->history = realloc(c->history, sizeof(struct _mapper_signal_history)
                             * sig->props.num_instances);
        for (i=rs->num_instances; i<sig->props.num_instances; i++) {
            c->history[i].type = c->props.dest_type;
            c->history[i].length = c->props.dest_length;
            c->history[i].size = c->props.dest_history_size;
            c->history[i].value = calloc(1, mapper_type_size(c->props.dest_type)
                                         * c->props.dest_history_size);
            c->history[i].timetag = calloc(1, sizeof(mapper_timetag_t)
                                           * c->props.dest_history_size);
            c->history[i].position = -1;
        }
        c = c->next;
    }

    rs->num_instances = sig->props.num_instances;
}

void mapper_router_process_signal(mapper_router r,
                                  mapper_signal sig,
                                  mapper_signal_instance si,
                                  void *value,
                                  int count,
                                  mapper_timetag_t tt,
                                  int flags)
{
    int in_scope = mapper_router_in_scope(r, si->id_map->group);

    // find the signal connection
    mapper_router_signal rs = r->signals;
    while (rs) {
        if (rs->signal == sig)
            break;
        rs = rs->next;
    }
    if (!rs)
        return;

    int id = si->id;
    mapper_connection c;

    if (!value) {
        rs->history[id].position = -1;
        c = rs->connections;
        while (c) {
<<<<<<< HEAD
            if (c->props.mode != MO_REVERSE) {
                c->history[id].position = -1;
                mapper_router_send_update(r, c, id, send_as_instance ?
                                          si->id_map : 0, tt, 0);
            }
=======
            c->history[id].position = -1;
            if (!c->props.send_as_instance || in_scope)
                mapper_router_send_update(r, c, id, c->props.send_as_instance ?
                                          si->id_map : 0, tt, 0);
>>>>>>> 7c013bc3
            c = c->next;
        }
        return;
    }

    if (count > 1) {
        // allocate blob for each connection
        c = rs->connections;
        while (c) {
<<<<<<< HEAD
            if (c->props.mode != MO_REVERSE) {
                c->blob = realloc(c->blob, mapper_type_size(c->props.dest_type)
                                  * c->props.dest_length * count);
            }
=======
            if (!c->props.send_as_instance || in_scope)
                c->blob = realloc(c->blob, mapper_type_size(c->props.dest_type)
                                  * c->props.dest_length * count);
>>>>>>> 7c013bc3
            c = c->next;
        }
    }

    int i;
    for (i=0; i<count; i++) {
        // copy input history
        size_t n = msig_vector_bytes(sig);
        rs->history[id].position = (rs->history[id].position + 1)
                                   % rs->history[id].size;
        memcpy(msig_history_value_pointer(rs->history[id]),
               value + n * i, n);
        memcpy(msig_history_tt_pointer(rs->history[id]),
               &tt, sizeof(mapper_timetag_t));

        c = rs->connections;
        while (c) {
<<<<<<< HEAD
            if ((c->props.mode != MO_REVERSE) &&
                 mapper_connection_perform(c, &rs->history[id],
                                           &c->history[id]))
=======
            if (c->props.send_as_instance && !in_scope) {
                c = c->next;
                continue;
            }
            if (mapper_connection_perform(c, &rs->history[id],
                                          &c->history[id]))
>>>>>>> 7c013bc3
            {
                if (mapper_clipping_perform(c, &c->history[id])) {
                    if (c->props.send_as_instance && (flags & FLAGS_IS_NEW_INSTANCE))
                        mapper_router_send_new_instance(r, c, id,
                                                        si->id_map, tt);
                    if (count > 1)
                        memcpy(c->blob + mapper_type_size(c->props.dest_type) *
                               c->props.dest_length * i,
                               msig_history_value_pointer(c->history[id]),
                               mapper_type_size(c->props.dest_type) *
                               c->props.dest_length);
                    else
                        mapper_router_send_update(r, c, id, c->props.send_as_instance ?
                                                  si->id_map : 0, tt, 0);
                }
            }
            c = c->next;
        }
    }
    if (count > 1) {
        c = rs->connections;
        while (c) {
<<<<<<< HEAD
            if (c->props.mode != MO_REVERSE) {
                lo_blob blob = lo_blob_new(mapper_type_size(c->props.dest_type)
                                           * c->props.dest_length * count, c->blob);
                mapper_router_send_update(r, c, id, send_as_instance ?
=======
            if (!c->props.send_as_instance || in_scope) {
                lo_blob blob = lo_blob_new(mapper_type_size(c->props.dest_type)
                                           * c->props.dest_length * count, c->blob);
                mapper_router_send_update(r, c, id, c->props.send_as_instance ?
>>>>>>> 7c013bc3
                                          si->id_map : 0, tt, blob);
            }
            c = c->next;
        }
    }
}

/*! Build a value update message for a given connection. */
void mapper_router_send_update(mapper_router r,
                               mapper_connection c,
                               int index,
                               mapper_instance_id_map id_map,
                               mapper_timetag_t tt,
                               lo_blob blob)
{
    int i;
    if (!r->props.dest_addr)
        return;

    lo_message m = lo_message_new();
    if (!m)
        return;

    if (id_map) {
        lo_message_add_int32(m, id_map->group);
        lo_message_add_int32(m, id_map->remote);
    }

    if (c->history[index].position != -1) {
        if (blob) {
            lo_message_add_blob(m, blob);
        }
        else if (c->history[index].type == 'f') {
            float *v = msig_history_value_pointer(c->history[index]);
            for (i = 0; i < c->history[index].length; i++)
                lo_message_add_float(m, v[i]);
        }
        else if (c->history[index].type == 'i') {
            int *v = msig_history_value_pointer(c->history[index]);
            for (i = 0; i < c->history[index].length; i++)
                lo_message_add_int32(m, v[i]);
        }
        else if (c->history[index].type == 'd') {
            double *v = msig_history_value_pointer(c->history[index]);
            for (i = 0; i < c->history[index].length; i++)
                lo_message_add_double(m, v[i]);
        }
    }
<<<<<<< HEAD
    else if (mdev_id(r->device) == id_map->group) {
        // If instance is locally owned, send instance release...
        lo_message_add_nil(m);
=======
    else if (id_map) {
        if (mdev_id(r->device) == id_map->group) {
            // If instance is locally owned, send instance release...
            lo_message_add_nil(m);
        }
        else {
            // ...otherwise send release request.
            lo_message_add_false(m);
        }
>>>>>>> 7c013bc3
    }

    mapper_router_send_or_bundle_message(r, c->props.dest_name, m, tt);
}

void mapper_router_send_new_instance(mapper_router r,
                                     mapper_connection c,
                                     int index,
                                     mapper_instance_id_map id_map,
                                     mapper_timetag_t tt)
{
    lo_message m = lo_message_new();
    if (!m)
        return;

    lo_message_add_int32(m, id_map->group);
    lo_message_add_int32(m, id_map->remote);
    lo_message_add_true(m);

    mapper_router_send_or_bundle_message(r, c->props.dest_name, m, tt);
}

int mapper_router_send_query(mapper_router r,
                             mapper_signal sig,
                             mapper_timetag_t tt)
{
    // find this signal in list of connections
    mapper_router_signal rs = r->signals;
    while (rs && rs->signal != sig)
        rs = rs->next;

    // exit without failure if signal is not mapped
    if (!rs) {
        return 0;
    }
    // for each connection, query the remote signal
    mapper_connection c = rs->connections;
    int count = 0;
    int response_len = (int) strlen(sig->props.name) + 5;
    char *response_string = (char*) malloc(response_len);
    snprintf(response_string, response_len, "%s%s", sig->props.name, "/got");
    while (c) {
        lo_message m = lo_message_new();
        if (!m)
            continue;
        lo_message_add_string(m, response_string);
        mapper_router_send_or_bundle_message(r, c->props.query_name, m, tt);
        count++;
        c = c->next;
    }
    return count;
}

// note on memory handling of mapper_router_bundle_message():
// path: not owned, will not be freed (assumed is signal name, owned
//       by signal)
// message: will be owned, will be freed when done
void mapper_router_send_or_bundle_message(mapper_router r,
                                          const char *path,
                                          lo_message m,
                                          mapper_timetag_t tt)
{
    // Check if a matching bundle exists
    mapper_queue q = r->queues;
    while (q) {
        if (memcmp(&q->tt, &tt,
                   sizeof(mapper_timetag_t))==0)
            break;
        q = q->next;
    }
    if (q) {
        // Add message to existing bundle
        lo_bundle_add_message(q->bundle, path, m);
    }
    else {
        // Send message immediately
        //lo_bundle b = lo_bundle_new(tt);
        lo_bundle b = lo_bundle_new(LO_TT_IMMEDIATE);
        lo_bundle_add_message(b, path, m);
        lo_send_bundle_from(r->props.dest_addr, r->device->server, b);
        lo_bundle_free_messages(b);
    }
}

void mapper_router_start_queue(mapper_router r,
                               mapper_timetag_t tt)
{
    // first check if queue already exists
    mapper_queue q = r->queues;
    while (q) {
        if (memcmp(&q->tt, &tt,
                   sizeof(mapper_timetag_t))==0)
            return;
        q = q->next;
    }

    // need to create new queue
    q = malloc(sizeof(struct _mapper_queue));
    memcpy(&q->tt, &tt, sizeof(mapper_timetag_t));
    //q->bundle = lo_bundle_new(tt);
    q->bundle = lo_bundle_new(LO_TT_IMMEDIATE);
    q->next = r->queues;
    r->queues = q;
}

void mapper_router_release_queue(mapper_router r,
                                 mapper_queue q)
{
    mapper_queue *temp = &r->queues;
    while (*temp) {
        if (*temp == q) {
            *temp = q->next;
            free(q);
            return;
        }
        temp = &(*temp)->next;
    }
}

void mapper_router_send_queue(mapper_router r,
                              mapper_timetag_t tt)
{
    mapper_queue q = r->queues;
    while (q) {
        if (memcmp(&q->tt, &tt, sizeof(mapper_timetag_t))==0)
            break;
        q = q->next;
    }
    if (q) {
#ifdef HAVE_LIBLO_BUNDLE_COUNT
        if (lo_bundle_count(q->bundle))
#endif
            lo_send_bundle_from(r->props.dest_addr,
                                r->device->server, q->bundle);
        lo_bundle_free_messages(q->bundle);
        mapper_router_release_queue(r, q);
    }
}

mapper_connection mapper_router_add_connection(mapper_router r,
                                               mapper_signal sig,
                                               const char *dest_name,
                                               char dest_type,
                                               int dest_length)
{
    /* Currently, fail if lengths don't match.  TODO: In the future,
     * we'll have to examine the expression to see if its input and
     * output lengths are compatible. */
    if (sig->props.length != dest_length) {
        char n[1024];
        msig_full_name(sig, n, 1024);
        trace("rejecting connection %s -> %s%s because lengths "
              "don't match (not yet supported)\n",
              n, r->props.dest_name, dest_name);
        return 0;
    }

    // find signal in signal connection list
    mapper_router_signal rs = r->signals;
    while (rs && rs->signal != sig)
        rs = rs->next;

    // if not found, create a new list entry
    if (!rs) {
        rs = (mapper_router_signal)
            calloc(1, sizeof(struct _mapper_link_signal));
        rs->signal = sig;
        rs->history = malloc(sizeof(struct _mapper_signal_history)
                             * sig->props.num_instances);
        int i;
        for (i=0; i<sig->props.num_instances; i++) {
            rs->history[i].type = sig->props.type;
            rs->history[i].length = sig->props.length;
            rs->history[i].size = 1;
            rs->history[i].value = calloc(1, msig_vector_bytes(sig));
            rs->history[i].timetag = calloc(1, sizeof(mapper_timetag_t));
            rs->history[i].position = -1;
        }
        rs->next = r->signals;
        r->signals = rs;
    }

    mapper_connection c = (mapper_connection)
        calloc(1, sizeof(struct _mapper_connection));

    c->props.src_name = strdup(sig->props.name);
    c->props.src_type = sig->props.type;
    c->props.src_length = sig->props.length;
    c->props.dest_name = strdup(dest_name);
    c->props.dest_type = dest_type;
    c->props.dest_length = dest_length;
    c->props.mode = MO_UNDEFINED;
    c->props.expression = strdup("y=x");
    c->props.clip_min = CT_NONE;
    c->props.clip_max = CT_NONE;
    c->props.muted = 0;
    c->props.send_as_instance = (sig->props.num_instances > 1);
    c->props.extra = table_new();

    int len = strlen(dest_name) + 5;
    c->props.query_name = malloc(len);
    snprintf(c->props.query_name, len, "%s%s", dest_name, "/get");

    c->history = malloc(sizeof(struct _mapper_signal_history)
                        * sig->props.num_instances);
    int i;
    for (i=0; i<sig->props.num_instances; i++) {
        // allocate history vectors
        c->history[i].type = dest_type;
        c->history[i].length = dest_length;
        c->history[i].size = 1;
        c->history[i].value = calloc(1, mapper_type_size(c->props.dest_type) *
                                     c->props.dest_length);
        c->history[i].timetag = calloc(1, sizeof(mapper_timetag_t));
        c->history[i].position = -1;
    }

    // add new connection to this signal's list
    c->next = rs->connections;
    rs->connections = c;
    c->parent = rs;
    r->n_connections++;

    return c;
}

int mapper_router_remove_connection(mapper_router r,
                                    mapper_connection c)
{
    int i;
    mapper_connection *temp = &c->parent->connections;
    while (*temp) {
        if (*temp == c) {
            *temp = c->next;
            if (c->props.src_name)
                free(c->props.src_name);
            if (c->props.dest_name)
                free(c->props.dest_name);
            for (i=0; i<c->parent->num_instances; i++) {
                free(c->history[i].value);
                free(c->history[i].timetag);
            }
            if (c->history)
                free(c->history);
            if (c->blob)
                free(c->blob);
            free(c);
            r->n_connections--;
            return 0;
        }
        temp = &(*temp)->next;
    }
    return 1;
}

mapper_connection mapper_router_find_connection_by_names(mapper_router rt,
                                                         const char* src_name,
                                                         const char* dest_name)
{
    // find associated router_signal
    mapper_router_signal rs = rt->signals;
    while (rs && strcmp(rs->signal->props.name, src_name) != 0)
        rs = rs->next;
    if (!rs)
        return NULL;

    // find associated connection
    mapper_connection c = rs->connections;
    while (c && strcmp(c->props.dest_name, dest_name) != 0)
        c = c->next;
    if (!c)
        return NULL;
    else
        return c;
}

int mapper_router_add_scope(mapper_router router, const char *scope)
{
    if (!scope)
        return 1;
    // Check if scope is already stored for this router
    int i, hash = crc32(0L, (const Bytef *)scope, strlen(scope));
    mapper_db_link props = &router->props;
    for (i=0; i<props->num_scopes; i++)
        if (props->scope_hashes[i] == hash)
            return 1;
    // not found - add a new scope
    i = ++props->num_scopes;
    props->scope_names = realloc(props->scope_names, i * sizeof(char *));
    props->scope_names[i-1] = strdup(scope);
    props->scope_hashes = realloc(props->scope_hashes, i * sizeof(int));
    props->scope_hashes[i-1] = hash;
    return 0;
}

void mapper_router_remove_scope(mapper_router router, const char *scope)
{
    int i, j, hash;

    if (!scope)
        return;

    hash = crc32(0L, (const Bytef *)scope, strlen(scope));

    mapper_db_link props = &router->props;
    for (i=0; i<props->num_scopes; i++) {
        if (props->scope_hashes[i] == hash) {
            free(props->scope_names[i]);
            for (j=i+1; j<props->num_scopes; j++) {
                props->scope_names[j-1] = props->scope_names[j];
                props->scope_hashes[j-1] = props->scope_hashes[j];
            }
            props->num_scopes--;
            props->scope_names = realloc(props->scope_names,
                                         props->num_scopes * sizeof(char *));
            props->scope_hashes = realloc(props->scope_hashes,
                                          props->num_scopes * sizeof(int));
            return;
        }
    }

    /* Here we could release mapped signal instances with this scope,
     * but we will let the receiver-side handle it instead. */
}

int mapper_router_in_scope(mapper_router router, int id)
{
    int i;
    for (i=0; i<router->props.num_scopes; i++)
        if (router->props.scope_hashes[i] == id)
            return 1;
    return 0;
}

mapper_router mapper_router_find_by_dest_address(mapper_router router,
                                                 lo_address dest_addr)
{
    const char *host_to_match = lo_address_get_hostname(dest_addr);
    const char *port_to_match = lo_address_get_port(dest_addr);

    while (router) {
        const char *host = lo_address_get_hostname(router->props.dest_addr);
        const char *port = lo_address_get_port(router->props.dest_addr);
        if ((strcmp(host, host_to_match)==0) && (strcmp(port, port_to_match)==0))
            return router;
        router = router->next;
    }
    return 0;
}

mapper_router mapper_router_find_by_dest_name(mapper_router router,
                                              const char *dest_name)
{
    int n = strlen(dest_name);
    const char *slash = strchr(dest_name+1, '/');
    if (slash)
        n = slash - dest_name;

    while (router) {
        if (strncmp(router->props.dest_name, dest_name, n)==0)
            return router;
        router = router->next;
    }
    return 0;
}<|MERGE_RESOLUTION|>--- conflicted
+++ resolved
@@ -170,18 +170,12 @@
         rs->history[id].position = -1;
         c = rs->connections;
         while (c) {
-<<<<<<< HEAD
-            if (c->props.mode != MO_REVERSE) {
-                c->history[id].position = -1;
-                mapper_router_send_update(r, c, id, send_as_instance ?
-                                          si->id_map : 0, tt, 0);
-            }
-=======
             c->history[id].position = -1;
-            if (!c->props.send_as_instance || in_scope)
+            if ((c->props.mode != MO_REVERSE) &&
+                (!c->props.send_as_instance || in_scope))
                 mapper_router_send_update(r, c, id, c->props.send_as_instance ?
                                           si->id_map : 0, tt, 0);
->>>>>>> 7c013bc3
+
             c = c->next;
         }
         return;
@@ -191,16 +185,10 @@
         // allocate blob for each connection
         c = rs->connections;
         while (c) {
-<<<<<<< HEAD
-            if (c->props.mode != MO_REVERSE) {
+            if ((c->props.mode != MO_REVERSE) &&
+                (!c->props.send_as_instance || in_scope))
                 c->blob = realloc(c->blob, mapper_type_size(c->props.dest_type)
                                   * c->props.dest_length * count);
-            }
-=======
-            if (!c->props.send_as_instance || in_scope)
-                c->blob = realloc(c->blob, mapper_type_size(c->props.dest_type)
-                                  * c->props.dest_length * count);
->>>>>>> 7c013bc3
             c = c->next;
         }
     }
@@ -218,18 +206,13 @@
 
         c = rs->connections;
         while (c) {
-<<<<<<< HEAD
-            if ((c->props.mode != MO_REVERSE) &&
-                 mapper_connection_perform(c, &rs->history[id],
-                                           &c->history[id]))
-=======
-            if (c->props.send_as_instance && !in_scope) {
+            if ((c->props.mode == MO_REVERSE) ||
+                (c->props.send_as_instance && !in_scope)) {
                 c = c->next;
                 continue;
             }
             if (mapper_connection_perform(c, &rs->history[id],
                                           &c->history[id]))
->>>>>>> 7c013bc3
             {
                 if (mapper_clipping_perform(c, &c->history[id])) {
                     if (c->props.send_as_instance && (flags & FLAGS_IS_NEW_INSTANCE))
@@ -252,17 +235,11 @@
     if (count > 1) {
         c = rs->connections;
         while (c) {
-<<<<<<< HEAD
-            if (c->props.mode != MO_REVERSE) {
-                lo_blob blob = lo_blob_new(mapper_type_size(c->props.dest_type)
-                                           * c->props.dest_length * count, c->blob);
-                mapper_router_send_update(r, c, id, send_as_instance ?
-=======
-            if (!c->props.send_as_instance || in_scope) {
+            if ((c->props.mode != MO_REVERSE) &&
+                (!c->props.send_as_instance || in_scope)) {
                 lo_blob blob = lo_blob_new(mapper_type_size(c->props.dest_type)
                                            * c->props.dest_length * count, c->blob);
                 mapper_router_send_update(r, c, id, c->props.send_as_instance ?
->>>>>>> 7c013bc3
                                           si->id_map : 0, tt, blob);
             }
             c = c->next;
@@ -311,11 +288,6 @@
                 lo_message_add_double(m, v[i]);
         }
     }
-<<<<<<< HEAD
-    else if (mdev_id(r->device) == id_map->group) {
-        // If instance is locally owned, send instance release...
-        lo_message_add_nil(m);
-=======
     else if (id_map) {
         if (mdev_id(r->device) == id_map->group) {
             // If instance is locally owned, send instance release...
@@ -325,7 +297,6 @@
             // ...otherwise send release request.
             lo_message_add_false(m);
         }
->>>>>>> 7c013bc3
     }
 
     mapper_router_send_or_bundle_message(r, c->props.dest_name, m, tt);
