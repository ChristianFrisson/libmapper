--- conflicted
+++ resolved
@@ -16,12 +16,8 @@
                                                  mapper_timetag_t tt);
 
 mapper_router mapper_router_new(mapper_device device, const char *host,
-<<<<<<< HEAD
                                 int admin_port, int data_port,
-                                const char *name, int default_scope)
-=======
-                                int port, const char *name)
->>>>>>> 75c3c364
+                                const char *name)
 {
     char str[16];
     mapper_router r = (mapper_router) calloc(1, sizeof(struct _mapper_link));
