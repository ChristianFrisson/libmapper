--- conflicted
+++ resolved
@@ -211,14 +211,7 @@
             if (mapper_connection_perform(c, &rs->history[id],
                                           &c->history[id]))
             {
-<<<<<<< HEAD
                 if (mapper_boundary_perform(c, &c->history[id])) {
-                    if (c->props.send_as_instance && (flags & FLAGS_IS_NEW_INSTANCE))
-                        mapper_router_send_new_instance(r, c, id,
-                                                        si->id_map, tt);
-=======
-                if (mapper_clipping_perform(c, &c->history[id])) {
->>>>>>> 6d752257
                     if (count > 1)
                         memcpy(c->blob + mapper_type_size(c->props.dest_type) *
                                c->props.dest_length * i,
