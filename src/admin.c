--- conflicted
+++ resolved
@@ -416,14 +416,10 @@
     {
         admin->identifier = strdup(identifier);
         admin->name = 0;
-<<<<<<< HEAD
-        admin->ordinal = 1;
-=======
         admin->id.value = 0;
         admin->id.locked = 0;
         admin->ordinal = 1;
         admin->port = port;
->>>>>>> 83b3316f
         admin->registered = 0;
         admin->device = dev;
         admin->device->flags = 0;
