--- conflicted
+++ resolved
@@ -910,11 +910,8 @@
             sig->props.unit ? AT_UNITS : -1, sig,
             sig->props.minimum ? AT_MIN : -1, sig,
             sig->props.maximum ? AT_MAX : -1, sig,
-<<<<<<< HEAD
             sig->props.num_instances > 1 ? AT_INSTANCES : -1, sig->props.num_instances,
-=======
             sig->props.rate ? AT_RATE : -1, sig->props.rate,
->>>>>>> 1b141eeb
             AT_EXTRA, sig->props.extra);
     }
 
@@ -976,11 +973,8 @@
             sig->props.unit ? AT_UNITS : -1, sig,
             sig->props.minimum ? AT_MIN : -1, sig,
             sig->props.maximum ? AT_MAX : -1, sig,
-<<<<<<< HEAD
             sig->props.num_instances > 1 ? AT_INSTANCES : -1, sig->props.num_instances,
-=======
             sig->props.rate ? AT_RATE : -1, sig->props.rate,
->>>>>>> 1b141eeb
             AT_EXTRA, sig->props.extra);
     }
 
