
#include "config.h"

#include <lo/lo.h>
#include <stdlib.h>
#include <stdio.h>
#include <string.h>
#include <stdarg.h>
#include <sys/time.h>
#include <zlib.h>

#ifdef HAVE_GETIFADDRS
 #include <ifaddrs.h>
 #include <net/if.h>
#endif

#ifdef HAVE_ARPA_INET_H
 #include <arpa/inet.h>
#else
 #ifdef HAVE_WINSOCK2_H
  #include <winsock2.h>
  #include <ws2tcpip.h>
  #include <iphlpapi.h>
 #endif
#endif

#include "mapper_internal.h"
#include "types_internal.h"
#include "config.h"
#include <mapper/mapper.h>

/*! Internal function to get the current time. */
static double get_current_time()
{
#ifdef HAVE_GETTIMEOFDAY
    struct timeval tv;
    gettimeofday(&tv, NULL);
    return (double) tv.tv_sec + tv.tv_usec / 1000000.0;
#else
#error No timing method known on this platform.
#endif
}

/* Internal message handler prototypes. */
static int handler_who(const char *, const char *, lo_arg **, int,
                       lo_message, void *);
static int handler_device(const char *, const char *, lo_arg **,
                          int, lo_message, void *);
static int handler_logout(const char *, const char *, lo_arg **,
                          int, lo_message, void *);
static int handler_id_n_signals_input_get(const char *, const char *,
                                          lo_arg **, int, lo_message,
                                          void *);
static int handler_id_n_signals_output_get(const char *, const char *,
                                           lo_arg **, int, lo_message,
                                           void *);
static int handler_id_n_signals_get(const char *, const char *,
                                    lo_arg **, int, lo_message, void *);
static int handler_signal_info(const char *, const char *, lo_arg **,
                               int, lo_message, void *);
static int handler_device_name_probe(const char *, const char *, lo_arg **,
                                     int, lo_message, void *);
static int handler_device_name_registered(const char *, const char *, lo_arg **,
                                          int, lo_message, void *);
static int handler_device_link(const char *, const char *, lo_arg **, int,
                               lo_message, void *);
static int handler_device_linkTo(const char *, const char *, lo_arg **,
                                 int, lo_message, void *);
static int handler_device_linked(const char *, const char *, lo_arg **,
                                 int, lo_message, void *);
static int handler_device_unlink(const char *, const char *, lo_arg **,
                                 int, lo_message, void *);
static int handler_device_unlinked(const char *, const char *, lo_arg **,
                                   int, lo_message, void *);
static int handler_device_links_get(const char *, const char *, lo_arg **,
                                    int, lo_message, void *);
static int handler_device_links_in_get(const char *, const char *, lo_arg **,
                                       int, lo_message, void *);
static int handler_device_links_out_get(const char *, const char *, lo_arg **,
                                        int, lo_message, void *);
static int handler_signal_connect(const char *, const char *, lo_arg **,
                                  int, lo_message, void *);
static int handler_signal_connectTo(const char *, const char *, lo_arg **,
                                    int, lo_message, void *);
static int handler_signal_connected(const char *, const char *, lo_arg **,
                                    int, lo_message, void *);
static int handler_signal_connection_modify(const char *, const char *,
                                            lo_arg **, int, lo_message, void *);
static int handler_signal_disconnect(const char *, const char *, lo_arg **,
                                     int, lo_message, void *);
static int handler_signal_disconnected(const char *, const char *, lo_arg **,
                                       int, lo_message, void *);
static int handler_device_connections_get(const char *, const char *,
                                          lo_arg **, int, lo_message, void *);
static int handler_device_connections_in_get(const char *, const char *,
                                             lo_arg **, int, lo_message, void *);
static int handler_device_connections_out_get(const char *, const char *,
                                              lo_arg **, int, lo_message, void *);
static int handler_sync(const char *, const char *,
                        lo_arg **, int, lo_message, void *);

/* Handler <-> Message relationships */
struct handler_method_assoc {
    char* path;
    char *types;
    lo_method_handler h;
};
static struct handler_method_assoc device_handlers[] = {
    {"/who",                    "",         handler_who},
    {"%s/signals/get",          NULL,       handler_id_n_signals_get},
    {"%s/signals/input/get",    NULL,       handler_id_n_signals_input_get},
    {"%s/signals/output/get",   NULL,       handler_id_n_signals_output_get},
    {"%s/info/get",             "",         handler_who},
    {"%s/links/get",            "",         handler_device_links_get},
    {"%s/links/in/get",         "",         handler_device_links_in_get},
    {"%s/links/out/get",        "",         handler_device_links_out_get},
    {"/link",                   NULL,       handler_device_link},
    {"/linkTo",                 NULL,       handler_device_linkTo},
    {"/linked",                 NULL,       handler_device_linked},
    {"/unlink",                 NULL,       handler_device_unlink},
    {"/unlinked",               NULL,       handler_device_unlinked},
    {"%s/connections/get",      NULL,       handler_device_connections_get},
    {"%s/connections/in/get",   NULL,       handler_device_connections_in_get},
    {"%s/connections/out/get",  NULL,       handler_device_connections_out_get},
    {"/connect",                NULL,       handler_signal_connect},
    {"/connectTo",              NULL,       handler_signal_connectTo},
    {"/connected",              NULL,       handler_signal_connected},
    {"/connection/modify",      NULL,       handler_signal_connection_modify},
    {"/disconnect",             "ss",       handler_signal_disconnect},
    {"/disconnected",           "ss",       handler_signal_disconnected},
    {"/logout",                 NULL,       handler_logout},
    {"/sync",                   "iifiid",   handler_sync},
};
const int N_DEVICE_HANDLERS =
    sizeof(device_handlers)/sizeof(device_handlers[0]);

static struct handler_method_assoc monitor_handlers[] = {
    {"/device",                 NULL,       handler_device},
    {"/logout",                 NULL,       handler_logout},
    {"/signal",                 NULL,       handler_signal_info},
    {"/linked",                 NULL,       handler_device_linked},
    {"/unlinked",               NULL,       handler_device_unlinked},
    {"/connected",              NULL,       handler_signal_connected},
    {"/disconnected",           "ss",       handler_signal_disconnected},
};
const int N_MONITOR_HANDLERS =
    sizeof(monitor_handlers)/sizeof(monitor_handlers[0]);

/* Internal LibLo error handler */
static void handler_error(int num, const char *msg, const char *where)
{
    printf("[libmapper] liblo server error %d in path %s: %s\n",
           num, where, msg);
}

/* Functions for handling the resource allocation scheme.  If
 * check_collisions() returns 1, the resource in question should be
 * probed on the admin bus. */
static int check_collisions(mapper_admin admin,
                            mapper_admin_allocated_t *resource);

/*! Local function to get the IP address of a network interface. */
static int get_interface_addr(const char* pref,
                              struct in_addr* addr, char **iface)
{
    struct in_addr zero;
    struct sockaddr_in *sa;

    *(unsigned int *)&zero = inet_addr("0.0.0.0");

#ifdef HAVE_GETIFADDRS

    struct ifaddrs *ifaphead;
    struct ifaddrs *ifap;
    struct ifaddrs *iflo=0, *ifchosen=0;

    if (getifaddrs(&ifaphead) != 0)
        return 1;

    ifap = ifaphead;
    while (ifap) {
        sa = (struct sockaddr_in *) ifap->ifa_addr;
        if (!sa) {
            ifap = ifap->ifa_next;
            continue;
        }

        // Note, we could also check for IFF_MULTICAST-- however this
        // is the data-sending port, not the admin bus port.

        if (sa->sin_family == AF_INET && ifap->ifa_flags & IFF_UP
            && memcmp(&sa->sin_addr, &zero, sizeof(struct in_addr))!=0)
        {
            ifchosen = ifap;
            if (pref && strcmp(ifap->ifa_name, pref)==0)
                break;
            else if (ifap->ifa_flags & IFF_LOOPBACK)
                iflo = ifap;
        }
        ifap = ifap->ifa_next;
    }

    // Default to loopback address in case user is working locally.
    if (!ifchosen)
        ifchosen = iflo;

    if (ifchosen) {
        if (*iface) free(*iface);
        *iface = strdup(ifchosen->ifa_name);
        sa = (struct sockaddr_in *) ifchosen->ifa_addr;
        *addr = sa->sin_addr;
        freeifaddrs(ifaphead);
        return 0;
    }

    freeifaddrs(ifaphead);

#else // !HAVE_GETIFADDRS

#ifdef HAVE_LIBIPHLPAPI
    // TODO consider "pref" as well

    /* Start with recommended 15k buffer for GetAdaptersAddresses. */
    ULONG size = 15*1024/2;
    int tries = 3;
    PIP_ADAPTER_ADDRESSES paa = malloc(size*2);
    DWORD rc = ERROR_SUCCESS-1;
    while (rc!=ERROR_SUCCESS && paa && tries-- > 0) {
        size *= 2;
        paa = realloc(paa, size);
        rc = GetAdaptersAddresses(AF_INET, 0, 0, paa, &size);
    }
    if (rc!=ERROR_SUCCESS)
        return 2;

    PIP_ADAPTER_ADDRESSES loaa=0, aa = paa;
    PIP_ADAPTER_UNICAST_ADDRESS lopua=0;
    while (aa && rc==ERROR_SUCCESS) {
        PIP_ADAPTER_UNICAST_ADDRESS pua = aa->FirstUnicastAddress;
	// Skip adapters that are not "Up".
        if (pua && aa->OperStatus == IfOperStatusUp) {
            if (aa->IfType == IF_TYPE_SOFTWARE_LOOPBACK) {
                loaa = aa;
                lopua = pua;
            }
            else {
		// Skip addresses starting with 0.X.X.X or 169.X.X.X.
                sa = (struct sockaddr_in *) pua->Address.lpSockaddr;
		unsigned char prefix = sa->sin_addr.s_addr&0xFF;
		if (prefix!=0xA9 && prefix!=0) {
		    if (*iface) free(*iface);
		    *iface = strdup(aa->AdapterName);
		    *addr = sa->sin_addr;
		    free(paa);
		    return 0;
		}
            }
        }
        aa = aa->Next;
    }

    if (loaa && lopua) {
        if (*iface) free(*iface);
        *iface = strdup(loaa->AdapterName);
        sa = (struct sockaddr_in *) lopua->Address.lpSockaddr;
        *addr = sa->sin_addr;
        free(paa);
        return 0;
    }

    if (paa) free(paa);

#else

  #error No known method on this system to get the network interface address.

#endif // HAVE_LIBIPHLPAPI
#endif // !HAVE_GETIFADDRS

    return 2;
}

/*! A helper function to seed the random number generator. */
static void seed_srand()
{
    unsigned int s;

#ifndef WIN32
    FILE *f = fopen("/dev/random", "rb");
    if (f) {
        if (fread(&s, 4, 1, f)==1) {
            srand(s);
            fclose(f);
            return;
        }
        fclose(f);
    }
#endif

    double d = get_current_time();
    s = (unsigned int)((d-(unsigned long)d)*100000);
    srand(s);
}

static void mapper_admin_add_device_methods(mapper_admin admin)
{
    int i;
    char fullpath[256];
    for (i=0; i < N_DEVICE_HANDLERS; i++)
    {
        snprintf(fullpath, 256, device_handlers[i].path,
                 mdev_name(admin->device));
        lo_server_add_method(admin->admin_server, fullpath,
                             device_handlers[i].types,
                             device_handlers[i].h,
                             admin);
    }
}

static void mapper_admin_add_monitor_methods(mapper_admin admin)
{
    int i;
    for (i=0; i < N_MONITOR_HANDLERS; i++)
    {
        lo_server_add_method(admin->admin_server,
                             monitor_handlers[i].path,
                             monitor_handlers[i].types,
                             monitor_handlers[i].h,
                             admin);
    }
}

mapper_admin mapper_admin_new(const char *iface, const char *group, int port)
{
    mapper_admin admin = (mapper_admin)calloc(1, sizeof(mapper_admin_t));
    if (!admin)
        return NULL;

    admin->interface_name = 0;

    /* Default standard ip and port is group 224.0.1.3, port 7570 */
    char port_str[10], *s_port = port_str;
    if (!group) group = "224.0.1.3";
    if (port==0)
        s_port = "7570";
    else
        snprintf(port_str, 10, "%d", port);

    /* Initialize interface information. */
    if (get_interface_addr(iface, &admin->interface_ip,
                           &admin->interface_name))
        trace("no interface found\n");

    /* Open address */
    admin->admin_addr = lo_address_new(group, s_port);
    if (!admin->admin_addr) {
        free(admin);
        return NULL;
    }

    /* Set TTL for packet to 1 -> local subnet */
    lo_address_set_ttl(admin->admin_addr, 1);

    /* Specify the interface to use for multicasting */
#ifdef HAVE_LIBLO_SET_IFACE
    lo_address_set_iface(admin->admin_addr,
                         admin->interface_name, 0);
#endif

    /* Open server for multicast group 224.0.1.3, port 7570 */
    admin->admin_server =
#ifdef HAVE_LIBLO_SERVER_IFACE
        lo_server_new_multicast_iface(group, s_port,
                                      admin->interface_name, 0,
                                      handler_error);
#else
        lo_server_new_multicast(group, s_port, handler_error);
#endif

    if (!admin->admin_server) {
        lo_address_free(admin->admin_addr);
        free(admin);
        return NULL;
    }

    // Disable liblo message queueing.
    lo_server_enable_queue(admin->admin_server, 0, 1);

    return admin;
}

/*! Free the memory allocated by a mapper admin structure.
 *  \param admin An admin structure handle.
 */
void mapper_admin_free(mapper_admin admin)
{
    if (!admin)
        return;

    if (admin->interface_name)
        free(admin->interface_name);

    if (admin->admin_server)
        lo_server_free(admin->admin_server);

    if (admin->admin_addr)
        lo_address_free(admin->admin_addr);

    free(admin);
}

/*! Add an uninitialized device to this admin. */
void mapper_admin_add_device(mapper_admin admin, mapper_device dev,
                             const char *identifier, int port)
{
    /* Initialize data structures */
    if (dev)
    {
        admin->device = dev;
        admin->device->flags = 0;
        mapper_clock_init(&admin->clock);

        /* Seed the random number generator. */
        seed_srand();

        /* Choose a random ID for allocation speedup */
        admin->random_id = rand();

        /* Add methods for admin bus.  Only add methods needed for
         * allocation here. Further methods are added when the device is
         * registered. */
        lo_server_add_method(admin->admin_server, "/name/probe", NULL,
                             handler_device_name_probe, admin);
        lo_server_add_method(admin->admin_server, "/name/registered", NULL,
                             handler_device_name_registered, admin);

        /* Probe potential name to admin bus. */
        mapper_admin_probe_device_name(admin, dev);
    }
}

/*! Add an uninitialized monitor to this admin. */
void mapper_admin_add_monitor(mapper_admin admin, mapper_monitor mon)
{
    /* Initialize monitor methods. */
    if (mon) {
        admin->monitor = mon;
        mapper_admin_add_monitor_methods(admin);
        mapper_admin_send_osc(admin, 0, "/who", "");
    }
}

/*! This is the main function to be called once in a while from a
 *  program so that the admin bus can be automatically managed.
 */
int mapper_admin_poll(mapper_admin admin)
{
    int count = 0, status;

    if (admin->device)
        admin->device->flags &= ~FLAGS_SENT_ALL_DEVICE_MESSAGES;

    while (count < 10 && lo_server_recv_noblock(admin->admin_server, 0)) {
        count++;
    }

    if (!admin->device)
        return count;

    mapper_device md = admin->device;

    /* If the ordinal is not yet locked, process collision timing.
     * Once the ordinal is locked it won't change. */
    if (!md->registered) {
        status = check_collisions(admin, &md->ordinal);
        if (status == 1) {
            /* If the ordinal has changed, re-probe the new name. */
            mapper_admin_probe_device_name(admin, md);
        }
        else if (status == 2) {
            /* If the allocation routine has succeeded... */

            /* Add the needed message handlers. */
            mapper_admin_add_device_methods(admin);

            md->registered = 1;
            trace("</%s.?::%p> registered as <%s>\n",
                  md->props.identifier, admin, mdev_name(md));

            /* Send the "/registered" msg. */
            lo_send(admin->admin_addr, "/name/registered",
                    "s", mdev_name(md));
            md->flags |= FLAGS_DEVICE_ATTRIBS_CHANGED;
        }
    }
    if (md->registered) {
        if (md->flags & FLAGS_DEVICE_ATTRIBS_CHANGED) {
            md->flags &= ~FLAGS_DEVICE_ATTRIBS_CHANGED;
            mapper_admin_send_osc(
                  admin, 0, "/device", "s", mdev_name(md),
                  AT_ID, md->props.name_hash,
                  md->props.port ? AT_PORT : -1, md->props.port,
                  AT_NUMINPUTS, md ? mdev_num_inputs(md) : 0,
                  AT_NUMOUTPUTS, md ? mdev_num_outputs(md) : 0,
                  AT_REV, md->props.version,
                  AT_EXTRA, md->props.extra);
        }
        // Send out clock sync messages occasionally
        mapper_clock_t *clock = &admin->clock;
        mdev_timetag_now(admin->device, &clock->now);
        if (clock->now.sec >= clock->next_ping) {
            lo_bundle b = lo_bundle_new(clock->now);
            lo_message m = lo_message_new();
            if (m) {
                lo_message_add_int32(m, mdev_id(admin->device));
                lo_message_add_int32(m, clock->message_id);
                lo_message_add_float(m, clock->confidence);
                lo_message_add_int32(m, clock->remote.device_id);
                lo_message_add_int32(m, clock->remote.message_id);
                lo_message_add_double(m, clock->remote.device_id ?
                                      mapper_timetag_difference(clock->now,
                                                                clock->remote.timetag) : 0);
                lo_bundle_add_message(b, "/sync", m);
                lo_send_bundle(admin->admin_addr, b);
                clock->local[clock->local_index].message_id = clock->message_id;
                clock->local[clock->local_index].timetag.sec = clock->now.sec;
                clock->local[clock->local_index].timetag.frac = clock->now.frac;
                clock->local_index = (clock->local_index + 1) % 10;
                clock->message_id = (clock->message_id + 1) % 10;
                clock->next_ping = clock->now.sec + (rand() % 10);
            }
            lo_bundle_free_messages(b);
        }
    }
    return count;
}

/*! Probe the admin bus to see if a device's proposed name.ordinal is
 *  already taken.
 */
void mapper_admin_probe_device_name(mapper_admin admin, mapper_device device)
{
    device->ordinal.collision_count = -1;
    device->ordinal.count_time = get_current_time();

    /* Note: mapper_admin_name() would refuse here since the
     * ordinal is not yet locked, so we have to build it manually at
     * this point. */
    char name[256];
    trace("</%s.?::%p> probing name\n", device->props.identifier, admin);
    snprintf(name, 256, "/%s.%d", device->props.identifier, device->ordinal.value);

    /* Calculate a hash from the name and store it in id.value */
    device->props.name_hash = crc32(0L, (const Bytef *)name, strlen(name));

    /* For the same reason, we can't use mapper_admin_send_osc()
     * here. */
    lo_send(admin->admin_addr, "/name/probe", "si",
            name, admin->random_id);
}

/*! Algorithm for checking collisions and allocating resources. */
static int check_collisions(mapper_admin admin,
                            mapper_admin_allocated_t *resource)
{
    double timediff;

    if (resource->locked)
        return 0;

    timediff = get_current_time() - resource->count_time;

    if (timediff >= 2.0 && resource->collision_count <= 1) {
        resource->locked = 1;
        if (resource->on_lock)
            resource->on_lock(admin->device, resource);
        return 2;
    }

    else if (timediff >= 0.5 && resource->collision_count > 0) {
        /* If resource collisions were found within 500 milliseconds of the
         * last probe, add a random number based on the number of
         * collisions. */
        resource->value += rand() % (resource->collision_count + 1);

        /* Prepare for causing new resource collisions. */
        resource->collision_count = -1;
        resource->count_time = get_current_time();

        /* Indicate that we need to re-probe the new value. */
        return 1;
    }

    return 0;
}

void _real_mapper_admin_send_osc(mapper_admin admin, lo_bundle b,
                                 const char *path,
                                 const char *types, ...)
{
    char t[]=" ";

    lo_message m = lo_message_new();
    if (!m) {
        trace("couldn't allocate lo_message\n");
        return;
    }

    va_list aq;
    va_start(aq, types);

    while (types && *types) {
        t[0] = types[0];
        switch (t[0]) {
        case 'i': lo_message_add(m, t, va_arg(aq, int)); break;
        case 's': lo_message_add(m, t, va_arg(aq, char*)); break;
        case 'f': lo_message_add(m, t, va_arg(aq, double)); break;
        default:
            die_unless(0, "message %s, unknown type '%c'\n",
                       path, t[0]);
        }
        types++;
    }

    mapper_msg_prepare_varargs(m, aq);

    va_end(aq);

    if (b)
        lo_bundle_add_message(b, path, m);
    else {
        lo_send_message(admin->admin_addr, path, m);
        lo_message_free(m);
    }
}

void _real_mapper_admin_send_osc_with_params(const char *file, int line,
                                             mapper_admin admin,
                                             mapper_message_t *params,
                                             mapper_string_table_t *extra,
                                             const char *path,
                                             const char *types, ...)
{
    lo_message m = lo_message_new();
    if (!m) {
        trace("couldn't allocate lo_message\n");
        return;
    }

    va_list aq;
    va_start(aq, types);
    lo_message_add_varargs_internal(m, types, aq, file, line);

    mapper_msg_prepare_params(m, params);
    if (extra)
        mapper_msg_add_osc_value_table(m, extra);

    lo_send_message(admin->admin_addr, path, m);
    lo_message_free(m);
}

static void mapper_admin_send_linked(mapper_admin admin,
                                     mapper_link link,
                                     lo_bundle b,
                                     int is_outgoing)
{
    // Send /linked message
    lo_message m = lo_message_new();
    if (!m) {
        trace("couldn't allocate lo_message\n");
    }

    if (is_outgoing) {
        lo_message_add_string(m, mdev_name(link->device));
        lo_message_add_string(m, link->props.dest_name);
    }
    else {
        lo_message_add_string(m, link->props.src_name);
        lo_message_add_string(m, mdev_name(link->device));
    }

    // Add link scopes
    int i;
    lo_message_add_string(m, "@scope");
    for (i=0; i<link->props.num_scopes; i++) {
        lo_message_add_string(m, link->props.scope_names[i]);
    }

    mapper_link_prepare_osc_message(m, link);

    if (b) {
        lo_bundle_add_message(b, "/linked", m);
    }
    else {
        lo_send_message_from(admin->admin_addr, admin->device->server,
                             "/linked", m);
        lo_message_free(m);
    }
}

static void mapper_admin_send_connected(mapper_admin admin,
                                        mapper_link link,
                                        mapper_connection c,
                                        int index, lo_bundle b,
                                        int is_outgoing)
{
    // Send /connected message
    lo_message m = lo_message_new();
    if (!m) {
        trace("couldn't allocate lo_message\n");
    }

    char src_name[1024], dest_name[1024];

    snprintf(src_name, 1024, "%s%s", is_outgoing ?
             mdev_name(link->device) : link->props.src_name,
             c->props.src_name);

    snprintf(dest_name, 1024, "%s%s", is_outgoing ?
             link->props.dest_name : mdev_name(link->device),
             c->props.dest_name);

    lo_message_add_string(m, src_name);
    lo_message_add_string(m, dest_name);

    if (index != -1) {
        lo_message_add_string(m, "@ID");
        lo_message_add_int32(m, index);
    }

    mapper_connection_prepare_osc_message(m, c);

    if (b)
        lo_bundle_add_message(b, "/connected", m);
    else {
        lo_send_message(admin->admin_addr, "/connected", m);
        lo_message_free(m);
    }
}

/**********************************/
/* Internal OSC message handlers. */
/**********************************/

/*! Respond to /who by announcing the current device information. */
static int handler_who(const char *path, const char *types, lo_arg **argv,
                       int argc, lo_message msg, void *user_data)
{
    mapper_admin admin = (mapper_admin) user_data;
    mapper_device md = admin->device;

    if (md->flags & FLAGS_SENT_DEVICE_INFO)
        return 0;

    mapper_admin_send_osc(
<<<<<<< HEAD
        admin, 0, "/device", "s", mdev_name(md),
        AT_ID, md->props.name_hash,
        md->props.port ? AT_PORT : -1, md->props.port,
        AT_NUMINPUTS, md ? mdev_num_inputs(md) : 0,
        AT_NUMOUTPUTS, md ? mdev_num_outputs(md) : 0,
        AT_NUMLINKS, md ? mdev_num_links(md) : 0,
        AT_NUMCONNECTIONS, md ? mdev_num_connections(md) : 0,
        AT_REV, md->props.version,
        AT_EXTRA, md->props.extra);
=======
        admin, 0, "/device", "s", mapper_admin_name(admin),
        admin->port ? AT_PORT : -1, admin->port,
        AT_NUMINPUTS, admin->device ? mdev_num_inputs(admin->device) : 0,
        AT_NUMOUTPUTS, admin->device ? mdev_num_outputs(admin->device) : 0,
        AT_NUMLINKS, admin->device ? mdev_num_links_out(admin->device) : 0,
        AT_NUMCONNECTIONS, admin->device ? mdev_num_connections_out(admin->device) : 0,
        AT_REV, admin->device->version,
        AT_EXTRA, admin->device->extra);
>>>>>>> de7b13ae

    admin->device->flags |= FLAGS_SENT_DEVICE_INFO;

    return 0;
}


/*! Register information about port and host for the device. */
static int handler_device(const char *path, const char *types,
                          lo_arg **argv, int argc, lo_message msg,
                          void *user_data)
{
    mapper_admin admin = (mapper_admin) user_data;
    mapper_monitor mon = admin->monitor;
    mapper_db db = mapper_monitor_get_db(mon);

    if (argc < 1)
        return 0;

    if (types[0] != 's' && types[0] != 'S')
        return 0;

    const char *name = &argv[0]->s;

    mapper_message_t params;
    mapper_msg_parse_params(&params, path, &types[1],
                            argc-1, &argv[1]);

    if (params.types[AT_IP]==0 && params.values[AT_IP]==0) {
        params.types[AT_IP] = types;  // 's'

        // Find the sender's hostname
        lo_address a = lo_message_get_source(msg);
        const char *host = lo_address_get_hostname(a);
        params.values[AT_IP] = (lo_arg**)&host;
    }

    mapper_db_add_or_update_device_params(db, name, &params);

    return 0;
}

/*! Respond to /logout by deleting record of device. */
static int handler_logout(const char *path, const char *types,
                          lo_arg **argv, int argc, lo_message msg,
                          void *user_data)
{
    mapper_admin admin = (mapper_admin) user_data;
    mapper_device md = admin->device;
    mapper_monitor mon = admin->monitor;
    mapper_db db = mapper_monitor_get_db(mon);
    int diff, ordinal;
    char *s;

    if (argc < 1)
        return 0;

    if (types[0] != 's' && types[0] != 'S')
        return 0;

    char *name = &argv[0]->s;

    trace("got /logout %s\n", name);

    if (mon) {
        mapper_db_remove_device(db, name);
    }

    // If device exists and is registered
    if (md && md->ordinal.locked) {
        /* Parse the ordinal from the complete name which is in the
         * format: /<name>.<n> */
        s = name;
        if (*s++ != '/')
            return 0;
        while (*s != '.' && *s++) {
        }
        ordinal = atoi(++s);

        // If device name matches
        strtok(name, ".");
        name++;
        if (strcmp(name, md->props.identifier) == 0) {
            // if registered ordinal is within my block, free it
            diff = ordinal - md->ordinal.value;
            if (diff > 0 && diff < 9) {
                md->ordinal.suggestion[diff-1] = 0;
            }
        }
    }

    return 0;
}

/*! Respond to /signals/input/get by enumerating all supported
 *  inputs. */
static int handler_id_n_signals_input_get(const char *path,
                                          const char *types,
                                          lo_arg **argv, int argc,
                                          lo_message msg,
                                          void *user_data)
{
    mapper_admin admin = (mapper_admin) user_data;
    mapper_device md = admin->device;
    char sig_name[1024];
    int i = 0, j = md->props.n_inputs - 1;

    if (!md->props.n_inputs)
        return 0;

    if (!argc && (md->flags & FLAGS_SENT_DEVICE_INPUTS))
        return 0;

    if (argc > 0) {
        if (types[0] == 'i')
            i = argv[0]->i;
        else if (types[0] == 'f')
            i = (int)argv[0]->f;
        if (i < 0)
            i = 0;
        else if (i >= md->props.n_inputs)
            i = md->props.n_inputs - 1;
        j = i;
    }
    if (argc > 1) {
        if (types[1] == 'i')
            j = argv[1]->i;
        else if (types[1] == 'f')
            j = (int)argv[1]->f;
        if (j < i)
            j = i;
        if (j >= md->props.n_inputs)
            j = md->props.n_inputs - 1;
    }

    lo_bundle b = lo_bundle_new(LO_TT_IMMEDIATE);
    for (; i <= j; i++) {
        mapper_signal sig = md->inputs[i];
        msig_full_name(sig, sig_name, 1024);
        mapper_admin_send_osc(
            admin, b, "/signal", "s", sig_name,
            AT_ID, i,
            AT_DIRECTION, "input",
            AT_TYPE, sig->props.type,
            AT_LENGTH, sig->props.length,
            sig->props.unit ? AT_UNITS : -1, sig,
            sig->props.minimum ? AT_MIN : -1, sig,
            sig->props.maximum ? AT_MAX : -1, sig,
            sig->props.num_instances > 1 ? AT_INSTANCES : -1, sig,
            sig->props.rate ? AT_RATE : -1, sig,
            AT_EXTRA, sig->props.extra);
    }
    lo_send_bundle(admin->admin_addr, b);
    lo_bundle_free_messages(b);

    md->flags |= FLAGS_SENT_DEVICE_INPUTS;

    return 0;
}

/*! Respond to /signals/output/get by enumerating all supported
 *  outputs. */
static int handler_id_n_signals_output_get(const char *path,
                                           const char *types,
                                           lo_arg **argv, int argc,
                                           lo_message msg,
                                           void *user_data)
{
    mapper_admin admin = (mapper_admin) user_data;
    mapper_device md = admin->device;
    char sig_name[1024];
    int i = 0, j = md->props.n_outputs - 1;

    if (!md->props.n_outputs)
        return 0;

    if (!argc && (md->flags & FLAGS_SENT_DEVICE_OUTPUTS))
        return 0;

    if (argc > 0) {
        if (types[0] == 'i')
            i = argv[0]->i;
        else if (types[0] == 'f')
            i = (int)argv[0]->f;
        if (i < 0)
            i = 0;
        else if (i >= md->props.n_outputs)
            i = md->props.n_outputs - 1;
        j = i;
    }
    if (argc > 1) {
        if (types[1] == 'i')
            j = argv[1]->i;
        else if (types[1] == 'f')
            j = (int)argv[1]->f;
        if (j < i)
            j = i;
        if (j >= md->props.n_outputs)
            j = md->props.n_outputs - 1;
    }

    lo_bundle b = lo_bundle_new(LO_TT_IMMEDIATE);
    for (; i <= j; i++) {
        mapper_signal sig = md->outputs[i];
        msig_full_name(sig, sig_name, 1024);
        mapper_admin_send_osc(
            admin, b, "/signal", "s", sig_name,
            AT_ID, i,
            AT_DIRECTION, "output",
            AT_TYPE, sig->props.type,
            AT_LENGTH, sig->props.length,
            sig->props.unit ? AT_UNITS : -1, sig,
            sig->props.minimum ? AT_MIN : -1, sig,
            sig->props.maximum ? AT_MAX : -1, sig,
            sig->props.num_instances > 1 ? AT_INSTANCES : -1, sig,
            sig->props.rate ? AT_RATE : -1, sig,
            AT_EXTRA, sig->props.extra);
    }
    lo_send_bundle(admin->admin_addr, b);
    lo_bundle_free_messages(b);

    md->flags |= FLAGS_SENT_DEVICE_OUTPUTS;

    return 0;
}

/*! Respond to /signals/get by enumerating all supported inputs and
 *  outputs. */
static int handler_id_n_signals_get(const char *path, const char *types,
                                    lo_arg **argv, int argc,
                                    lo_message msg, void *user_data)
{
    handler_id_n_signals_input_get(path, types, argv, argc, msg,
                                   user_data);
    handler_id_n_signals_output_get(path, types, argv, argc, msg,
                                    user_data);

    return 0;

}

/*! Register information about a signal. */
static int handler_signal_info(const char *path, const char *types,
                               lo_arg **argv, int argc, lo_message m,
                               void *user_data)
{
    mapper_admin admin = (mapper_admin) user_data;
    mapper_monitor mon = admin->monitor;
    mapper_db db = mapper_monitor_get_db(mon);

    if (argc < 2)
        return 1;

    if (types[0] != 's' && types[0] != 'S')
        return 1;

    const char *full_sig_name = &argv[0]->s;
    const char *sig_name = strchr(full_sig_name+1, '/');
    if (!sig_name)
        return 1;

    int devnamelen = sig_name-full_sig_name;
    if (devnamelen >= 1024)
        return 0;

    char devname[1024];
    strncpy(devname, full_sig_name, devnamelen);
    devname[devnamelen]=0;

    mapper_message_t params;
    mapper_msg_parse_params(&params, path, &types[1],
                            argc-1, &argv[1]);

    mapper_db_add_or_update_signal_params( db, sig_name,
                                          devname,
                                          &params );

	return 0;
}

/*! Repond to name collisions during allocation, help suggest IDs once allocated. */
static int handler_device_name_registered(const char *path, const char *types,
                                          lo_arg **argv, int argc,
                                          lo_message msg, void *user_data)
{
    mapper_admin admin = (mapper_admin) user_data;
    mapper_device md = admin->device;
    char *name, *s;
    int hash, ordinal, diff;
    int temp_id = -1, suggestion = -1;

    if (argc < 1)
        return 0;

    if (types[0] != 's' && types[0] != 'S')
        return 0;

    name = &argv[0]->s;

    trace("</%s.?::%p> got /name/registered %s %i \n",
          md->props.identifier, admin, name, temp_id);

    if (md->ordinal.locked) {
        /* Parse the ordinal from the complete name which is in the
         * format: /<name>.<n> */
        s = name;
        if (*s != '/')
            return 0;
        s = strrchr(s, '.');
        if (!s)
            return 0;
        ordinal = atoi(s+1);
        *s = 0;

        // If device name matches
        if (strcmp(name+1, md->props.identifier) == 0) {
            // if id is locked and registered id is within my block, store it
            diff = ordinal - md->ordinal.value;
            if (diff > 0 && diff < 9) {
                md->ordinal.suggestion[diff-1] = -1;
            }
        }
    }
    else {
        hash = crc32(0L, (const Bytef *)name, strlen(name));
        if (hash == md->props.name_hash) {
            if (argc > 1) {
                if (types[1] == 'i')
                    temp_id = argv[1]->i;
                if (types[2] == 'i')
                    suggestion = argv[2]->i;
            }
            if (temp_id == admin->random_id &&
                suggestion != md->ordinal.value && suggestion > 0) {
                md->ordinal.value = suggestion;
                mapper_admin_probe_device_name(admin, md);
            }
            else {
                /* Count ordinal collisions. */
                md->ordinal.collision_count++;
                md->ordinal.count_time = get_current_time();
            }
        }
    }
    return 0;
}

/*! Repond to name probes during allocation, help suggest names once allocated. */
static int handler_device_name_probe(const char *path, const char *types,
                                     lo_arg **argv, int argc,
                                     lo_message msg, void *user_data)
{
    mapper_admin admin = (mapper_admin) user_data;
    mapper_device md = admin->device;
    char *name;
    double current_time;
    int hash, temp_id = -1, i;

    if (types[0] == 's' || types[0] == 'S')
        name = &argv[0]->s;
    else
        return 0;

    if (argc > 0) {
        if (types[1] == 'i')
            temp_id = argv[1]->i;
        else if (types[1] == 'f')
            temp_id = (int) argv[1]->f;
    }

    trace("</%s.?::%p> got /name/probe %s %i \n",
          md->props.identifier, admin, name, temp_id);

    hash = crc32(0L, (const Bytef *)name, strlen(name));
    if (hash == md->props.name_hash) {
        if (md->ordinal.locked) {
            current_time = get_current_time();
            for (i=0; i<8; i++) {
                if (md->ordinal.suggestion[i] >= 0
                    && (current_time - md->ordinal.suggestion[i]) > 2.0) {
                    // reserve suggested ordinal
                    md->ordinal.suggestion[i] = get_current_time();
                    break;
                }
            }
            /* Name may not yet be registered, so we can't use
             * mapper_admin_send_osc() here. */
            lo_send(admin->admin_addr, "/name/registered",
                    "sii", name, temp_id,
                    (md->ordinal.value+i+1));
        }
        else {
            md->ordinal.collision_count++;
            md->ordinal.count_time = get_current_time();
        }
    }
    return 0;
}

/*! Link two devices. */
static int handler_device_link(const char *path, const char *types,
                               lo_arg **argv, int argc, lo_message msg,
                               void *user_data)
{
    mapper_admin admin = (mapper_admin) user_data;
    mapper_device md = admin->device;
    const char *src_name, *dest_name;

    if (argc < 2)
        return 0;

    // Need at least 2 devices to link
    if (types[0] != 's' && types[0] != 'S' && types[1] != 's'
        && types[1] != 'S')
        return 0;

    src_name = &argv[0]->s;
    dest_name = &argv[1]->s;

    if (strcmp(mdev_name(md), dest_name))
        return 0;

    trace("<%s> got /link %s %s\n", mdev_name(md),
          src_name, dest_name);

    mapper_message_t params;
    // add arguments from /link if any
    if (mapper_msg_parse_params(&params, path, &types[2],
                                argc-2, &argv[2]))
    {
        trace("<%s> error parsing message parameters in /link.\n",
              mdev_name(md));
        return 0;
    }

    lo_arg *arg_port = (lo_arg*) &md->props.port;
    params.values[AT_PORT] = &arg_port;
    params.types[AT_PORT] = "i";
    mapper_admin_send_osc_with_params(
        admin, &params, 0, "/linkTo", "ss", src_name, dest_name);

    return 0;
}

/*! Link two devices... continued. */
static int handler_device_linkTo(const char *path, const char *types,
                                 lo_arg **argv, int argc, lo_message msg,
                                 void *user_data)
{
    mapper_admin admin = (mapper_admin) user_data;
    mapper_device md = admin->device;

    const char *src_name, *dest_name, *host=0, *scope=0;
    int port;
    mapper_message_t params;

    if (argc < 2)
        return 0;

    if (types[0] != 's' && types[0] != 'S' && types[1] != 's'
        && types[1] != 'S')
        return 0;

    src_name = &argv[0]->s;
    dest_name = &argv[1]->s;

    if (strcmp(src_name, mdev_name(md)))
    {
        trace("<%s> ignoring /linkTo %s %s\n",
              mdev_name(md), src_name, dest_name);
        return 0;
    }

    trace("<%s> got /linkTo %s %s\n", mdev_name(md),
          src_name, dest_name);

    // Parse the message.
    if (mapper_msg_parse_params(&params, path, &types[2],
                                argc-2, &argv[2]))
    {
        trace("<%s> error parsing message parameters in /linkTo.\n",
              mdev_name(md));
        return 0;
    }

    // Retrieve scope if specified
    scope = mapper_msg_get_param_if_string(&params, AT_SCOPE);

    // Discover whether the device is already linked.
    mapper_router router =
        mapper_router_find_by_dest_name(md->routers, dest_name);

    if (router) {
        // Already linked, add scope and metadata.
        if (!mapper_router_add_scope(router, scope))
            mapper_admin_send_linked(admin, router, 0, 1);
        if (argc > 2)
            mapper_router_set_from_message(router, &params);
        return 0;
    }

    // Retrieve the IP if specified.
    host = mapper_msg_get_param_if_string(&params, AT_IP);
    if (!host) {
        // Find the sender's hostname
        lo_address a = lo_message_get_source(msg);
        host = lo_address_get_hostname(a);
    }

    // Retreive the port
    if (mapper_msg_get_param_if_int(&params, AT_PORT, &port)) {
        trace("can't perform /linkTo, port unknown\n");
        return 0;
    }

    // Creation of a new router added to the source.
    router = mapper_router_new(md, host, port, dest_name, scope ? 0 : 1);
    if (!router) {
        trace("can't perform /linkTo, NULL router\n");
        return 0;
    }
    mdev_add_router(md, router);
    mapper_router_add_scope(router, scope);
    if (argc > 2)
        mapper_router_set_from_message(router, &params);

    // Announce the result.
    mapper_admin_send_linked(admin, router, 0, 1);

    trace("<%s> added new router to %s -> host: %s, port: %d\n",
          mdev_name(md), dest_name, host, port);

    return 0;
}

/*! Store record of linked devices. */
static int handler_device_linked(const char *path, const char *types,
                                 lo_arg **argv, int argc, lo_message msg,
                                 void *user_data)
{
    mapper_admin admin = (mapper_admin) user_data;
    mapper_device md = admin->device;
    mapper_monitor mon = admin->monitor;
    mapper_db db = mapper_monitor_get_db(mon);

    const char *src_name, *dest_name, *host=0, *scope=0;
    int port;

    if (argc < 2)
        return 0;

    if (types[0] != 's' && types[0] != 'S' && types[1] != 's'
        && types[1] != 'S')
        return 0;

    src_name = &argv[0]->s;
    dest_name = &argv[1]->s;

    trace("<monitor> got /linked %s %s\n",
          src_name, dest_name);

    mapper_message_t params;
    if (mapper_msg_parse_params(&params, path, types+2, argc-2, argv+2))
        return 0;
    if (mon)
        mapper_db_add_or_update_link_params(db, src_name, dest_name, &params);
    if (!md || strcmp(mdev_name(md), dest_name))
        return 0;

    // Retrieve scope if specified
    scope = mapper_msg_get_param_if_string(&params, AT_SCOPE);

    // Add a receiver data structure
    mapper_receiver receiver =
        mapper_receiver_find_by_src_name(md->receivers, src_name);

    if (receiver) {
        // Already linked, add scope and metadata.
        mapper_receiver_add_scope(receiver, scope);
        if (argc > 2)
            mapper_receiver_set_from_message(receiver, &params);
        return 0;
    }

    // Find the sender's hostname
    lo_address a = lo_message_get_source(msg);
    host = lo_address_get_hostname(a);
    const char *temp = lo_address_get_port(a);
    port = strtol(temp, NULL, 10);
    if (!port)
        return 0;
    receiver = mapper_receiver_new(md, host, port, src_name, scope ? 0 : 1);
    if (!receiver) {
        trace("Error: NULL receiver\n");
        return 0;
    }
    mdev_add_receiver(md, receiver);
    mapper_receiver_add_scope(receiver, scope);
    if (argc > 2)
        mapper_receiver_set_from_message(receiver, &params);

    return 0;
}

/*! Report existing links to the network */
static int handler_device_links_get(const char *path, const char *types,
                                    lo_arg **argv, int argc,
                                    lo_message msg, void *user_data)
{
    handler_device_links_in_get(path, types, argv, argc, msg, user_data);
    handler_device_links_out_get(path, types, argv, argc, msg, user_data);

    return 0;
}

/*! Report existing incoming links to the network */
static int handler_device_links_in_get(const char *path, const char *types,
                                       lo_arg **argv, int argc,
                                       lo_message msg, void *user_data)
{
    mapper_admin admin = (mapper_admin) user_data;
    mapper_device md = admin->device;
    mapper_router receiver = md->receivers;

    trace("<%s> got %s/links/get\n", mapper_admin_name(admin),
          mapper_admin_name(admin));

    if (md->flags & FLAGS_SENT_DEVICE_LINKS_IN)
        return 0;

    lo_bundle b = lo_bundle_new(LO_TT_IMMEDIATE);
    /* Iterate through outgoing links */
    while (receiver != NULL) {
        mapper_admin_send_linked(admin, receiver, b, 0);
        receiver = receiver->next;
    }
    if (b) {
        lo_send_bundle_from(admin->admin_addr, md->server, b);
        lo_bundle_free_messages(b);
    }

    md->flags |= FLAGS_SENT_DEVICE_LINKS_IN;

    return 0;
}

/*! Report existing outgoing links to the network */
static int handler_device_links_out_get(const char *path, const char *types,
                                       lo_arg **argv, int argc,
                                       lo_message msg, void *user_data)
{
    mapper_admin admin = (mapper_admin) user_data;
    mapper_device md = admin->device;
    mapper_router router = md->routers;

    trace("<%s> got %s/links/get\n", mdev_name(md),
          mdev_name(md));

    if (md->flags & FLAGS_SENT_DEVICE_LINKS_OUT)
        return 0;

    lo_bundle b = lo_bundle_new(LO_TT_IMMEDIATE);
    /* Iterate through outgoing links */
    while (router != NULL) {
        mapper_admin_send_linked(admin, router, b, 1);
        router = router->next;
    }
    if (b) {
        lo_send_bundle_from(admin->admin_addr, md->server, b);
        lo_bundle_free_messages(b);
    }

    md->flags |= FLAGS_SENT_DEVICE_LINKS_OUT;

    return 0;
}

/*! Unlink two devices. */
static int handler_device_unlink(const char *path, const char *types,
                                 lo_arg **argv, int argc, lo_message msg,
                                 void *user_data)
{
    const char *src_name, *dest_name, *scope = 0;
    mapper_admin admin = (mapper_admin) user_data;
    mapper_device md = admin->device;

    if (argc < 2)
        return 0;

    if (types[0] != 's' && types[0] != 'S' && types[1] != 's'
        && types[1] != 'S')
        return 0;

    src_name = &argv[0]->s;
    dest_name = &argv[1]->s;

    trace("<%s> got /unlink %s %s + %i arguments\n", mdev_name(md),
          src_name, dest_name, argc-2);

    mapper_message_t params;
    // add arguments from /unlink if any
    if (mapper_msg_parse_params(&params, path, &types[2],
                                argc-2, &argv[2]))
    {
        trace("<%s> error parsing message parameters in /unlink.\n",
              mdev_name(md));
        return 0;
    }

    scope = mapper_msg_get_param_if_string(&params, AT_SCOPE);

    if (strcmp(mdev_name(md), src_name))
        return 0;

    /* Remove the router for the destination. */
    mapper_router router =
        mapper_router_find_by_dest_name(md->routers, dest_name);
    if (router) {
        if (scope) {
            mapper_router_remove_scope(router, scope);
            mapper_admin_send_linked(admin, router, 0, 1);
            return 0;
        }
<<<<<<< HEAD
        else {
            lo_arg *arg_scope = (lo_arg*) md->props.name;
            params.values[AT_SCOPE] = &arg_scope;
            params.types[AT_SCOPE] = "s";
        }

=======
>>>>>>> de7b13ae
        mdev_remove_router(md, router);
        mapper_admin_send_osc_with_params(
            admin, &params, 0, "/unlinked", "ss", mdev_name(md), dest_name);
    }
    else {
        trace("<%s> no router for %s found in /unlink handler\n",
              mdev_name(md), dest_name);
    }
    return 0;
}

/*! Respond to /unlinked by removing link from database. */
static int handler_device_unlinked(const char *path, const char *types,
                                   lo_arg **argv, int argc, lo_message msg,
                                   void *user_data)
{
    mapper_admin admin = (mapper_admin) user_data;
    mapper_monitor mon = admin->monitor;
    mapper_device md = admin->device;

    if (argc < 2)
        return 0;

    if (types[0] != 's' && types[0] != 'S' && types[1] != 's'
        && types[1] != 'S')
        return 0;

    const char *src_name = &argv[0]->s;
    const char *dest_name = &argv[1]->s;

    mapper_message_t params;
    memset(&params, 0, sizeof(mapper_message_t));
    // add arguments from /unlink if any
    if (mapper_msg_parse_params(&params, path, &types[2],
                                argc-2, &argv[2]))
    {
        trace("<%s> error parsing message parameters in /unlinked.\n",
              mdev_name(md));
        return 0;
    }
    const char *scope = mapper_msg_get_param_if_string(&params, AT_SCOPE);


    if (mon) {
        trace("<monitor> got /unlinked %s %s + %i arguments\n",
              src_name, dest_name, argc-2);

        mapper_db db = mapper_monitor_get_db(mon);

        if (!scope) {
            mapper_db_remove_connections_by_query(db,
                mapper_db_get_connections_by_src_dest_device_names(db, src_name,
                                                                   dest_name));
            mapper_db_remove_link(db,
                mapper_db_get_link_by_src_dest_names(db, src_name,
                                                     dest_name));
        }
    }

    if (md) {
        trace("<%s> got /unlinked %s %s + %i arguments\n",
              mdev_name(md), src_name, dest_name, argc-2);

<<<<<<< HEAD
        if (strcmp(mdev_name(md), dest_name) == 0)
            mdev_release_scope(md, scope);
=======
        if (strcmp(mapper_admin_name(admin), dest_name))
            return 0;

        mapper_message_t params;
        if (mapper_msg_parse_params(&params, path, &types[2],
                                    argc-2, &argv[2]))
        {
            trace("<%s> error parsing message parameters in /unlinked.\n",
                  mapper_admin_name(admin));
            return 0;
        }

        const char *scope = mapper_msg_get_param_if_string(&params, AT_SCOPE);

        /* Remove the receiver for the source. */
        mapper_receiver receiver =
            mapper_receiver_find_by_src_name(md->receivers, src_name);
        if (receiver) {
            if (scope) {
                mapper_receiver_remove_scope(receiver, scope);
                return 0;
            }
            mdev_remove_receiver(md, receiver);
        }
        else {
            trace("<%s> no receiver for %s found in /unlinked handler\n",
                  mapper_admin_name(admin), src_name);
        }
>>>>>>> de7b13ae
    }
    return 0;
}

/* Helper function to check if the OSC prefix matches.  Like strcmp(),
 * returns 0 if they match (up to the second '/'), non-0 otherwise.
 * Also optionally returns a pointer to the remainder of str1 after
 * the prefix. */
static int osc_prefix_cmp(const char *str1, const char *str2,
                          const char **rest)
{
    if (str1[0]!='/') {
        trace("OSC string '%s' does not start with '/'.\n", str1);
        return -1;
    }
    if (str2[0]!='/') {
        trace("OSC string '%s' does not start with '/'.\n", str2);
        return -1;
    }

    // skip first slash
    const char *s1=str1+1, *s2=str2+1;

    while (*s1 && (*s1)!='/') s1++;
    while (*s2 && (*s2)!='/') s2++;

    int n1 = s1-str1, n2 = s2-str2;
    if (n1!=n2) return 1;

    if (rest)
        *rest = s1;

    return strncmp(str1, str2, n1);
}

/*! When the /connect message is received by the destination device,
 *  send a connectTo message to the source device. */
static int handler_signal_connect(const char *path, const char *types,
                                  lo_arg **argv, int argc, lo_message msg,
                                  void *user_data)
{
    mapper_admin admin = (mapper_admin) user_data;
    mapper_device md = admin->device;
    mapper_signal input;

    const char *src_signal_name, *src_name;
    const char *dest_signal_name, *dest_name;

    if (argc < 2)
        return 0;

    if (types[0] != 's' && types[0] != 'S' && types[1] != 's'
        && types[1] != 'S')
        return 0;

    dest_name = &argv[1]->s;
    if (osc_prefix_cmp(dest_name, mdev_name(md),
                       &dest_signal_name))
        return 0;

    src_name = &argv[0]->s;
    src_signal_name = strchr(src_name+1, '/');

    if (!src_signal_name) {
        trace("<%s> source '%s' has no parameter in /connect.\n",
              mdev_name(md), src_name);
        return 0;
    }

    trace("<%s> got /connect %s %s\n", mdev_name(md),
          src_name, dest_name);

    if (!(input=mdev_get_input_by_name(md, dest_signal_name, 0)))
    {
<<<<<<< HEAD
        trace("<%s> no input signal found for '%s' in /connectTo\n",
              mdev_name(md), dest_signal_name);
=======
        trace("<%s> no input signal found for '%s' in /connect\n",
              mapper_admin_name(admin), dest_signal_name);
>>>>>>> de7b13ae
        return 0;
    }

    mapper_message_t params;

    // add arguments from /connect if any
    if (mapper_msg_parse_params(&params, path, &types[2],
                                argc-2, &argv[2]))
    {
        trace("<%s> error parsing message parameters in /connect.\n",
              mdev_name(md));
        return 0;
    }

    // substitute some missing parameters with known properties
    lo_arg *arg_type = (lo_arg*) &input->props.type;
    if (!params.values[AT_TYPE]) {
        params.values[AT_TYPE] = &arg_type;
        params.types[AT_TYPE] = "c";
    }

    lo_arg *arg_length = (lo_arg*) &input->props.length;
    if (!params.values[AT_LENGTH]) {
        params.values[AT_LENGTH] = &arg_length;
        params.types[AT_LENGTH] = "i";
    }

    lo_arg *arg_min = (lo_arg*) input->props.minimum;
    if (!params.values[AT_MIN] && input->props.minimum) {
        params.values[AT_MIN] = &arg_min;
        params.types[AT_MIN] = &input->props.type;
    }

    lo_arg *arg_max = (lo_arg*) input->props.maximum;
    if (!params.values[AT_MAX] && input->props.maximum) {
        params.values[AT_MAX] = &arg_max;
        params.types[AT_MAX] = &input->props.type;
    }

    lo_arg *arg_num_instances = (lo_arg*) &input->props.num_instances;
    params.values[AT_INSTANCES] = &arg_num_instances;
    params.types[AT_INSTANCES] = "i";

    mapper_admin_send_osc_with_params(
        admin, &params, input->props.extra,
        "/connectTo", "ss", src_name, dest_name);

    return 0;
}

/*! Connect two signals. */
static int handler_signal_connectTo(const char *path, const char *types,
                                    lo_arg **argv, int argc,
                                    lo_message msg, void *user_data)
{
    mapper_admin admin = (mapper_admin) user_data;
    mapper_device md = admin->device;
    mapper_signal output;

    const char *src_signal_name, *src_name;
    const char *dest_signal_name, *dest_name;

    if (argc < 2)
        return 0;

    if ((types[0] != 's' && types[0] != 'S')
        || (types[1] != 's' && types[1] != 'S'))
        return 0;

    src_name = &argv[0]->s;
    if (osc_prefix_cmp(src_name, mdev_name(md),
                       &src_signal_name))
        return 0;

    dest_name = &argv[1]->s;
    dest_signal_name = strchr(dest_name+1, '/');

    if (!dest_signal_name) {
        trace("<%s> destination '%s' has no parameter in /connectTo.\n",
              mdev_name(md), dest_name);
        return 0;
    }

    trace("<%s> got /connectTo %s %s + %d arguments\n",
<<<<<<< HEAD
          mdev_name(md), src_name, dest_name, argc);
=======
          mapper_admin_name(admin), src_name, dest_name, argc-2);
>>>>>>> de7b13ae

    if (!(output=mdev_get_output_by_name(md, src_signal_name, 0)))
    {
        trace("<%s> no output signal found for '%s' in /connectTo\n",
              mdev_name(md), src_signal_name);
        return 0;
    }

    mapper_message_t params;
    if (mapper_msg_parse_params(&params, path, types+2, argc-2, &argv[2]))
    {
        trace("<%s> error parsing parameters in /connectTo, "
              "continuing anyway.\n", mdev_name(md));
    }

    mapper_router router =
        mapper_router_find_by_dest_name(md->routers, dest_name);

    /* If no link found, we simply stop here. The idea was floated
     * that we could automatically create links, but it was agreed
     * that this kind of logic would be best left up to client
     * applications. */
    if (!router) {
        trace("<%s> not linked to '%s' on /connectTo.\n",
              mdev_name(md), dest_name);
        return 0;
    }

    mapper_connection c =
        mapper_router_find_connection_by_names(router, src_signal_name,
                                               dest_signal_name);
    /* If a connection connection already exists between these two signals,
     * forward the message to handler_signal_connection_modify() and stop. */
    if (c) {
        handler_signal_connection_modify(path, types, argv, argc,
                                         msg, user_data);
        return 0;
    }

    /* Creation of a connection requires the type and length info. */
    if (!params.values[AT_TYPE] || !params.values[AT_LENGTH])
        return 0;

    char dest_type = 0;
    if (*params.types[AT_TYPE] == 'c')
        dest_type = (*params.values[AT_TYPE])->c;
    else if (*params.types[AT_TYPE] == 's')
        dest_type = (*params.values[AT_TYPE])->s;
    else
        return 0;

    int dest_length = 0;
    if (*params.types[AT_LENGTH] == 'i')
        dest_length = (*params.values[AT_LENGTH])->i;
    else
        return 0;

    /* Add a flavourless connection */
    c = mapper_router_add_connection(router, output, dest_signal_name,
                                     dest_type, dest_length);
    if (!c) {
        trace("couldn't create mapper_connection "
              "in handler_signal_connectTo\n");
        return 0;
    }

    if (argc > 2) {
        /* If send_as_instance property is not set, make connection
         * default to passing updates as instances if both source
         * and destination signals have multiple instances. */
        if (!params.values[AT_SEND_AS_INSTANCE]) {
            int dest_instances;
            mapper_msg_get_param_if_int(&params, AT_SEND_AS_INSTANCE,
                                        &dest_instances);
            if (dest_instances && c->props.send_as_instance) {
                c->props.send_as_instance = 1;
            }
            else
                c->props.send_as_instance = 0;
        }

        /* Set its properties. */
        mapper_connection_set_from_message(c, &params);
    }

    mapper_admin_send_connected(admin, router, c, -1, 0, 1);

    return 0;
}

/*! Respond to /connected by storing connection in database. */
static int handler_signal_connected(const char *path, const char *types,
                                    lo_arg **argv, int argc, lo_message msg,
                                    void *user_data)
{
    mapper_admin admin = (mapper_admin) user_data;
    mapper_device md = admin->device;
    mapper_monitor mon = admin->monitor;
    mapper_signal input;

    const char *src_signal_name, *src_name;
    const char *dest_signal_name, *dest_name;

    if (argc < 2)
        return 0;

    if (types[0] != 's' && types[0] != 'S' && types[1] != 's'
        && types[1] != 'S')
        return 0;

    src_name = &argv[0]->s;
    dest_name = &argv[1]->s;

    mapper_message_t params;
    if (mapper_msg_parse_params(&params, path, types+2, argc-2, argv+2)) {
        lo_message_pp(msg);
        return 0;
    }

    if (mon) {
        mapper_db db = mapper_monitor_get_db(mon);

        trace("<monitor> got /connected %s %s\n", src_name, dest_name);

        mapper_db_add_or_update_connection_params(db, src_name,
                                                  dest_name, &params);
    }

    if (!md || osc_prefix_cmp(dest_name, mapper_admin_name(admin),
                              &dest_signal_name))
        return 0;

    trace("<%s> got /connected %s %s + %d arguments\n",
          mapper_admin_name(admin), src_name, dest_name, argc-2);

    src_signal_name = strchr(src_name+1, '/');
    if (!src_signal_name)
        return 0;

    if (!(input=mdev_get_input_by_name(md, dest_signal_name, 0)))
        return 0;

    mapper_receiver receiver =
        mapper_receiver_find_by_src_name(md->receivers, src_name);
    if (!receiver) {
        trace("<%s> not linked from '%s' on /connected.\n",
              mapper_admin_name(admin), src_name);
        return 0;
    }

    mapper_connection c =
        mapper_receiver_find_connection_by_names(receiver, src_signal_name,
                                                 dest_signal_name);
    if (!c) {
        /* Creation of a connection requires the type and length info. */
        if (!params.values[AT_SRCTYPE] || !params.values[AT_SRCLENGTH])
            return 0;

        char src_type = 0;
        if (*params.types[AT_SRCTYPE] == 'c')
            src_type = (*params.values[AT_SRCTYPE])->c;
        else if (*params.types[AT_SRCTYPE] == 's')
            src_type = (*params.values[AT_SRCTYPE])->s;
        else
            return 0;

        int src_length = 0;
        if (*params.types[AT_SRCLENGTH] == 'i')
            src_length = (*params.values[AT_SRCLENGTH])->i;
        else
            return 0;

        // Add a flavourless connection
        c = mapper_receiver_add_connection(receiver, input, src_signal_name,
                                           src_type, src_length);
    }

    if (c && argc > 2) {
        /* Set its properties. */
        mapper_connection_set_from_message(c, &params);
    }

    return 0;
}

/*! Modify the connection properties : mode, range, expression,
 *  clipMin, clipMax. */
static int handler_signal_connection_modify(const char *path, const char *types,
                                            lo_arg **argv, int argc, lo_message msg,
                                            void *user_data)
{
    mapper_admin admin = (mapper_admin) user_data;
    mapper_device md = admin->device;
    mapper_signal output;

    const char *src_signal_name, *src_name;
    const char *dest_signal_name, *dest_name;

    if (argc < 4)
        return 0;

    if ((types[0] != 's' && types[0] != 'S')
        || (types[1] != 's' && types[1] != 'S') || (types[2] != 's'
                                                    && types[2] != 'S'))
        return 0;

    src_name = &argv[0]->s;
    if (osc_prefix_cmp(src_name, mdev_name(md),
                       &src_signal_name))
        return 0;

    dest_name = &argv[1]->s;
    dest_signal_name = strchr(dest_name+1, '/');

    if (!dest_signal_name) {
        trace("<%s> destination '%s' has no parameter in /connection/modify.\n",
              mapper_admin_name(admin), dest_name);
        return 0;
    }

    if (!(output=mdev_get_output_by_name(md, src_signal_name, 0)))
    {
<<<<<<< HEAD
        trace("<%s> no output signal found for '%s' in /connectTo\n",
              mdev_name(md), src_signal_name);
=======
        trace("<%s> no output signal found for '%s' in /connection/modify\n",
              mapper_admin_name(admin), src_signal_name);
>>>>>>> de7b13ae
        return 0;
    }

    mapper_router router =
        mapper_router_find_by_dest_name(md->routers, &argv[1]->s);
    if (!router)
    {
<<<<<<< HEAD
        trace("<%s> no router found for '%s' in /connectTo\n",
              mdev_name(md), &argv[1]->s);
=======
        trace("<%s> no router found for '%s' in /connection/modify\n",
              mapper_admin_name(admin), &argv[1]->s);
>>>>>>> de7b13ae
    }

    mapper_connection c =
        mapper_router_find_connection_by_names(router, src_signal_name,
                                               dest_signal_name);
    if (!c)
        return 0;

    mapper_message_t params;
    if (mapper_msg_parse_params(&params, path, types+2, argc-2, &argv[2]))
    {
<<<<<<< HEAD
        trace("<%s> error parsing parameters in /connectTo, "
              "continuing anyway.\n", mdev_name(md));
=======
        trace("<%s> error parsing parameters in /connection/modify, "
              "continuing anyway.\n", mapper_admin_name(admin));
>>>>>>> de7b13ae
    }

    mapper_connection_set_from_message(c, &params);

    mapper_admin_send_connected(admin, router, c, -1, 0, 1);

    return 0;
}

/*! Disconnect two signals. */
static int handler_signal_disconnect(const char *path, const char *types,
                                     lo_arg **argv, int argc,
                                     lo_message msg, void *user_data)
{
    mapper_admin admin = (mapper_admin) user_data;
    mapper_device md = admin->device;
    mapper_signal sig;

    const char *src_signal_name, *src_name;
    const char *dest_signal_name, *dest_name;

    if (argc < 2)
        return 0;

    if (types[0] != 's' && types[0] != 'S' && types[1] != 's'
        && types[1] != 'S')
        return 0;

    src_name = &argv[0]->s;
    if (osc_prefix_cmp(src_name, mapper_admin_name(admin), &src_signal_name) != 0)
        return 0;

    dest_name = &argv[1]->s;
<<<<<<< HEAD
    if (osc_prefix_cmp(src_name, mdev_name(md), &signal_name) != 0)
=======
    dest_signal_name = strchr(dest_name+1, '/');

    if (!dest_signal_name) {
        trace("<%s> destination '%s' has no parameter in /disconnect.\n",
              mapper_admin_name(admin), dest_name);
>>>>>>> de7b13ae
        return 0;
    }

    if (!(sig=mdev_get_output_by_name(md, src_signal_name, 0)))
    {
        trace("<%s> no output signal found for '%s' in /disconnect\n",
<<<<<<< HEAD
              mdev_name(md), signal_name);
=======
              mapper_admin_name(admin), src_name);
>>>>>>> de7b13ae
        return 0;
    }

    mapper_router r = mapper_router_find_by_dest_name(md->routers,
                                                      dest_name);
    if (!r) {
        trace("<%s> ignoring /disconnect, no router found for '%s'\n",
<<<<<<< HEAD
              mdev_name(md), &argv[1]->s);
=======
              mapper_admin_name(admin), dest_name);
>>>>>>> de7b13ae
        return 0;
    }

    mapper_connection c =
        mapper_router_find_connection_by_names(r, src_signal_name,
                                               dest_signal_name);
    if (!c) {
        trace("<%s> ignoring /disconnect, "
              "no connection found for '%s' -> '%s'\n",
              mdev_name(md), src_name, dest_name);
        return 0;
    }

    /* The connection is removed. */
    if (mapper_router_remove_connection(r, c)) {
        return 0;
    }

    mapper_admin_send_osc(admin, 0, "/disconnected", "ss",
                          src_name, dest_name);
    return 0;
}

/*! Respond to /disconnected by removing connection from database. */
static int handler_signal_disconnected(const char *path, const char *types,
                                       lo_arg **argv, int argc,
                                       lo_message msg, void *user_data)
{
    mapper_admin admin = (mapper_admin) user_data;
    mapper_monitor mon = admin->monitor;
    mapper_device md = admin->device;

    const char *src_signal_name, *src_name;
    const char *dest_signal_name, *dest_name;

    if (argc < 2)
        return 0;

    if (types[0] != 's' && types[0] != 'S' && types[1] != 's'
        && types[1] != 'S')
        return 0;

    src_name = &argv[0]->s;
    dest_name = &argv[1]->s;

    if (mon) {
        mapper_db db = mapper_monitor_get_db(mon);

        trace("<monitor> got /disconnected %s %s\n",
              src_name, dest_name);

        mapper_db_remove_connection(db,
            mapper_db_get_connection_by_signal_full_names(db, src_name,
                                                          dest_name));
    }

<<<<<<< HEAD
    if (md) {
        trace("<%s> got /disconnected %s %s\n",
              mdev_name(md), src_name, dest_name);

        if (osc_prefix_cmp(dest_name, mdev_name(md),
                                &dest_signal_name) == 0) {
            mapper_signal sig;
            if (!(sig=mdev_get_input_by_name(md, dest_signal_name, 0)))
                return 0;
            int span = strspn(src_name+1, "/");
            int hash = crc32(0L, (const Bytef *)src_name, span+1);

            // Release instances of this signal owned by the remote device
            mapper_signal_instance si = sig->active_instances;
            while (si) {
                if (si->is_active && si->id_map->group == hash)
                    msig_release_instance_internal(sig, si, 0,
                                                   MAPPER_TIMETAG_NOW);
                si = si->next;
            }
        }
=======
    if (!md || osc_prefix_cmp(dest_name, mapper_admin_name(admin),
                              &dest_signal_name))
        return 0;

    src_signal_name = strchr(src_name+1, '/');
    if (!src_signal_name)
        return 0;

    trace("<%s> got /disconnected %s %s\n",
          mapper_admin_name(admin), src_name, dest_name);

    mapper_signal sig;
    if (!(sig=mdev_get_input_by_name(md, dest_signal_name, 0)))
        return 0;

    mapper_receiver r = mapper_receiver_find_by_src_name(md->receivers,
                                                         src_name);
    if (!r) {
        trace("<%s> ignoring /disconnected, no receiver found for '%s'\n",
              mapper_admin_name(admin), src_name);
        return 0;
    }

    mapper_connection c =
        mapper_receiver_find_connection_by_names(r, src_signal_name,
                                                 dest_signal_name);
    if (!c) {
        trace("<%s> ignoring /disconnected, "
              "no connection found for '%s' -> '%s'\n",
              mapper_admin_name(admin), src_name, dest_name);
        return 0;
    }

    /* The connection is removed. */
    if (mapper_receiver_remove_connection(r, c)) {
        return 0;
>>>>>>> de7b13ae
    }
    return 0;
}

/*! Report existing connections to the network */
static int handler_device_connections_get(const char *path,
                                          const char *types,
                                          lo_arg **argv, int argc,
                                          lo_message msg, void *user_data)
{
    handler_device_connections_in_get(path, types, argv, argc, msg, user_data);
    handler_device_connections_out_get(path, types, argv, argc, msg, user_data);

    return 0;
}

/*! Report existing incoming connections to the network */
static int handler_device_connections_in_get(const char *path,
                                             const char *types,
                                             lo_arg **argv, int argc,
                                             lo_message msg, void *user_data)
{
    mapper_admin admin = (mapper_admin) user_data;
    mapper_device md = admin->device;
    mapper_router receiver = md->receivers;
    int i = 0, min = -1, max = -1;

    trace("<%s> got /connections/get\n", mapper_admin_name(admin));

    if (!argc && (md->flags & FLAGS_SENT_DEVICE_CONNECTIONS_IN))
        return 0;

    if (argc > 0) {
        if (types[0] == 'i')
            min = argv[0]->i;
        else if (types[0] == 'f')
            min = (int)argv[0]->f;
        if (min < 0)
            min = 0;
    }
    if (argc > 1) {
        if (types[1] == 'i')
            max = argv[1]->i;
        else if (types[1] == 'f')
            max = (int)argv[1]->f;
        if (max < min)
            max = min + 1;
    }

    lo_bundle b = lo_bundle_new(LO_TT_IMMEDIATE);
    while (receiver) {
        mapper_receiver_signal rs = receiver->signals;
        while (rs) {
			mapper_connection c = rs->connections;
            while (c) {
                if (max > 0 && i > max)
                    break;
                if (i >= min) {
                    mapper_admin_send_connected(admin, receiver, c, i, b, 0);
                }
                c = c->next;
                i++;
            }
            rs = rs->next;
        }
        receiver = receiver->next;
    }
    lo_send_bundle(admin->admin_addr, b);
    lo_bundle_free_messages(b);

    md->flags |= FLAGS_SENT_DEVICE_CONNECTIONS_IN;
    return 0;
}

/*! Report existing outgoing connections to the network */
static int handler_device_connections_out_get(const char *path,
                                              const char *types,
                                              lo_arg **argv, int argc,
                                              lo_message msg, void *user_data)
{
    mapper_admin admin = (mapper_admin) user_data;
    mapper_device md = admin->device;
    mapper_router router = md->routers;
    int i = 0, min = -1, max = -1;

    trace("<%s> got /connections/get\n", mdev_name(md));

    if (!argc && (md->flags & FLAGS_SENT_DEVICE_CONNECTIONS_OUT))
        return 0;

    if (argc > 0) {
        if (types[0] == 'i')
            min = argv[0]->i;
        else if (types[0] == 'f')
            min = (int)argv[0]->f;
        if (min < 0)
            min = 0;
    }
    if (argc > 1) {
        if (types[1] == 'i')
            max = argv[1]->i;
        else if (types[1] == 'f')
            max = (int)argv[1]->f;
        if (max < min)
            max = min + 1;
    }

    lo_bundle b = lo_bundle_new(LO_TT_IMMEDIATE);
    while (router) {
        mapper_router_signal rs = router->signals;
        while (rs) {
			mapper_connection c = rs->connections;
            while (c) {
                if (max > 0 && i > max)
                    break;
                if (i >= min) {
                    mapper_admin_send_connected(admin, router, c, i, b, 1);
                }
                c = c->next;
                i++;
            }
            rs = rs->next;
        }
        router = router->next;
    }
    lo_send_bundle(admin->admin_addr, b);
    lo_bundle_free_messages(b);

    md->flags |= FLAGS_SENT_DEVICE_CONNECTIONS_OUT;
    return 0;
}

static int handler_sync(const char *path,
                        const char *types,
                        lo_arg **argv, int argc,
                        lo_message msg, void *user_data)
{
    mapper_admin admin = (mapper_admin) user_data;
    mapper_device md = admin->device;
    mapper_clock_t *clock = &admin->clock;

    int device_id = argv[0]->i;
    // if I sent this message, ignore it
    if (device_id == 0 || device_id == mdev_id(md))
        return 0;

    int message_id = argv[1]->i;

    // get current time
    mapper_timetag_t now;
    mapper_clock_now(*clock, &now);

    // store remote timetag
    clock->remote.device_id = device_id;
    clock->remote.message_id = message_id;
    clock->remote.timetag.sec = now.sec;
    clock->remote.timetag.frac = now.frac;

    lo_timetag then = lo_message_get_timestamp(msg);
    float confidence = argv[2]->f;

    // if remote timetag is in the future, adjust to remote time
    double diff = mapper_timetag_difference(then, now);
    mapper_clock_adjust(&admin->clock, diff, confidence, 0);

    // look at the second part of the message
    device_id = argv[3]->i;
    if (device_id != mdev_id(md))
        return 0;

    message_id = argv[4]->i;
    if (message_id >= 10)
        return 0;

    // Calculate latency on exchanged /sync messages
    double latency = (mapper_timetag_difference(now, clock->local[message_id].timetag)
                      - argv[5]->d) * 0.5;
    if (latency > 0 && latency < 100)
        mapper_clock_adjust(&admin->clock, diff + latency, confidence, 1);

    return 0;
}<|MERGE_RESOLUTION|>--- conflicted
+++ resolved
@@ -302,7 +302,8 @@
     srand(s);
 }
 
-static void mapper_admin_add_device_methods(mapper_admin admin)
+static void mapper_admin_add_device_methods(mapper_admin admin,
+                                            mapper_device device)
 {
     int i;
     char fullpath[256];
@@ -479,11 +480,11 @@
         }
         else if (status == 2) {
             /* If the allocation routine has succeeded... */
+            md->registered = 1;
 
             /* Add the needed message handlers. */
-            mapper_admin_add_device_methods(admin);
-
-            md->registered = 1;
+            mapper_admin_add_device_methods(admin, md);
+
             trace("</%s.?::%p> registered as <%s>\n",
                   md->props.identifier, admin, mdev_name(md));
 
@@ -500,8 +501,8 @@
                   admin, 0, "/device", "s", mdev_name(md),
                   AT_ID, md->props.name_hash,
                   md->props.port ? AT_PORT : -1, md->props.port,
-                  AT_NUMINPUTS, md ? mdev_num_inputs(md) : 0,
-                  AT_NUMOUTPUTS, md ? mdev_num_outputs(md) : 0,
+                  AT_NUM_INPUTS, md ? mdev_num_inputs(md) : 0,
+                  AT_NUM_OUTPUTS, md ? mdev_num_outputs(md) : 0,
                   AT_REV, md->props.version,
                   AT_EXTRA, md->props.extra);
         }
@@ -753,26 +754,16 @@
         return 0;
 
     mapper_admin_send_osc(
-<<<<<<< HEAD
         admin, 0, "/device", "s", mdev_name(md),
-        AT_ID, md->props.name_hash,
         md->props.port ? AT_PORT : -1, md->props.port,
-        AT_NUMINPUTS, md ? mdev_num_inputs(md) : 0,
-        AT_NUMOUTPUTS, md ? mdev_num_outputs(md) : 0,
-        AT_NUMLINKS, md ? mdev_num_links(md) : 0,
-        AT_NUMCONNECTIONS, md ? mdev_num_connections(md) : 0,
+        AT_NUM_INPUTS, md ? mdev_num_inputs(md) : 0,
+        AT_NUM_OUTPUTS, md ? mdev_num_outputs(md) : 0,
+        AT_NUM_LINKS_IN, md ? mdev_num_links_in(md) : 0,
+        AT_NUM_LINKS_OUT, md ? mdev_num_links_out(md) : 0,
+        AT_NUM_CONNECTIONS_IN, md ? mdev_num_connections_in(md) : 0,
+        AT_NUM_CONNECTIONS_OUT, md ? mdev_num_connections_out(md) : 0,
         AT_REV, md->props.version,
         AT_EXTRA, md->props.extra);
-=======
-        admin, 0, "/device", "s", mapper_admin_name(admin),
-        admin->port ? AT_PORT : -1, admin->port,
-        AT_NUMINPUTS, admin->device ? mdev_num_inputs(admin->device) : 0,
-        AT_NUMOUTPUTS, admin->device ? mdev_num_outputs(admin->device) : 0,
-        AT_NUMLINKS, admin->device ? mdev_num_links_out(admin->device) : 0,
-        AT_NUMCONNECTIONS, admin->device ? mdev_num_connections_out(admin->device) : 0,
-        AT_REV, admin->device->version,
-        AT_EXTRA, admin->device->extra);
->>>>>>> de7b13ae
 
     admin->device->flags |= FLAGS_SENT_DEVICE_INFO;
 
@@ -1397,8 +1388,7 @@
     mapper_device md = admin->device;
     mapper_router receiver = md->receivers;
 
-    trace("<%s> got %s/links/get\n", mapper_admin_name(admin),
-          mapper_admin_name(admin));
+    trace("<%s> got %s/links/get\n", mdev_name(md), path);
 
     if (md->flags & FLAGS_SENT_DEVICE_LINKS_IN)
         return 0;
@@ -1496,15 +1486,6 @@
             mapper_admin_send_linked(admin, router, 0, 1);
             return 0;
         }
-<<<<<<< HEAD
-        else {
-            lo_arg *arg_scope = (lo_arg*) md->props.name;
-            params.values[AT_SCOPE] = &arg_scope;
-            params.types[AT_SCOPE] = "s";
-        }
-
-=======
->>>>>>> de7b13ae
         mdev_remove_router(md, router);
         mapper_admin_send_osc_with_params(
             admin, &params, 0, "/unlinked", "ss", mdev_name(md), dest_name);
@@ -1568,11 +1549,7 @@
         trace("<%s> got /unlinked %s %s + %i arguments\n",
               mdev_name(md), src_name, dest_name, argc-2);
 
-<<<<<<< HEAD
-        if (strcmp(mdev_name(md), dest_name) == 0)
-            mdev_release_scope(md, scope);
-=======
-        if (strcmp(mapper_admin_name(admin), dest_name))
+        if (strcmp(mdev_name(md), dest_name))
             return 0;
 
         mapper_message_t params;
@@ -1580,7 +1557,7 @@
                                     argc-2, &argv[2]))
         {
             trace("<%s> error parsing message parameters in /unlinked.\n",
-                  mapper_admin_name(admin));
+                  mdev_name(md));
             return 0;
         }
 
@@ -1598,9 +1575,8 @@
         }
         else {
             trace("<%s> no receiver for %s found in /unlinked handler\n",
-                  mapper_admin_name(admin), src_name);
+                  mdev_name(md), src_name);
         }
->>>>>>> de7b13ae
     }
     return 0;
 }
@@ -1675,13 +1651,8 @@
 
     if (!(input=mdev_get_input_by_name(md, dest_signal_name, 0)))
     {
-<<<<<<< HEAD
-        trace("<%s> no input signal found for '%s' in /connectTo\n",
+        trace("<%s> no input signal found for '%s' in /connect\n",
               mdev_name(md), dest_signal_name);
-=======
-        trace("<%s> no input signal found for '%s' in /connect\n",
-              mapper_admin_name(admin), dest_signal_name);
->>>>>>> de7b13ae
         return 0;
     }
 
@@ -1766,11 +1737,7 @@
     }
 
     trace("<%s> got /connectTo %s %s + %d arguments\n",
-<<<<<<< HEAD
-          mdev_name(md), src_name, dest_name, argc);
-=======
-          mapper_admin_name(admin), src_name, dest_name, argc-2);
->>>>>>> de7b13ae
+          mdev_name(md), src_name, dest_name, argc-2);
 
     if (!(output=mdev_get_output_by_name(md, src_signal_name, 0)))
     {
@@ -1843,9 +1810,9 @@
          * and destination signals have multiple instances. */
         if (!params.values[AT_SEND_AS_INSTANCE]) {
             int dest_instances;
-            mapper_msg_get_param_if_int(&params, AT_SEND_AS_INSTANCE,
+            mapper_msg_get_param_if_int(&params, AT_INSTANCES,
                                         &dest_instances);
-            if (dest_instances && c->props.send_as_instance) {
+            if ((dest_instances > 1) && c->props.send_as_instance) {
                 c->props.send_as_instance = 1;
             }
             else
@@ -1899,12 +1866,12 @@
                                                   dest_name, &params);
     }
 
-    if (!md || osc_prefix_cmp(dest_name, mapper_admin_name(admin),
+    if (!md || osc_prefix_cmp(dest_name, mdev_name(md),
                               &dest_signal_name))
         return 0;
 
     trace("<%s> got /connected %s %s + %d arguments\n",
-          mapper_admin_name(admin), src_name, dest_name, argc-2);
+          mdev_name(md), src_name, dest_name, argc-2);
 
     src_signal_name = strchr(src_name+1, '/');
     if (!src_signal_name)
@@ -1917,7 +1884,7 @@
         mapper_receiver_find_by_src_name(md->receivers, src_name);
     if (!receiver) {
         trace("<%s> not linked from '%s' on /connected.\n",
-              mapper_admin_name(admin), src_name);
+              mdev_name(md), src_name);
         return 0;
     }
 
@@ -1926,20 +1893,20 @@
                                                  dest_signal_name);
     if (!c) {
         /* Creation of a connection requires the type and length info. */
-        if (!params.values[AT_SRCTYPE] || !params.values[AT_SRCLENGTH])
+        if (!params.values[AT_SRC_TYPE] || !params.values[AT_SRC_LENGTH])
             return 0;
 
         char src_type = 0;
-        if (*params.types[AT_SRCTYPE] == 'c')
-            src_type = (*params.values[AT_SRCTYPE])->c;
-        else if (*params.types[AT_SRCTYPE] == 's')
-            src_type = (*params.values[AT_SRCTYPE])->s;
+        if (*params.types[AT_SRC_TYPE] == 'c')
+            src_type = (*params.values[AT_SRC_TYPE])->c;
+        else if (*params.types[AT_SRC_TYPE] == 's')
+            src_type = (*params.values[AT_SRC_TYPE])->s;
         else
             return 0;
 
         int src_length = 0;
-        if (*params.types[AT_SRCLENGTH] == 'i')
-            src_length = (*params.values[AT_SRCLENGTH])->i;
+        if (*params.types[AT_SRC_LENGTH] == 'i')
+            src_length = (*params.values[AT_SRC_LENGTH])->i;
         else
             return 0;
 
@@ -1987,19 +1954,14 @@
 
     if (!dest_signal_name) {
         trace("<%s> destination '%s' has no parameter in /connection/modify.\n",
-              mapper_admin_name(admin), dest_name);
+              mdev_name(md), dest_name);
         return 0;
     }
 
     if (!(output=mdev_get_output_by_name(md, src_signal_name, 0)))
     {
-<<<<<<< HEAD
-        trace("<%s> no output signal found for '%s' in /connectTo\n",
+        trace("<%s> no output signal found for '%s' in /connection/modify\n",
               mdev_name(md), src_signal_name);
-=======
-        trace("<%s> no output signal found for '%s' in /connection/modify\n",
-              mapper_admin_name(admin), src_signal_name);
->>>>>>> de7b13ae
         return 0;
     }
 
@@ -2007,13 +1969,8 @@
         mapper_router_find_by_dest_name(md->routers, &argv[1]->s);
     if (!router)
     {
-<<<<<<< HEAD
-        trace("<%s> no router found for '%s' in /connectTo\n",
+        trace("<%s> no router found for '%s' in /connection/modify\n",
               mdev_name(md), &argv[1]->s);
-=======
-        trace("<%s> no router found for '%s' in /connection/modify\n",
-              mapper_admin_name(admin), &argv[1]->s);
->>>>>>> de7b13ae
     }
 
     mapper_connection c =
@@ -2025,13 +1982,8 @@
     mapper_message_t params;
     if (mapper_msg_parse_params(&params, path, types+2, argc-2, &argv[2]))
     {
-<<<<<<< HEAD
-        trace("<%s> error parsing parameters in /connectTo, "
+        trace("<%s> error parsing parameters in /connection/modify, "
               "continuing anyway.\n", mdev_name(md));
-=======
-        trace("<%s> error parsing parameters in /connection/modify, "
-              "continuing anyway.\n", mapper_admin_name(admin));
->>>>>>> de7b13ae
     }
 
     mapper_connection_set_from_message(c, &params);
@@ -2061,30 +2013,22 @@
         return 0;
 
     src_name = &argv[0]->s;
-    if (osc_prefix_cmp(src_name, mapper_admin_name(admin), &src_signal_name) != 0)
+    if (osc_prefix_cmp(src_name, mdev_name(md), &src_signal_name) != 0)
         return 0;
 
     dest_name = &argv[1]->s;
-<<<<<<< HEAD
-    if (osc_prefix_cmp(src_name, mdev_name(md), &signal_name) != 0)
-=======
     dest_signal_name = strchr(dest_name+1, '/');
 
     if (!dest_signal_name) {
         trace("<%s> destination '%s' has no parameter in /disconnect.\n",
-              mapper_admin_name(admin), dest_name);
->>>>>>> de7b13ae
+              mdev_name(md), dest_name);
         return 0;
     }
 
     if (!(sig=mdev_get_output_by_name(md, src_signal_name, 0)))
     {
         trace("<%s> no output signal found for '%s' in /disconnect\n",
-<<<<<<< HEAD
-              mdev_name(md), signal_name);
-=======
-              mapper_admin_name(admin), src_name);
->>>>>>> de7b13ae
+              mdev_name(md), src_name);
         return 0;
     }
 
@@ -2092,11 +2036,7 @@
                                                       dest_name);
     if (!r) {
         trace("<%s> ignoring /disconnect, no router found for '%s'\n",
-<<<<<<< HEAD
-              mdev_name(md), &argv[1]->s);
-=======
-              mapper_admin_name(admin), dest_name);
->>>>>>> de7b13ae
+              mdev_name(md), dest_name);
         return 0;
     }
 
@@ -2153,30 +2093,7 @@
                                                           dest_name));
     }
 
-<<<<<<< HEAD
-    if (md) {
-        trace("<%s> got /disconnected %s %s\n",
-              mdev_name(md), src_name, dest_name);
-
-        if (osc_prefix_cmp(dest_name, mdev_name(md),
-                                &dest_signal_name) == 0) {
-            mapper_signal sig;
-            if (!(sig=mdev_get_input_by_name(md, dest_signal_name, 0)))
-                return 0;
-            int span = strspn(src_name+1, "/");
-            int hash = crc32(0L, (const Bytef *)src_name, span+1);
-
-            // Release instances of this signal owned by the remote device
-            mapper_signal_instance si = sig->active_instances;
-            while (si) {
-                if (si->is_active && si->id_map->group == hash)
-                    msig_release_instance_internal(sig, si, 0,
-                                                   MAPPER_TIMETAG_NOW);
-                si = si->next;
-            }
-        }
-=======
-    if (!md || osc_prefix_cmp(dest_name, mapper_admin_name(admin),
+    if (!md || osc_prefix_cmp(dest_name, mdev_name(md),
                               &dest_signal_name))
         return 0;
 
@@ -2185,7 +2102,7 @@
         return 0;
 
     trace("<%s> got /disconnected %s %s\n",
-          mapper_admin_name(admin), src_name, dest_name);
+          mdev_name(md), src_name, dest_name);
 
     mapper_signal sig;
     if (!(sig=mdev_get_input_by_name(md, dest_signal_name, 0)))
@@ -2195,7 +2112,7 @@
                                                          src_name);
     if (!r) {
         trace("<%s> ignoring /disconnected, no receiver found for '%s'\n",
-              mapper_admin_name(admin), src_name);
+              mdev_name(md), src_name);
         return 0;
     }
 
@@ -2205,14 +2122,13 @@
     if (!c) {
         trace("<%s> ignoring /disconnected, "
               "no connection found for '%s' -> '%s'\n",
-              mapper_admin_name(admin), src_name, dest_name);
+              mdev_name(md), src_name, dest_name);
         return 0;
     }
 
     /* The connection is removed. */
     if (mapper_receiver_remove_connection(r, c)) {
         return 0;
->>>>>>> de7b13ae
     }
     return 0;
 }
@@ -2240,7 +2156,7 @@
     mapper_router receiver = md->receivers;
     int i = 0, min = -1, max = -1;
 
-    trace("<%s> got /connections/get\n", mapper_admin_name(admin));
+    trace("<%s> got /connections/get\n", mdev_name(md));
 
     if (!argc && (md->flags & FLAGS_SENT_DEVICE_CONNECTIONS_IN))
         return 0;
