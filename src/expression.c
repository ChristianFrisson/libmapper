--- conflicted
+++ resolved
@@ -558,10 +558,6 @@
     int i, j;
     for (i=0; i<N_FUNCS; i++) {
         if (strlen(function_table[i].name) == len
-<<<<<<< HEAD
-            && strncmp(s, function_table[i].name, len)==0)
-            return i;
-=======
             && strncmp(s, function_table[i].name, len)==0) {
             if (!function_table[i].arity)
                 return i;
@@ -576,7 +572,6 @@
             }
             break;
         }
->>>>>>> a0999366
     }
     return FUNC_UNKNOWN;
 }
@@ -586,10 +581,6 @@
     int i, j;
     for (i=0; i<N_VFUNCS; i++) {
         if (strlen(vfunction_table[i].name) == len
-<<<<<<< HEAD
-            && strncmp(s, vfunction_table[i].name, len)==0)
-            return i;
-=======
             && strncmp(s, vfunction_table[i].name, len)==0) {
             if (vfunction_table[i].arity)
                 return i;
@@ -604,7 +595,6 @@
             }
             break;
         }
->>>>>>> a0999366
     }
     return VFUNC_UNKNOWN;
 }
@@ -1626,19 +1616,6 @@
                             c = str[index];
                     }
 
-<<<<<<< HEAD
-                    // check if variable name matches known variable
-                    int i, len;
-                    for (i = 0; i < num_variables; i++) {
-                        len = lex_index-index-1;
-                        if (strlen(variables[i].name) == len
-                            && strncmp(variables[i].name, str+index+1, len)==0) {
-                            tok.var = i + N_VARS;
-                            tok.datatype = variables[i].datatype;
-                            tok.vector_length = variables[i].vector_length;
-                            break;
-                        }
-=======
                     int len = lex_index-index-1;
                     int i = find_variable_by_name(variables, num_variables,
                                                   str+index+1, len);
@@ -1646,7 +1623,6 @@
                         tok.var = i;
                         tok.datatype = variables[i].datatype;
                         tok.vector_length = variables[i].vector_length;
->>>>>>> a0999366
                     }
                     else {
                         if (num_variables >= N_USER_VARS)
@@ -2040,16 +2016,9 @@
                 {FAIL("Unknown token type.");}
                 break;
         }
-<<<<<<< HEAD
-#if TRACING
-        printf("  _______________________________________________________\n");
-        printstack("   OUTPUT STACK:  ", outstack, outstack_index);
-        printstack("   OPERATOR STACK:", opstack, opstack_index);
-=======
 #if (TRACING && DEBUG)
         printstack("OUTPUT STACK:", outstack, outstack_index);
         printstack("OPERATOR STACK:", opstack, opstack_index);
->>>>>>> a0999366
 #endif
     }
 
@@ -2086,16 +2055,9 @@
     if (check_assignment_types_and_lengths(outstack, outstack_index) == -1)
         {FAIL("Malformed expression (9).");}
 
-<<<<<<< HEAD
-#if TRACING
-    printf("  _______________________________________________________\n");
-    printstack("   FINAL STACK:   ", outstack, outstack_index);
-    printf("  _______________________________________________________\n");
-=======
 #if (TRACING && DEBUG)
     printstack("--->OUTPUT STACK:", outstack, outstack_index);
     printstack("--->OPERATOR STACK:", opstack, opstack_index);
->>>>>>> a0999366
 #endif
 
     // Check for maximum vector length used in stack
@@ -2218,16 +2180,6 @@
 #if TRACING
 static const char *type_name(const char type)
 {
-<<<<<<< HEAD
-    if (!expr) {
-#if TRACING
-        printf("-- no expression to evaluate!\n");
-#endif
-        return 0;
-    }
-    mapper_signal_value_t stack[expr->length][expr->vector_size];
-    int dims[expr->length];
-=======
     switch (type) {
         case 'd':
             return "double";
@@ -2240,7 +2192,6 @@
     }
 }
 #endif
->>>>>>> a0999366
 
 int mapper_expr_evaluate(mapper_expr expr, mapper_history *input,
                          mapper_history *expr_vars, mapper_history output,
@@ -3027,20 +2978,12 @@
                     v[i + tok->vector_index] = stack[top][i + tok->assignment_offset].d;
 
                 // Also copy timetag from input
-<<<<<<< HEAD
-                if (from) {
-                    mapper_timetag_t *ttfrom = msig_history_tt_pointer(*from);
-                    mapper_timetag_t *ttvar = msig_history_tt_pointer(*h);
-                    memcpy(ttvar, ttfrom, sizeof(mapper_timetag_t));
-                }
-=======
                 if (tt) {
                     mapper_timetag_t *ttvar = mapper_history_tt_ptr(*h);
                     memcpy(ttvar, tt, sizeof(mapper_timetag_t));
                 }
 
                 expr->variables[tok->var].assigned = 1;
->>>>>>> a0999366
             }
             else
                 goto error;
