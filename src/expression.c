#include <ctype.h>
#include <math.h>
#include <stdio.h>
#include <stdlib.h>
#include <string.h>

#include "mapper_internal.h"

#define STACK_SIZE 128
#ifdef DEBUG
#define TRACING 0 /* Set non-zero to see trace during parse & eval. */
#else
#define TRACING 0
#endif

<<<<<<< HEAD

static int mini(int x, int y)
{
    if (y < x) return y;
    else return x;
}

static float minf(float x, float y)
=======
static double min(double x, double y)
>>>>>>> 292acc1d
{
    if (y < x) return y;
    else return x;
}

<<<<<<< HEAD
static double mind(double x, double y)
{
    if (y < x) return y;
    else return x;
}


static int maxi(int x, int y)
{
    if (y > x) return y;
    else return x;
}

static float maxf(float x, float y)
=======
static double max(double x, double y)
>>>>>>> 292acc1d
{
    if (y > x) return y;
    else return x;
}

<<<<<<< HEAD

static double maxd(double x, double y)
{
    if (y > x) return y;
    else return x;
}

static float pif()
=======
static double pif()
>>>>>>> 292acc1d
{
    return M_PI;
}

<<<<<<< HEAD
static double pid()
{
    return M_PI;
}

static float midiToHzf(float x)
{
    return 440. * pow(2.0, (x - 69) / 12.0);
}

static double midiToHzd(double x)
=======
static double midiToHz(double x)
>>>>>>> 292acc1d
{
    return 440. * pow(2.0, (x - 69) / 12.0);
}

<<<<<<< HEAD
static float hzToMidif(float x)
{
    return 69. + 12. * log2(x / 440.);
}

static double hzToMidid(double x)
=======
static double hzToMidi(double x)
>>>>>>> 292acc1d
{
    return 69. + 12. * log2(x / 440.);
}

<<<<<<< HEAD
static float uniformf(float x)
{
    return rand() / (RAND_MAX + 1.0) * x;
}

static double uniformd(double x)
=======
static double uniform(double x)
>>>>>>> 292acc1d
{
    return rand() / (RAND_MAX + 1.0) * x;
}

typedef enum {
    FUNC_UNKNOWN=-1,
    FUNC_ABS=0,
    FUNC_ACOS,
    FUNC_ACOSH,
    FUNC_ASIN,
    FUNC_ASINH,
    FUNC_ATAN,
    FUNC_ATAN2,
    FUNC_ATANH,
    FUNC_CBRT,
    FUNC_CEIL,
    FUNC_COS,
    FUNC_COSH,
    FUNC_EXP,
    FUNC_EXP2,
    FUNC_FLOOR,
    FUNC_HYPOT,
    FUNC_HZTOMIDI,
    FUNC_LOG,
    FUNC_LOG10,
    FUNC_LOG2,
    FUNC_LOGB,
    FUNC_MAX,
    FUNC_MIDITOHZ,
    FUNC_MIN,
    FUNC_PI,
    FUNC_POW,
    FUNC_ROUND,
    FUNC_SIN,
    FUNC_SINH,
    FUNC_SQRT,
    FUNC_TAN,
    FUNC_TANH,
    FUNC_TRUNC,
    FUNC_UNIFORM,
    N_FUNCS
} expr_func_t;

static struct {
    const char *name;
    unsigned int arity;
    void *func_int32;
    void *func_float;
    void *func_double;
} function_table[] = {
<<<<<<< HEAD
    { "abs",      1,    abs,        fabsf,      fabs        },
    { "acos",     1,    0,          acosf,      acos        },
    { "acosh",    1,    0,          acoshf,     acosh       },
    { "asin",     1,    0,          asinf,      asin        },
    { "asinh",    1,    0,          asinhf,     asinh       },
    { "atan",     1,    0,          atanf,      atan        },
    { "atan2",    2,    0,          atan2f,     atan2       },
    { "atanh",    1,    0,          atanhf,     atanh       },
    { "cbrt",     1,    0,          cbrtf,      cbrt        },
    { "ceil",     1,    0,          ceilf,      ceil        },
    { "cos",      1,    0,          cosf,       cos         },
    { "cosh",     1,    0,          coshf,      cosh        },
    { "exp",      1,    0,          expf,       exp         },
    { "exp2",     1,    0,          exp2f,      exp2        },
    { "floor",    1,    0,          floorf,     floor       },
    { "hypot",    2,    0,          hypotf,     hypot       },
    { "hzToMidi", 1,    0,          hzToMidif,  hzToMidid   },
    { "log",      1,    0,          logf,       log         },
    { "log10",    1,    0,          log10f,     log10       },
    { "log2",     1,    0,          log2f,      log2        },
    { "logb",     1,    0,          logbf,      logb        },
    { "max",      2,    maxi,       maxf,       maxd        },
    { "midiToHz", 1,    0,          midiToHzf,  midiToHzd   },
    { "min",      2,    mini,       minf,       mind        },
    { "pi",       0,    0,          pif,        pid         },
    { "pow",      2,    0,          powf,       pow         },
    { "round",    1,    0,          roundf,     round       },
    { "sin",      1,    0,          sinf,       sin         },
    { "sinh",     1,    0,          sinhf,      sinh        },
    { "sqrt",     1,    0,          sqrtf,      sqrt        },
    { "tan",      1,    0,          tanf,       tan         },
    { "tanh",     1,    0,          tanhf,      tanh        },
    { "trunc",    1,    0,          truncf,     trunc       },
    { "uniform",  1,    0,          uniformf,   uniformd    },
};

typedef enum {
    OP_LOGICAL_NOT,
    OP_MULTIPLY,
    OP_DIVIDE,
    OP_MODULO,
    OP_ADD,
    OP_SUBTRACT,
    OP_LEFT_BIT_SHIFT,
    OP_RIGHT_BIT_SHIFT,
    OP_IS_GREATER_THAN,
    OP_IS_GREATER_THAN_OR_EQUAL,
    OP_IS_LESS_THAN,
    OP_IS_LESS_THAN_OR_EQUAL,
    OP_IS_EQUAL,
    OP_IS_NOT_EQUAL,
    OP_BITWISE_AND,
    OP_BITWISE_XOR,
    OP_BITWISE_OR,
    OP_LOGICAL_AND,
    OP_LOGICAL_OR,
    OP_ASSIGNMENT,
    OP_CONDITIONAL_IF,
    OP_CONDITIONAL_IF_ELSE,
} expr_op_t;

static struct {
    const char *name;
    unsigned int arity;
    unsigned int precedence;
} op_table[] = {
    { "!",      1,  11 },
    { "*",      2,  10 },
    { "/",      2,  10 },
    { "%",      2,  10 },
    { "+",      2,   9 },
    { "-",      2,   9 },
    { "<<",     2,   8 },
    { ">>",     2,   8 },
    { ">",      2,   7 },
    { ">=",     2,   7 },
    { "<",      2,   7 },
    { "<=",     2,   7 },
    { "==",     2,   6 },
    { "!=",     2,   6 },
    { "&",      2,   5 },
    { "^",      2,   4 },
    { "|",      2,   3 },
    { "&&",     2,   2 },
    { "||",     2,   1 },
    { "=",      2,   0 },
    { "IF",     2,   0 },
    { "IFELSE", 3,   0 },
=======
    { "abs", 1, fabs },
    { "acos", 1, acos },
    { "acosh", 1, acosh },
    { "asin", 1, asin },
    { "asinh", 1, asinh },
    { "atan", 1, atan },
    { "atan2", 2, atan2 },
    { "atanh", 1, atanh },
    { "cbrt", 1, cbrt },
    { "ceil", 1, ceil },
    { "cos", 1, cos },
    { "cosh", 1, cosh },
    { "exp", 1, exp },
    { "exp2", 1, exp2 },
    { "floor", 1, floor },
    { "hypot", 2, hypot },
    { "hzToMidi", 1, hzToMidi },
    { "log", 1, log },
    { "log10", 1, log10 },
    { "log2", 1, log2 },
    { "logb", 1, logb },
    { "max", 2, max },
    { "midiToHz", 1, midiToHz },
    { "min", 2, min },
    { "pi", 0, pif },
    { "pow", 2, pow },
    { "round", 1, round },
    { "sin", 1, sin },
    { "sinh", 1, sinh },
    { "sqrt", 1, sqrt },
    { "tan", 1, tan },
    { "tanh", 1, tanh },
    { "trunc", 1, trunc },
    { "uniform", 1, uniform },
>>>>>>> 292acc1d
};

typedef double func_double_arity0();
typedef double func_double_arity1(double);
typedef double func_double_arity2(double,double);

typedef struct _token {
    enum {
<<<<<<< HEAD
        TOK_CONST,
=======
        TOK_FLOAT,
        TOK_INT32,
        TOK_DOUBLE,
>>>>>>> 292acc1d
        TOK_OP,
        TOK_VAR,
        TOK_FUNC,
        TOK_OPEN_PAREN,
        TOK_CLOSE_PAREN,
        TOK_OPEN_SQUARE,
        TOK_CLOSE_SQUARE,
        TOK_OPEN_CURLY,
        TOK_CLOSE_CURLY,
        TOK_COMMA,
        TOK_QUESTION,
        TOK_COLON,
        TOK_NEGATE,
        TOK_END,
<<<<<<< HEAD
    } toktype;
=======
        TOK_INT32_TO_FLOAT,
        TOK_INT32_TO_DOUBLE,
        TOK_FLOAT_TO_INT32,
        TOK_FLOAT_TO_DOUBLE,
        TOK_DOUBLE_TO_INT32,
        TOK_DOUBLE_TO_FLOAT,
    } type;
>>>>>>> 292acc1d
    union {
        float f;
        int i;
        double d;
        char var;
        expr_op_t op;
        expr_func_t func;
    };
    char datatype;
    char casttype;
    char history_index;
    char vector_index;
} mapper_token_t, *mapper_token;

static expr_func_t function_lookup(const char *s, int len)
{
    int i;
    for (i=0; i<N_FUNCS; i++) {
        if (strncmp(s, function_table[i].name, len)==0)
            return i;
    }
    return FUNC_UNKNOWN;
}

static int expr_lex(const char *str, int index, mapper_token_t *tok)
{
    tok->datatype = 'i';
    tok->casttype = 0;
    int n, i = index;
    char c = str[index];
    int integer_found = 0;

    if (c==0) {
        tok->toktype = TOK_END;
        return index;
    }

  again:

    if (isdigit(c)) {
        do {
            c = str[++index];
        } while (c && isdigit(c));
        n = atoi(str+i);
        integer_found = 1;
        if (c!='.' && c!='e') {
            tok->i = n;
<<<<<<< HEAD
            tok->toktype = TOK_CONST;
            tok->datatype = 'i';
            return index;
=======
            tok->type = TOK_INT32;
            return 0;
>>>>>>> 292acc1d
        }
    }

    switch (c) {
    case '.':
        c = str[++index];
        if (!isdigit(c) && c!='e' && integer_found) {
<<<<<<< HEAD
            tok->toktype = TOK_CONST;
            tok->f = (float)n;
            tok->datatype = 'f';
            return index;
=======
            tok->type = TOK_DOUBLE;
            tok->d = (double)n;
            return 0;
>>>>>>> 292acc1d
        }
        if (!isdigit(c) && c!='e')
            break;
        do {
            c = str[++index];
        } while (c && isdigit(c));
        if (c!='e') {
<<<<<<< HEAD
            tok->f = atof(str+i);
            tok->toktype = TOK_CONST;
            tok->datatype = 'f';
            return index;
=======
            tok->d = atof(s);
            tok->type = TOK_DOUBLE;
            return 0;
>>>>>>> 292acc1d
        }
    case 'e':
        if (!integer_found) {
            n = index;
            while (c && (isalpha(c) || isdigit(c)))
                c = str[++index];
            tok->toktype = TOK_FUNC;
            tok->func = function_lookup(str+i, index-i);
            if (tok->func == FUNC_UNKNOWN) {
                printf("unexpected `e' outside float\n");
                break;
            }
            else
                return index;
        }
        c = str[++index];
        if (c!='-' && c!='+' && !isdigit(c)) {
            printf("Incomplete scientific notation `%s'.\n",str+i);
            break;
        }
        if (c=='-' || c=='+')
            c = str[++index];
        while (c && isdigit(c))
<<<<<<< HEAD
            c = str[++index];
        tok->toktype = TOK_CONST;
        tok->datatype = 'f';
        tok->f = atof(str+i);
        return index;
=======
            c = (*(++*str));
        tok->type = TOK_DOUBLE;
        tok->d = atof(s);
        return 0;
>>>>>>> 292acc1d
    case '+':
        tok->toktype = TOK_OP;
        tok->op = OP_ADD;
        return ++index;
    case '-':
        // could be either subtraction or negation
        i = index-1;
        // back up one character
        while (i && strchr(" \t\r\n", str[i]))
           i--;
        if (isalpha(str[i]) || isdigit(str[i]) || strchr(")]}", str[i])) {
            tok->toktype = TOK_OP;
            tok->op = OP_SUBTRACT;
        }
        else {
            tok->toktype = TOK_NEGATE;
        }
        return ++index;
    case '/':
        tok->toktype = TOK_OP;
        tok->op = OP_DIVIDE;
        return ++index;
    case '*':
        tok->toktype = TOK_OP;
        tok->op = OP_MULTIPLY;
        return ++index;
    case '%':
        tok->toktype = TOK_OP;
        tok->op = OP_MODULO;
        return ++index;
    case '=':
        // could be '=', '=='
        tok->toktype = TOK_OP;
        tok->op = OP_ASSIGNMENT;
        c = str[++index];
        if (c == '=') {
            tok->op = OP_IS_EQUAL;
            ++index;
        }
        return index;
    case '<':
        // could be '<', '<=', '<<'
        tok->toktype = TOK_OP;
        tok->op = OP_IS_LESS_THAN;
        c = str[++index];
        if (c == '=') {
            tok->op = OP_IS_LESS_THAN_OR_EQUAL;
            ++index;
        }
        else if (c == '<') {
            tok->op = OP_LEFT_BIT_SHIFT;
            ++index;
        }
        return index;
    case '>':
        // could be '>', '>=', '>>'
        tok->toktype = TOK_OP;
        tok->op = OP_IS_GREATER_THAN;
        c = str[++index];
        if (c == '=') {
            tok->op = OP_IS_GREATER_THAN_OR_EQUAL;
            ++index;
        }
        else if (c == '>') {
            tok->op = OP_RIGHT_BIT_SHIFT;
            ++index;
        }
        return index;
    case '!':
        // could be '!', '!='
        // TODO: handle factorial and logical negation cases
        tok->toktype = TOK_OP;
        tok->op = OP_LOGICAL_NOT;
        c = str[++index];
        if (c == '=') {
            tok->op = OP_IS_NOT_EQUAL;
            ++index;
        }
        return index;
    case '&':
        // could be '&', '&&'
        tok->toktype = TOK_OP;
        tok->op = OP_BITWISE_AND;
        c = str[++index];
        if (c == '&') {
            tok->op = OP_LOGICAL_AND;
            ++index;
        }
        return index;
    case '|':
        // could be '|', '||'
        tok->toktype = TOK_OP;
        tok->op = OP_BITWISE_OR;
        c = str[++index];
        if (c == '|') {
            tok->op = OP_LOGICAL_OR;
            ++index;
        }
        return index;
    case '^':
        // bitwise XOR
        tok->toktype = TOK_OP;
        tok->op = OP_BITWISE_XOR;
        return ++index;
    case '(':
        tok->toktype = TOK_OPEN_PAREN;
        return ++index;
    case ')':
        tok->toktype = TOK_CLOSE_PAREN;
        return ++index;
    case 'x':
    case 'y':
        tok->toktype = TOK_VAR;
        tok->var = c;
        return ++index;
    case '[':
        tok->toktype = TOK_OPEN_SQUARE;
        return ++index;
    case ']':
        tok->toktype = TOK_CLOSE_SQUARE;
        return ++index;
    case '{':
        tok->toktype = TOK_OPEN_CURLY;
        return ++index;
    case '}':
        tok->toktype = TOK_CLOSE_CURLY;
        return ++index;
    case ' ':
    case '\t':
    case '\r':
    case '\n':
        c = str[++index];
        goto again;
    case ',':
        tok->toktype = TOK_COMMA;
        return ++index;
    case '?':
        // conditional
        tok->toktype = TOK_QUESTION;
        return ++index;
    case ':':
        tok->toktype = TOK_COLON;
        return ++index;
    default:
        if (!isalpha(c)) {
            printf("unknown character '%c' in lexer\n", c);
            break;
        }
        while (c && (isalpha(c) || isdigit(c)))
            c = str[++index];
        tok->toktype = TOK_FUNC;
        tok->func = function_lookup(str+i, index-i);
        return index;
    }

    return 1;
}

<<<<<<< HEAD
=======
typedef struct _exprnode
{
    mapper_token_t tok;
    char type;
    int history_index;  // when tok.type==TOK_VAR
    int vector_index;   // when tok.type==TOK_VAR
    struct _exprnode *next;
} *exprnode;

>>>>>>> 292acc1d
struct _mapper_expr
{
    mapper_token start;
    int length;
    int vector_size;
    int input_history_size;
    int output_history_size;
};

typedef enum {
    YEQUAL_Y,
    YEQUAL_EQ,
    EXPR,
    EXPR_RIGHT,
    TERM,
    TERM_RIGHT,
    VALUE,
    NEGATE,
    NOT,
    VAR_RIGHT,
    VAR_VECTINDEX,
    VAR_HISTINDEX,
    CLOSE_VECTINDEX,
    CLOSE_HISTINDEX,
    OPEN_PAREN,
    CLOSE_PAREN,
    COMMA,
    QUESTION,
    COLON,
    END,
} state_t;

<<<<<<< HEAD
=======
typedef struct _stack_obj
{
    union {
        state_t state;
        exprnode node;
    };
    enum {
        ST_STATE,
        ST_NODE,
    } type;
} stack_obj_t;

static exprnode exprnode_new(mapper_token_t *tok, char type)
{
    exprnode t = (exprnode)
        malloc(sizeof(struct _exprnode));
    t->tok = *tok;
    t->type = type;
    t->history_index = 0;
    t->vector_index = 0;
    t->next = 0;
    return t;
}

static void exprnode_free(exprnode e)
{
    while (e) {
        exprnode tmp = e;
        e = e->next;
        free(tmp);
    }
}

>>>>>>> 292acc1d
void mapper_expr_free(mapper_expr expr)
{
    free(expr);
}

#ifdef DEBUG

void printtoken(mapper_token_t tok)
{
<<<<<<< HEAD
    switch (tok.toktype) {
    case TOK_CONST:
        switch (tok.datatype) {
            case 'f':      printf("%ff", tok.f);          break;
            case 'd':      printf("%fd", tok.d);          break;
            case 'i':      printf("%di", tok.i);          break;
        }                                                 break;
    case TOK_OP:           printf("%s%c",
                                  op_table[tok.op].name,
                                  tok.datatype);          break;
    case TOK_OPEN_PAREN:   printf("(");                   break;
    case TOK_CLOSE_PAREN:  printf(")");                   break;
    case TOK_VAR:          printf("VAR(%c%c){%d}[%d]",
                                  tok.var, tok.datatype,
                                  tok.history_index,
                                  tok.vector_index);      break;
    case TOK_FUNC:         printf("FUNC(%s%c)",
                                  function_table[tok.func].name,
                                  tok.datatype);
        break;
    case TOK_COMMA:        printf(",");                   break;
    case TOK_QUESTION:     printf("?");                   break;
    case TOK_COLON:        printf(":");                   break;
    case TOK_END:          printf("END");                 break;
    default:               printf("(unknown token)");     break;
=======
    switch (tok->type) {
    case TOK_FLOAT:             printf("%f", tok->f);           break;
    case TOK_INT32:             printf("%d", tok->i);           break;
    case TOK_DOUBLE:            printf("%f", tok->d);           break;
    case TOK_OP:                printf("%c", tok->op);          break;
    case TOK_OPEN_PAREN:        printf("(");                    break;
    case TOK_CLOSE_PAREN:       printf(")");                    break;
    case TOK_VAR:               printf("VAR(%c)", tok->var);    break;
    case TOK_OPEN_SQUARE:       printf("[");                    break;
    case TOK_CLOSE_SQUARE:      printf("]");                    break;
    case TOK_OPEN_CURLY:        printf("{");                    break;
    case TOK_CLOSE_CURLY:       printf("}");                    break;
    case TOK_FUNC:              printf("FUNC(%s)",
                                       function_table[tok->func].name);
        break;
    case TOK_COMMA:             printf(",");                    break;
    case TOK_END:               printf("END");                  break;
    case TOK_INT32_TO_FLOAT:
    case TOK_DOUBLE_TO_FLOAT:   printf("(float)");              break;
    case TOK_INT32_TO_DOUBLE:
    case TOK_FLOAT_TO_DOUBLE:   printf("(double)");             break;
    case TOK_FLOAT_TO_INT32:
    case TOK_DOUBLE_TO_INT32:   printf("(int32)");              break;
    default:                    printf("(unknown token)");      break;
>>>>>>> 292acc1d
    }
}

void printstack(const char *s, mapper_token_t *stack, int top)
{
<<<<<<< HEAD
    int i;
    printf("%s ", s);
    for (i=0; i<=top; i++) {
        printtoken(stack[i]);
        printf(" ");
=======
    printf("%s", s);
    while (list) {
        if ((list->type == 'f' || list->type == 'd')
            && list->tok.type != TOK_FLOAT
            && list->tok.type != TOK_DOUBLE
            && list->tok.type != TOK_INT32_TO_FLOAT
            && list->tok.type != TOK_INT32_TO_DOUBLE)
            printf(".");
        printtoken(&list->tok);
        if (list->tok.type == TOK_VAR) {
            if (list->history_index < 0)
                printf("{%d}", list->history_index);
            if (list->vector_index > -1)
                printf("[%d]", list->vector_index);
        }
        list = list->next;
        if (list) printf(" ");
>>>>>>> 292acc1d
    }
    printf("\n");
}

void printexpr(const char *s, mapper_expr e)
{
    printstack(s, e->start, e->length-1);
}

#endif

static char compare_datatype(char l, char r)
{
    // return the higher datatype
    if (l == 'd' || r == 'd')
        return 'd';
    else if (l == 'f' || r == 'f')
        return 'f';
    else
        return 'i';
}

static void promote_datatype(mapper_token_t *tok, char type)
{
    if (tok->datatype == type)
        return;

    if (tok->toktype == TOK_CONST) {
        // constants can be cast immediately
        if (tok->datatype == 'i') {
            if (type == 'f') {
                tok->f = (float)tok->i;
                tok->datatype = 'f';
            }
            else if (type == 'd') {
                tok->d = (double)tok->i;
                tok->datatype = 'd';
            }
        }
        else if (tok->datatype == 'f') {
            if (type == 'd') {
                tok->d = (double)tok->f;
                tok->datatype = 'd';
            }
        }
    }
    else if (tok->toktype == TOK_VAR) {
        // we may need to cast variable at runtime
        if (tok->datatype == 'i' || type == 'd')
            tok->casttype = type;
    }
    else if (tok->datatype == 'i' || type == 'd') {
        tok->datatype = type;
    }
}

<<<<<<< HEAD
static int add_typecast(mapper_token_t *stack, int top)
{
    int i, arity, depth, can_precompute = 1;
    char type = 0;
    if (top < 1) return top;

    if (stack[top].toktype == TOK_OP)
        arity = op_table[stack[top].op].arity;
    else if (stack[top].toktype == TOK_FUNC)
        arity = function_table[stack[top].func].arity;
    else
        return top;

    if (arity) {
        // find operator or function inputs
        stack[top].datatype = stack[top-1].datatype;
        i = top;
        depth = arity;
        while (--i >= 0) {
            // walk down stack distance of arity, checking datatypes
            depth--;
            if (stack[i].toktype != TOK_CONST)
                can_precompute = 0;
            type = compare_datatype(type, stack[i].datatype);
            if (depth == 0)
                break;
            if (stack[i].toktype == TOK_OP)
                depth += op_table[stack[i].op].arity;
            else if (stack[i].toktype == TOK_FUNC)
                depth += function_table[stack[i].func].arity;
        }
=======
static void set_coerce_type(mapper_token_t *tok,
                            char input_type,
                            char output_type,
                            int ordered)
{
    if (input_type == 'i' && output_type == 'f')
        tok->type = TOK_INT32_TO_FLOAT;
    else if (input_type == 'i' && output_type == 'd')
        tok->type = TOK_INT32_TO_DOUBLE;
    else if (input_type == 'f' && output_type == 'i') {
        if (ordered)
            tok->type = TOK_FLOAT_TO_INT32;
        else
            tok->type = TOK_INT32_TO_FLOAT;
    }
    else if (input_type == 'f' && output_type == 'd')
        tok->type = TOK_FLOAT_TO_DOUBLE;
    else if (input_type == 'd' && output_type == 'i') {
        if (ordered)
            tok->type = TOK_DOUBLE_TO_INT32;
        else
            tok->type = TOK_INT32_TO_DOUBLE;
    }
    else if (input_type == 'd' && output_type == 'f') {
        if (ordered)
            tok->type = TOK_DOUBLE_TO_FLOAT;
        else
            tok->type = TOK_FLOAT_TO_DOUBLE;
    }
}

static void collapse_expr_to_left(exprnode* plhs, exprnode rhs,
                                  int constant_folding)
{
    // track whether any variable references
    int refvar = 0;
    int refrand = 0;
    char type = 'i';

    // find trailing operator on right hand side
    exprnode rhs_last = rhs;
    if (rhs->tok.type == TOK_VAR)
        refvar = 1;
    else if (rhs->tok.type == TOK_FUNC && rhs->tok.func == FUNC_UNIFORM)
        refrand = 1;
    while (rhs_last->next) {
        rhs_last = rhs_last->next;
        if (rhs_last->tok.type == TOK_VAR)
            refvar = 1;
        else if (rhs_last->tok.type == TOK_FUNC && rhs_last->tok.func == FUNC_UNIFORM)
            refrand = 1;
    }
>>>>>>> 292acc1d

        if (depth)
            return -1;

<<<<<<< HEAD
        stack[top].datatype = type;
        while (i <= top) {
            // walk back up to top typecasting as necessary
            promote_datatype(&stack[i], type);
            i++;
        }
    }
    else {
        stack[top].datatype = 'f';
    }

    // if stack within bounds of arity was only constants, we're ok to compute
    if (!can_precompute)
        return top;

    struct _mapper_expr e;
    e.start = &stack[top-arity];
    e.length = arity+1;
    mapper_signal_history_t h;
    mapper_signal_value_t v;
    h.type = stack[top].datatype;
    h.value = &v;
    h.position = -1;
    h.length = 1;
    h.size = 1;
    if (!mapper_expr_evaluate(&e, 0, &h))
        return top;

    switch (stack[top].datatype) {
        case 'f':
            stack[top-arity].f = v.f;
            break;
        case 'd':
            stack[top-arity].d = v.d;
            break;
        case 'i':
            stack[top-arity].i = v.i32;
            break;
        default:
            return 0;
            break;
=======
    if ((*plhs_last)->type == 'f' || rhs_last->type == 'f')
        type = 'f';
    if ((*plhs_last)->type == 'd' || rhs_last->type == 'd')
        type = 'd';

    if (((*plhs_last)->type != rhs_last->type)) {
        // insert type coercion if sides disagree on type

        mapper_token_t coerce;
        set_coerce_type(&coerce, (*plhs_last)->type, rhs_last->type, 0);

        if (((*plhs_last)->type == 'd') || (rhs_last->type == 'i')) {
            rhs_last = rhs_last->next = exprnode_new(&coerce, 1);
        } else if (((*plhs_last)->type == 'i') || (rhs_last->type == 'd')) {
            exprnode e = exprnode_new(&coerce, 1);
            e->next = (*plhs_last);
            (*plhs_last) = e;
            plhs_last = &e->next;
            e->next->type = rhs_last->type;
        }
    }

    // insert the list before the trailing op of left hand side
    rhs_last->next = (*plhs_last);
    (*plhs_last) = rhs;

    // if there were no variable references, then expression is
    // constant, so evaluate it immediately
    if (constant_folding && !refvar && !refrand) {
        struct _mapper_expr e;
        e.node = *plhs;
        mapper_signal_history_t h;
        mapper_signal_value_t v;
        h.type = type;
        h.value = &v;
        h.position = -1;
        h.length = 1;
        h.size = 1;
        mapper_expr_evaluate(&e, 0, &h);

        exprnode_free((*plhs)->next);
        (*plhs)->next = 0;
        (*plhs)->type = type;

        switch (type) {
            case 'i':
                (*plhs)->tok.type = TOK_INT32;
                (*plhs)->tok.i = v.i32;
                break;
            case 'f':
                (*plhs)->tok.type = TOK_FLOAT;
                (*plhs)->tok.f = v.f;
                break;
            case 'd':
                (*plhs)->tok.type = TOK_DOUBLE;
                (*plhs)->tok.d = v.d;
                break;
            default:
                break;
        }
>>>>>>> 292acc1d
    }
    stack[top-arity].toktype = TOK_CONST;
    return top-arity;
}

/* Macros to help express stack operations in parser. */
<<<<<<< HEAD
#define FAIL(msg) { printf("%s\n", msg); return 0; }
#define PUSH_TO_OUTPUT(x)                                           \
{                                                                   \
    if (++outstack_index >= STACK_SIZE)                             \
        {FAIL("Stack size exceeded.");}                             \
    memcpy(outstack + outstack_index, &x, sizeof(mapper_token_t));  \
}
#define PUSH_TO_OPERATOR(x)                                         \
{                                                                   \
    if (++opstack_index >= STACK_SIZE)                              \
        {FAIL("Stack size exceeded.");}                             \
    memcpy(opstack + opstack_index, &x, sizeof(mapper_token_t));    \
}   
#define POP_OPERATOR() ( opstack_index-- )
#define POP_OPERATOR_TO_OUTPUT()                                    \
{                                                                   \
    if (opstack[opstack_index].toktype == TOK_QUESTION) {           \
        opstack[opstack_index].toktype = TOK_OP;                    \
        opstack[opstack_index].op = OP_CONDITIONAL_IF;              \
    }                                                               \
    PUSH_TO_OUTPUT(opstack[opstack_index]);                         \
    outstack_index = add_typecast(outstack, outstack_index);        \
    if (outstack_index < 0)                                         \
         {FAIL("Malformed expression.");}                           \
    POP_OPERATOR();                                                 \
}
#define GET_NEXT_TOKEN(x)                                           \
{                                                                   \
    lex_index = expr_lex(str, lex_index, &x);                       \
    if (!lex_index)                                                 \
        {FAIL("Error in lexer.");}                                  \
}
=======
#define PUSHSTATE(x) { top++; stack[top].state = x; stack[top].type = ST_STATE; }
#define PUSHEXPR(x, f) { top++; stack[top].node = exprnode_new(&x, f); stack[top].type = ST_NODE; }
#define POP() (top--)
#define TOPSTATE_IS(x) (stack[top].type == ST_STATE && stack[top].state == x)
#define APPEND_OP(x)                                                    \
    if (stack[top].type == ST_NODE) {                                   \
        exprnode e = stack[top].node;                                   \
        while (e->next) e = e->next;                                    \
        e->next = exprnode_new(&tok, 'i');                              \
        e->next->type = e->type;                                \
    }
#define SUCCESS(x) { result = x; goto done; }
#define FAIL(msg) { error_message = msg; result = 0; goto done; }
>>>>>>> 292acc1d

/*! Use Dijkstra's shunting-yard algorithm to parse expression into RPN stack. */
mapper_expr mapper_expr_new_from_string(const char *str,
                                        char input_type,
                                        char output_type,
                                        int vector_size,
                                        int *input_history_size,
                                        int *output_history_size)
{
<<<<<<< HEAD
    if (!str) return 0;
    if (input_type != 'i' && input_type != 'f' && input_type != 'd') return 0;
    if (output_type != 'i' && output_type != 'f' && output_type != 'd') return 0;
=======
    const char *s = str;
    if (!str || !input_type || !output_type) return 0;
    stack_obj_t stack[STACK_SIZE];
    int top = -1;
    exprnode result = 0;
    const char *error_message = 0;

    mapper_token_t tok;
    int i, next_token = 1;
>>>>>>> 292acc1d

    mapper_token_t outstack[STACK_SIZE];
    mapper_token_t opstack[STACK_SIZE];
    int lex_index = 0, outstack_index = -1, opstack_index = -1;
    int oldest_input = 0, oldest_output = 0;
    mapper_token_t tok;

<<<<<<< HEAD
    // all expressions must start with "y=" (ignoring spaces)
    if (str[lex_index++] != 'y') return 0;
    while (str[lex_index] == ' ') lex_index++;
    if (str[lex_index++] != '=') return 0;

    while (str[lex_index]) {
        GET_NEXT_TOKEN(tok);
        switch (tok.toktype) {
            case TOK_CONST:
                // push to output stack
                PUSH_TO_OUTPUT(tok);
                break;
            case TOK_VAR:
                // set datatype
                tok.datatype = tok.var == 'x' ? input_type : output_type;
                tok.history_index = 0;
                tok.vector_index = 0;
                PUSH_TO_OUTPUT(tok);
                break;
            case TOK_FUNC:
                if (function_table[tok.func].func_int32)
                    tok.datatype = 'i';
                else
                    tok.datatype = 'f';
                PUSH_TO_OPERATOR(tok);
                break;
            case TOK_OPEN_PAREN:
                PUSH_TO_OPERATOR(tok);
                break;
            case TOK_COMMA:
            case TOK_CLOSE_PAREN:
                // pop from operator stack to output until left parenthesis found
                while (opstack_index >= 0 && opstack[opstack_index].toktype != TOK_OPEN_PAREN) {
                    POP_OPERATOR_TO_OUTPUT();
=======
    PUSHSTATE(EXPR);
    PUSHSTATE(YEQUAL_EQ);
    PUSHSTATE(YEQUAL_Y);

    while (top >= 0) {
        if (next_token && expr_lex(&s, &tok))
            {FAIL("Error in lexical analysis.");}
        next_token = 0;

        if (stack[top].type == ST_NODE) {
            if (top==0)
                SUCCESS(stack[top].node);
            if (stack[top-1].type == ST_STATE) {
                if (top >= 2 && stack[top-2].type == ST_NODE) {
                    if (stack[top-1].type == ST_STATE
                        && (stack[top-1].state == EXPR_RIGHT
                            || stack[top-1].state == TERM_RIGHT
                            || stack[top-1].state == CLOSE_PAREN))
                    {
                        collapse_expr_to_left(&stack[top-2].node,
                                              stack[top].node, 1);
                        POP();
                    }
                    else if (stack[top-1].type == ST_STATE
                             && stack[top-1].state == CLOSE_HISTINDEX)
                    {
                        die_unless(stack[top-2].node->tok.type == TOK_VAR,
                                   "expected VAR two-down on the stack.\n");
                        die_unless(!stack[top].node->next && (stack[top].node->tok.type == TOK_INT32
                                                              || stack[top].node->tok.type == TOK_FLOAT
                                                              || stack[top].node->tok.type == TOK_DOUBLE),
                                   "expected lonely INT or FLOAT expression on the stack.\n");
                        if (stack[top].node->tok.type == TOK_FLOAT)
                            stack[top-2].node->history_index = (int)stack[top].node->tok.f;
                        else if (stack[top].node->tok.type == TOK_DOUBLE)
                            stack[top-2].node->history_index = (int)stack[top].node->tok.d;
                        else
                            stack[top-2].node->history_index = stack[top].node->tok.i;

                        /* Track the oldest history reference in order
                         * to know how much buffer needs to be
                         * allocated for this expression. */
                        if (stack[top-2].node->tok.var == 'x'
                            && oldest_input > stack[top-2].node->history_index) {
                            oldest_input = stack[top-2].node->history_index;
                        }
                        else if (stack[top-2].node->tok.var == 'y'
                                 && oldest_output > stack[top-2].node->history_index) {
                            oldest_output = stack[top-2].node->history_index;
                        }

                        exprnode_free(stack[top].node);
                        POP();
                    }
                    else if (stack[top-1].type == ST_STATE
                             && stack[top-1].state == CLOSE_VECTINDEX)
                    {
                        die_unless(stack[top-2].node->tok.type == TOK_VAR,
                                   "expected VAR two-down on the stack.\n");
                        die_unless(!stack[top].node->next && (stack[top].node->tok.type == TOK_INT32
                                                              || stack[top].node->tok.type == TOK_FLOAT
                                                              || stack[top].node->tok.type == TOK_DOUBLE),
                                   "expected lonely INT or FLOAT expression on the stack.\n");
                        if (stack[top].node->tok.type == TOK_FLOAT)
                            stack[top-2].node->vector_index = (int)stack[top].node->tok.f;
                        else if (stack[top].node->tok.type == TOK_DOUBLE)
                            stack[top-2].node->vector_index = (int)stack[top].node->tok.d;
                        else
                            stack[top-2].node->vector_index = stack[top].node->tok.i;
                        if (stack[top-2].node->vector_index > 0)
                            {FAIL("Vector indexing not yet implemented.");}
                        if (stack[top-2].node->vector_index < 0
                            || stack[top-2].node->vector_index >= vector_size)
                            {FAIL("Vector index outside input size.");}

                        exprnode_free(stack[top].node);
                        POP();
                    }
>>>>>>> 292acc1d
                }
                if (opstack_index < 0)
                    {FAIL("Unmatched parentheses or misplaced comma.");}
                // remove left parenthesis from operator stack
                if (tok.toktype == TOK_CLOSE_PAREN) {
                    POP_OPERATOR();
                    if (opstack[opstack_index].toktype == TOK_FUNC) {
                        // if stack[top] is tok_func, pop to output
                        POP_OPERATOR_TO_OUTPUT();
                    }
                }
                break;
            case TOK_COLON:
                // pop from operator stack to output until conditional found
                while (opstack_index >= 0 &&
                       (opstack[opstack_index].toktype != TOK_OP ||
                        opstack[opstack_index].op != OP_CONDITIONAL_IF)) {
                    POP_OPERATOR_TO_OUTPUT();
                }
                if (opstack_index < 0)
                    {FAIL("Unmatched colon.");}
                opstack[opstack_index].op = OP_CONDITIONAL_IF_ELSE;
                break;
            case TOK_QUESTION:
                tok.toktype = TOK_OP;
                tok.op = OP_CONDITIONAL_IF;
            case TOK_OP:
                // check precedence of operators on stack
                while (opstack_index >= 0 && opstack[opstack_index].toktype == TOK_OP
                       && op_table[opstack[opstack_index].op].precedence >=
                       op_table[tok.op].precedence) {
                    POP_OPERATOR_TO_OUTPUT();
                }
<<<<<<< HEAD
                PUSH_TO_OPERATOR(tok);
                break;
            case TOK_OPEN_SQUARE:
                if (outstack[outstack_index].toktype != TOK_VAR)
                    {FAIL("Misplaced brackets.");}
                GET_NEXT_TOKEN(tok);
                if (tok.toktype != TOK_CONST || tok.datatype != 'i')
                    {FAIL("Non-integer vector index.");}
                else if (tok.i != 0)
                    {FAIL("Vector indexing disabled for now.");}
                outstack[outstack_index].vector_index = tok.i;
                GET_NEXT_TOKEN(tok);
                if (tok.toktype != TOK_CLOSE_SQUARE)
                    {FAIL("Unmatched bracket.");}
                break;
            case TOK_OPEN_CURLY:
                if (outstack[outstack_index].toktype != TOK_VAR)
                    {FAIL("Misplaced brackets.");}
                GET_NEXT_TOKEN(tok);
                if (tok.toktype == TOK_NEGATE) {
                    // if negative sign found, get next token
                    outstack[outstack_index].history_index = -1;
                    GET_NEXT_TOKEN(tok);
                }
                if (tok.toktype != TOK_CONST || tok.datatype != 'i')
                    {FAIL("Non-integer history index.");}
                outstack[outstack_index].history_index *= tok.i;
                if (outstack[outstack_index].var == 'x') {
                    if (outstack[outstack_index].history_index > 0)
                        {FAIL("Input history index cannot be > 0.");}
                }
                else if (outstack[outstack_index].history_index > -1)
                    {FAIL("Output history index cannot be > -1.");}

                if (outstack[outstack_index].var == 'x'
                    && outstack[outstack_index].history_index < oldest_input)
                    oldest_input = outstack[outstack_index].history_index;
                else if (outstack[outstack_index].var == 'y'
                         && outstack[outstack_index].history_index < oldest_output)
                    oldest_output = outstack[outstack_index].history_index;
                GET_NEXT_TOKEN(tok);
                if (tok.toktype != TOK_CLOSE_CURLY)
                    {FAIL("Unmatched brace.");}
=======
            }
            else POP();
            break;
        case VALUE:
            if (tok.type == TOK_INT32) {
                POP();
                PUSHEXPR(tok, 'i');
                next_token = 1;
            } else if (tok.type == TOK_FLOAT) {
                POP();
                PUSHEXPR(tok, 'f');
                next_token = 1;
            } else if (tok.type == TOK_DOUBLE) {
                POP();
                PUSHEXPR(tok, 'd');
                next_token = 1;
            } else if (tok.type == TOK_VAR) {
                if (var_allowed) {
                    POP();
                    PUSHEXPR(tok, input_type);
                    PUSHSTATE(VAR_RIGHT);
                    next_token = 1;
                }
                else
                    {FAIL("Unexpected variable reference.");}
            } else if (tok.type == TOK_OPEN_PAREN) {
                POP();
                PUSHSTATE(CLOSE_PAREN);
                PUSHSTATE(EXPR);
                next_token = 1;
            } else if (tok.type == TOK_FUNC) {
                POP();
                if (tok.func == FUNC_UNKNOWN)
                    {FAIL("Unknown function.");}
                else {
                    PUSHEXPR(tok, 'd');
                    int arity = function_table[tok.func].arity;
                    if (arity > 0) {
                        PUSHSTATE(CLOSE_PAREN);
                        PUSHSTATE(EXPR);
                        for (i=1; i < arity; i++) {
                            PUSHSTATE(COMMA);
                            PUSHSTATE(EXPR);
                        }
                        PUSHSTATE(OPEN_PAREN);
                    }
                    next_token = 1;
                }
            } else if (tok.type == TOK_OP && tok.op == '-') {
                POP();
                PUSHSTATE(NEGATE);
                PUSHSTATE(VALUE);
                next_token = 1;
            } else
                {FAIL("Expected value.");}
            break;
        case NEGATE:
            POP();
            // insert '0' before, and '-' after the expression.
            // set type according to trailing operator.
            if (stack[top].type == ST_NODE) {
                mapper_token_t t;
                t.type = TOK_INT32;
                t.i = 0;
                exprnode e = exprnode_new(&t, 'i');
                t.type = TOK_OP;
                t.op = '-';
                e->next = exprnode_new(&t, 'i');
                collapse_expr_to_left(&e, stack[top].node, 1);
                stack[top].node = e;
            }
            else
                {FAIL("Expected to negate an expression.");}
            break;
        case VAR_RIGHT:
            if (tok.type == TOK_OPEN_SQUARE) {
                POP();
                PUSHSTATE(VAR_VECTINDEX);
            }
            else if (tok.type == TOK_OPEN_CURLY) {
                POP();
                PUSHSTATE(VAR_HISTINDEX);
            }
            else
                POP();
            break;
        case VAR_VECTINDEX:
            POP();
            if (tok.type == TOK_OPEN_SQUARE) {
                var_allowed = 0;
                PUSHSTATE(CLOSE_VECTINDEX);
                PUSHSTATE(EXPR);
                next_token = 1;
            }
            break;
        case VAR_HISTINDEX:
            POP();
            if (tok.type == TOK_OPEN_CURLY) {
                var_allowed = 0;
                PUSHSTATE(CLOSE_HISTINDEX);
                PUSHSTATE(EXPR);
                next_token = 1;
            }
            break;
        case CLOSE_VECTINDEX:
            if (tok.type == TOK_CLOSE_SQUARE) {
                var_allowed = 1;
                POP();
                PUSHSTATE(VAR_HISTINDEX);
                next_token = 1;
            }
            else
                {FAIL("Expected ']'.");}
            break;
        case CLOSE_HISTINDEX:
            if (tok.type == TOK_CLOSE_CURLY) {
                var_allowed = 1;
                POP();
                PUSHSTATE(VAR_VECTINDEX);
                next_token = 1;
            }
            else
                {FAIL("Expected '}'.");}
            break;
        case CLOSE_PAREN:
            if (tok.type == TOK_CLOSE_PAREN) {
                POP();
                next_token = 1;
>>>>>>> 292acc1d
                break;
            case TOK_NEGATE:
                // push '0' to output stack, and '-' to operator stack
                tok.toktype = TOK_CONST;
                tok.datatype = 'i';
                tok.i = 0;
                PUSH_TO_OUTPUT(tok);
                tok.toktype = TOK_OP;
                tok.op = OP_SUBTRACT;
                PUSH_TO_OPERATOR(tok);
                break;
            default:
                {FAIL("Unknown token type.");}
                break;
        }
#if TRACING
        printstack("OUTPUT STACK:", outstack, outstack_index);
        printstack("OPERATOR STACK:", opstack, opstack_index);
#endif
    }

<<<<<<< HEAD
    // finish popping operators to output, check for unbalanced parentheses
    while (opstack_index >= 0) {
        if (opstack[opstack_index].toktype == TOK_OPEN_PAREN)
            {FAIL("Unmatched parentheses or misplaced comma.");}
        POP_OPERATOR_TO_OUTPUT();
=======
  done:
    if (!result) {
        if (error_message)
            printf("%s\n", error_message);
        goto cleanup;
    }

    // We need a limit, but this is a bit arbitrary.
    if (oldest_input < -100) {
        trace("Expression contains history references of %i\n", oldest_input);
        goto cleanup;
    }
    if (oldest_output < -100) {
        trace("Expression contains history references of %i\n", oldest_output);
        goto cleanup;
    }

    // Coerce the final output if necessary
    exprnode e = result;
    while (e->next) e = e->next;
    if (e->type != output_type) {
        mapper_token_t coerce;
        set_coerce_type(&coerce, e->type, output_type, 1);
        e->next = exprnode_new(&coerce, output_type);
    }

    /* Special case: if this is a vector expression, we currently do
     * not completely support it.  However, we can "fake" vector
     * operations by performing the entire expression element-wise.
     * In this case, we have to disallow any vector indexing, so here
     * we scan the compiled expression and check for it.  This will be
     * removed in a future version. */
    if (vector_size > 1) {
        e = result;
        while (e) {
            if (e->tok.type == TOK_VAR && e->vector_index > 0) {
                trace("vector indexing not yet implemented\n");
                goto cleanup;
            }
            e = e->next;
        }
>>>>>>> 292acc1d
    }

    mapper_expr expr = malloc(sizeof(struct _mapper_expr));
    expr->length = outstack_index + 1;
    expr->start = malloc(sizeof(struct _token)*expr->length);
    memcpy(expr->start, &outstack, sizeof(struct _token)*expr->length);
    expr->vector_size = vector_size;
    expr->input_history_size = *input_history_size = -oldest_input+1;
    expr->output_history_size = *output_history_size = -oldest_output+1;
    return expr;
}

int mapper_expr_input_history_size(mapper_expr expr)
{
    return expr->input_history_size;
}

int mapper_expr_output_history_size(mapper_expr expr)
{
    return expr->output_history_size;
}

#if TRACING
#define trace_eval printf
#else
static void trace_eval(const char *s,...) {}
#endif

int mapper_expr_evaluate(mapper_expr expr,
                         mapper_signal_history_t *from,
                         mapper_signal_history_t *to)
{
    mapper_signal_value_t stack[to->length][expr->length];

<<<<<<< HEAD
    int i = 0, top = -1, count = 0;
    mapper_token_t *tok = expr->start;

    while (count < expr->length && tok->toktype != TOK_END) {
        switch (tok->toktype) {
        case TOK_CONST:
=======
    int i = 0, top = -1;
    exprnode node = expr->node;
    /* Increment index position of output data structure. */
    to->position = (to->position + 1) % to->size;
    while (node) {
            switch (node->tok.type) {
        case TOK_INT32:
            ++top;
            for (i = 0; i < to->length; i++)
                stack[i][top].i32 = node->tok.i;
            break;
        case TOK_FLOAT:
>>>>>>> 292acc1d
            ++top;
            if (tok->datatype == 'f') {
                for (i = 0; i < to->length; i++)
                    stack[i][top].f = tok->f;
            }
            else if (tok->datatype == 'd') {
                for (i = 0; i < to->length; i++)
                    stack[i][top].d = tok->d;
            }
            else if (tok->datatype == 'i') {
                for (i = 0; i < to->length; i++)
                    stack[i][top].i32 = tok->i;
            }
            break;
        case TOK_DOUBLE:
            ++top;
            for (i = 0; i < to->length; i++)
                stack[i][top].d = node->tok.d;
            break;
        case TOK_VAR:
            {
                int idx;
                switch (tok->var) {
                case 'x':
                    ++top;
                    idx = ((tok->history_index + from->position
                            + from->size) % from->size);
                    if (from->type == 'd') {
                        double *v = from->value + idx * from->length * mapper_type_size(from->type);
                        for (i = 0; i < from->length; i++)
                            stack[i][top].d = v[i];
                    }
                    else if (from->type == 'f') {
                        float *v = from->value + idx * from->length * mapper_type_size(from->type);
                        for (i = 0; i < from->length; i++)
                            stack[i][top].f = v[i];
                    }
                    else if (from->type == 'i') {
                        int *v = from->value + idx * from->length * mapper_type_size(from->type);
                        for (i = 0; i < from->length; i++)
                            stack[i][top].i32 = v[i];
                    }
                    break;
                case 'y':
                    ++top;
                    idx = ((tok->history_index + to->position + 1
                            + to->size) % to->size);
                    if (to->type == 'd') {
                        double *v = to->value + idx * to->length * mapper_type_size(to->type);
                        for (i = 0; i < to->length; i++)
                            stack[i][top].d = v[i];
                    }
                    else if (to->type == 'f') {
                        float *v = to->value + idx * to->length * mapper_type_size(to->type);
                        for (i = 0; i < to->length; i++)
                            stack[i][top].f = v[i];
                    }
                    else if (to->type == 'i') {
                        int *v = to->value + idx * to->length * mapper_type_size(to->type);
                        for (i = 0; i < to->length; i++)
                            stack[i][top].i32 = v[i];
                    }
                    break;
                default: goto error;
                }
            }
            break;
<<<<<<< HEAD
=======
        case TOK_INT32_TO_FLOAT:
            for (i = 0; i < to->length; i++)
                stack[i][top].f = (float)stack[i][top].i32;
            break;
        case TOK_INT32_TO_DOUBLE:
            for (i = 0; i < to->length; i++)
                stack[i][top].d = (double)stack[i][top].i32;
            break;
        case TOK_FLOAT_TO_INT32:
            for (i = 0; i < to->length; i++)
                stack[i][top].i32 = (int)stack[i][top].f;
            break;
        case TOK_FLOAT_TO_DOUBLE:
            for (i = 0; i < to->length; i++)
                stack[i][top].d = (double)stack[i][top].f;
            break;
        case TOK_DOUBLE_TO_FLOAT:
            for (i = 0; i < to->length; i++)
                stack[i][top].f = (float)stack[i][top].d;
            break;
        case TOK_DOUBLE_TO_INT32:
            for (i = 0; i < to->length; i++)
                stack[i][top].i32 = (int)stack[i][top].d;
            break;
>>>>>>> 292acc1d
        case TOK_OP:
            top -= op_table[tok->op].arity-1 ;
            // promote types as necessary
            for (i = 0; i < to->length; i++) {
<<<<<<< HEAD
                if (tok->datatype == 'f') {
                    trace_eval("%f %s %f = ", stack[i][top].f,
                               op_table[tok->op].name, stack[i][top+1].f);
                    switch (tok->op) {
                        case OP_ADD:
                            stack[i][top].f = stack[i][top].f + stack[i][top+1].f;
                            break;
                        case OP_SUBTRACT:
                            stack[i][top].f = stack[i][top].f - stack[i][top+1].f;
                            break;
                        case OP_MULTIPLY:
                            stack[i][top].f = stack[i][top].f * stack[i][top+1].f;
                            break;
                        case OP_DIVIDE:
                            stack[i][top].f = stack[i][top].f / stack[i][top+1].f;
                            break;
                        case OP_MODULO:
                            stack[i][top].f = fmod(stack[i][top].f, stack[i][top+1].f);
                            break;
                        case OP_IS_EQUAL:
                            stack[i][top].f = stack[i][top].f == stack[i][top+1].f;
                            break;
                        case OP_IS_NOT_EQUAL:
                            stack[i][top].f = stack[i][top].f != stack[i][top+1].f;
                            break;
                        case OP_IS_LESS_THAN:
                            stack[i][top].f = stack[i][top].f < stack[i][top+1].f;
                            break;
                        case OP_IS_LESS_THAN_OR_EQUAL:
                            stack[i][top].f = stack[i][top].f <= stack[i][top+1].f;
                            break;
                        case OP_IS_GREATER_THAN:
                            stack[i][top].f = stack[i][top].f > stack[i][top+1].f;
                            break;
                        case OP_IS_GREATER_THAN_OR_EQUAL:
                            stack[i][top].f = stack[i][top].f >= stack[i][top+1].f;
                            break;
                        case OP_LOGICAL_AND:
                            stack[i][top].f = stack[i][top].f && stack[i][top+1].f;
                            break;
                        case OP_LOGICAL_OR:
                            stack[i][top].f = stack[i][top].f || stack[i][top+1].f;
                            break;
                        case OP_LOGICAL_NOT:
                            stack[i][top].f = !stack[i][top].f;
                            break;
                        case OP_CONDITIONAL_IF:
                            if (stack[i][top].f)
                                stack[i][top].f = stack[i][top+1].f;
                            else
                                return 0;
                            break;
                        case OP_CONDITIONAL_IF_ELSE:
                            if (stack[i][top].f)
                                stack[i][top].f = stack[i][top+1].f;
                            else
                                stack[i][top].f = stack[i][top+2].f;
                            break;
                        default: goto error;
                    }
                    trace_eval("%f\n", stack[i][top].f);
                } else if (tok->datatype == 'd') {
                    trace_eval("%f %s %f = ", stack[i][top].d,
                               op_table[tok->op].name, stack[i][top+1].d);
                    switch (tok->op) {
                        case OP_ADD:
                            stack[i][top].d = stack[i][top].d + stack[i][top+1].d;
                            break;
                        case OP_SUBTRACT:
                            stack[i][top].d = stack[i][top].d - stack[i][top+1].d;
                            break;
                        case OP_MULTIPLY:
                            stack[i][top].d = stack[i][top].d * stack[i][top+1].d;
                            break;
                        case OP_DIVIDE:
                            stack[i][top].d = stack[i][top].d / stack[i][top+1].d;
                            break;
                        case OP_MODULO:
                            stack[i][top].d = fmod(stack[i][top].d, stack[i][top+1].d);
                            break;
                        case OP_IS_EQUAL:
                            stack[i][top].d = stack[i][top].d == stack[i][top+1].d;
                            break;
                        case OP_IS_NOT_EQUAL:
                            stack[i][top].d = stack[i][top].d != stack[i][top+1].d;
                            break;
                        case OP_IS_LESS_THAN:
                            stack[i][top].d = stack[i][top].d < stack[i][top+1].d;
                            break;
                        case OP_IS_LESS_THAN_OR_EQUAL:
                            stack[i][top].d = stack[i][top].d <= stack[i][top+1].d;
                            break;
                        case OP_IS_GREATER_THAN:
                            stack[i][top].d = stack[i][top].d > stack[i][top+1].d;
                            break;
                        case OP_IS_GREATER_THAN_OR_EQUAL:
                            stack[i][top].d = stack[i][top].d >= stack[i][top+1].d;
                            break;
                        case OP_LOGICAL_AND:
                            stack[i][top].d = stack[i][top].d && stack[i][top+1].d;
                            break;
                        case OP_LOGICAL_OR:
                            stack[i][top].d = stack[i][top].d || stack[i][top+1].d;
                            break;
                        case OP_LOGICAL_NOT:
                            stack[i][top].d = !stack[i][top].d;
                            break;
                        case OP_CONDITIONAL_IF:
                            if (stack[i][top].d)
                                stack[i][top].d = stack[i][top+1].d;
                            else
                                return 0;
                            break;
                        case OP_CONDITIONAL_IF_ELSE:
                            if (stack[i][top].d)
                                stack[i][top].d = stack[i][top+1].d;
                            else
                                stack[i][top].d = stack[i][top+2].d;
                            break;
                        default: goto error;
                    }
                    trace_eval("%f\n", stack[i][top].d);
                } else {
                    trace_eval("%d %s %d = ", stack[i][top].i32,
                               op_table[tok->op].name, stack[i][top+1].i32);
                    switch (tok->op) {
                        case OP_ADD:
                            stack[i][top].i32 = stack[i][top].i32 + stack[i][top+1].i32;
                            break;
                        case OP_SUBTRACT:
                            stack[i][top].i32 = stack[i][top].i32 - stack[i][top+1].i32;
                            break;
                        case OP_MULTIPLY:
                            stack[i][top].i32 = stack[i][top].i32 * stack[i][top+1].i32;
                            break;
                        case OP_DIVIDE:
                            stack[i][top].i32 = stack[i][top].i32 / stack[i][top+1].i32;
                            break;
                        case OP_MODULO:
                            stack[i][top].i32 = stack[i][top].i32 % stack[i][top+1].i32;
                            break;
                        case OP_IS_EQUAL:
                            stack[i][top].i32 = stack[i][top].i32 == stack[i][top+1].i32;
                            break;
                        case OP_IS_NOT_EQUAL:
                            stack[i][top].i32 = stack[i][top].i32 != stack[i][top+1].i32;
                            break;
                        case OP_IS_LESS_THAN:
                            stack[i][top].i32 = stack[i][top].i32 < stack[i][top+1].i32;
                            break;
                        case OP_IS_LESS_THAN_OR_EQUAL:
                            stack[i][top].i32 = stack[i][top].i32 <= stack[i][top+1].i32;
                            break;
                        case OP_IS_GREATER_THAN:
                            stack[i][top].i32 = stack[i][top].i32 > stack[i][top+1].i32;
                            break;
                        case OP_IS_GREATER_THAN_OR_EQUAL:
                            stack[i][top].i32 = stack[i][top].i32 >= stack[i][top+1].i32;
                            break;
                        case OP_LEFT_BIT_SHIFT:
                            stack[i][top].i32 = stack[i][top].i32 << stack[i][top+1].i32;
                            break;
                        case OP_RIGHT_BIT_SHIFT:
                            stack[i][top].i32 = stack[i][top].i32 >> stack[i][top+1].i32;
                            break;
                        case OP_BITWISE_AND:
                            stack[i][top].i32 = stack[i][top].i32 & stack[i][top+1].i32;
                            break;
                        case OP_BITWISE_OR:
                            stack[i][top].i32 = stack[i][top].i32 | stack[i][top+1].i32;
                            break;
                        case OP_BITWISE_XOR:
                            stack[i][top].i32 = stack[i][top].i32 ^ stack[i][top+1].i32;
                            break;
                        case OP_LOGICAL_AND:
                            stack[i][top].i32 = stack[i][top].i32 && stack[i][top+1].i32;
                            break;
                        case OP_LOGICAL_OR:
                            stack[i][top].i32 = stack[i][top].i32 || stack[i][top+1].i32;
                            break;
                        case OP_LOGICAL_NOT:
                            stack[i][top].i32 = !stack[i][top].i32;
                            break;
                        case OP_CONDITIONAL_IF:
                            if (stack[i][top].i32)
                                stack[i][top].i32 = stack[i][top+1].i32;
                            else
                                return 0;
                            break;
                        case OP_CONDITIONAL_IF_ELSE:
                            if (stack[i][top].i32)
                                stack[i][top].i32 = stack[i][top+1].i32;
                            else
                                stack[i][top].i32 = stack[i][top+2].i32;
                            break;
                        default: goto error;
=======
                if (node->type == 'f') {
                    trace_eval("%f %c %f = ", stack[i][top].f, node->tok.op, stack[i][top + 1].f);
                    switch (node->tok.op) {
                    case '+': stack[i][top].f = stack[i][top].f + stack[i][top + 1].f; break;
                    case '-': stack[i][top].f = stack[i][top].f - stack[i][top + 1].f; break;
                    case '*': stack[i][top].f = stack[i][top].f * stack[i][top + 1].f; break;
                    case '/': stack[i][top].f = stack[i][top].f / stack[i][top + 1].f; break;
                    case '%': stack[i][top].f = fmod(stack[i][top].f, stack[i][top + 1].f); break;
                    default: goto error;
                    }
                    trace_eval("%f\n", stack[i][top].f);
                } else if (node->type == 'd') {
                    trace_eval("%f %c %f = ", stack[i][top].d, node->tok.op, stack[i][top + 1].d);
                    switch (node->tok.op) {
                        case '+': stack[i][top].d = stack[i][top].d + stack[i][top + 1].d; break;
                        case '-': stack[i][top].d = stack[i][top].d - stack[i][top + 1].d; break;
                        case '*': stack[i][top].d = stack[i][top].d * stack[i][top + 1].d; break;
                        case '/': stack[i][top].d = stack[i][top].d / stack[i][top + 1].d; break;
                        case '%': stack[i][top].d = fmod(stack[i][top].d, stack[i][top + 1].d); break;
                        default: goto error;
                    }
                    trace_eval("%f\n", stack[i][top].d);
                }
                else {
                    trace_eval("%d %c %d = ", stack[i][top].i32, node->tok.op, stack[i][top + 1].i32);
                    switch (node->tok.op) {
                    case '+': stack[i][top].i32 = stack[i][top].i32 + stack[i][top + 1].i32; break;
                    case '-': stack[i][top].i32 = stack[i][top].i32 - stack[i][top + 1].i32; break;
                    case '*': stack[i][top].i32 = stack[i][top].i32 * stack[i][top + 1].i32; break;
                    case '/': stack[i][top].i32 = stack[i][top].i32 / stack[i][top + 1].i32; break;
                    case '%': stack[i][top].i32 = stack[i][top].i32 % stack[i][top + 1].i32; break;
                    default: goto error;
>>>>>>> 292acc1d
                    }
                    trace_eval("%d\n", stack[i][top].i32);
                }
            }
            break;
        case TOK_FUNC:
<<<<<<< HEAD
            top -= function_table[tok->func].arity-1;
            for (i = 0; i < to->length; i++) {
                if (tok->datatype == 'f') {
                    switch (function_table[tok->func].arity) {
                        case 0:
                            stack[i][top].f = ((func_float_arity0*)function_table[tok->func].func_float)();
                            trace_eval("%s = %f\n", function_table[tok->func].name,
                                       stack[i][top].f);
                            break;
                        case 1:
                            trace_eval("%s(%f) = ", function_table[tok->func].name, stack[i][top].f);
                            stack[i][top].f = ((func_float_arity1*)function_table[tok->func].func_float)(stack[i][top].f);
                            trace_eval("%f\n", stack[i][top].f);
                            break;
                        case 2:
                            trace_eval("%s(%f,%f) = ", function_table[tok->func].name,
                                       stack[i][top].f, stack[i][top+1].f);
                            stack[i][top].f = ((func_float_arity2*)function_table[tok->func].func_float)(stack[i][top].f, stack[i][top+1].f);
                            trace_eval("%f\n", stack[i][top].f);
                            break;
                        default: goto error;
                    }
                }
                else if (tok->datatype == 'd') {
                    switch (function_table[tok->func].arity) {
                        case 0:
                            stack[i][top].d = ((func_float_arity0*)function_table[tok->func].func_double)();
                            trace_eval("%s = %f\n", function_table[tok->func].name,
                                       stack[i][top].d);
                            break;
                        case 1:
                            trace_eval("%s(%f) = ", function_table[tok->func].name, stack[i][top].d);
                            stack[i][top].d = ((func_float_arity1*)function_table[tok->func].func_double)(stack[i][top].d);
                            trace_eval("%f\n", stack[i][top].d);
                            break;
                        case 2:
                            trace_eval("%s(%f,%f) = ", function_table[tok->func].name,
                                       stack[i][top].d, stack[i][top+1].d);
                            stack[i][top].d = ((func_float_arity2*)function_table[tok->func].func_double)(stack[i][top].d, stack[i][top+1].d);
                            trace_eval("%f\n", stack[i][top].d);
                            break;
                        default: goto error;
                    }
                }
                else if (tok->datatype == 'i') {
                    switch (function_table[tok->func].arity) {
                        case 0:
                            stack[i][top].i32 = ((func_float_arity0*)function_table[tok->func].func_int32)();
                            trace_eval("%s = %d\n", function_table[tok->func].name,
                                       stack[i][top].i32);
                            break;
                        case 1:
                            trace_eval("%s(%d) = ", function_table[tok->func].name, stack[i][top].i32);
                            stack[i][top].i32 = ((func_float_arity1*)function_table[tok->func].func_int32)(stack[i][top].i32);
                            trace_eval("%d\n", stack[i][top].i32);
                            break;
                        case 2:
                            trace_eval("%s(%d,%d) = ", function_table[tok->func].name,
                                       stack[i][top].i32, stack[i][top+1].i32);
                            stack[i][top].i32 = ((func_float_arity2*)function_table[tok->func].func_int32)(stack[i][top].i32, stack[i][top+1].i32);
                            trace_eval("%d\n", stack[i][top].i32);
                            break;
                        default: goto error;
                    }
=======
            switch (function_table[node->tok.func].arity) {
            case 0:
                ++top;
                for (i = 0; i < to->length; i++) {
                    stack[i][top].d = ((func_double_arity0*)function_table[node->tok.func].func)();
                    trace_eval("%s = %f\n", function_table[node->tok.func].name,
                               stack[i][top].d);
                }
                break;
            case 1:
                for (i = 0; i < to->length; i++) {
                    trace_eval("%s(%f) = ", function_table[node->tok.func].name, stack[i][top].d);
                    stack[i][top].d = ((func_double_arity1*)function_table[node->tok.func].func)(stack[i][top].d);
                    trace_eval("%f\n", stack[i][top].d);
                }
                break;
            case 2:
                --top;
                for (i = 0; i < to->length; i++) {
                    trace_eval("%s(%f,%f) = ", function_table[node->tok.func].name, stack[i][top].d, stack[i][top + 1].d);
                    stack[i][top].d = ((func_double_arity2*)function_table[node->tok.func].func)(stack[i][top].d, stack[i][top + 1].d);
                    trace_eval("%f\n", stack[i][top].d);
>>>>>>> 292acc1d
                }
            }
            break;
        default: goto error;
        }
        if (tok->casttype) {
            // need to cast to a different type
            if (tok->datatype == 'i') {
                if (tok->casttype == 'f') {
                    for (i = 0; i < to->length; i++) {
                        stack[i][top].f = (float)stack[i][top].i32;
                    }
                }
                else if (tok->casttype == 'd') {
                    for (i = 0; i < to->length; i++) {
                        stack[i][top].d = (double)stack[i][top].i32;
                    }
                }
            }
            else if (tok->datatype == 'f') {
                for (i = 0; i < to->length; i++) {
                    stack[i][top].d = (double)stack[i][top].f;
                }
            }
        }
        tok++;
        count++;
    }

<<<<<<< HEAD
    /* Increment index position of output data structure.
     * We do this after computation to handle conditional output. */
    to->position = (to->position + 1) % to->size;

    if (to->type == 'f') {
=======
    if (to->type == 'd') {
        double *v = msig_history_value_pointer(*to);
        for (i = 0; i < to->length; i++)
            v[i] = stack[i][top].d;
    }
    else if (to->type == 'f') {
>>>>>>> 292acc1d
        float *v = msig_history_value_pointer(*to);
        for (i = 0; i < to->length; i++)
            v[i] = stack[i][top].f;
    }
    else if (to->type == 'i') {
        int *v = msig_history_value_pointer(*to);
        for (i = 0; i < to->length; i++)
            v[i] = stack[i][top].i32;
    }
    return 1;

  error:
    trace("Unexpected token in expression.");
    return 0;
}<|MERGE_RESOLUTION|>--- conflicted
+++ resolved
@@ -13,8 +13,6 @@
 #define TRACING 0
 #endif
 
-<<<<<<< HEAD
-
 static int mini(int x, int y)
 {
     if (y < x) return y;
@@ -22,15 +20,11 @@
 }
 
 static float minf(float x, float y)
-=======
-static double min(double x, double y)
->>>>>>> 292acc1d
 {
     if (y < x) return y;
     else return x;
 }
 
-<<<<<<< HEAD
 static double mind(double x, double y)
 {
     if (y < x) return y;
@@ -45,16 +39,11 @@
 }
 
 static float maxf(float x, float y)
-=======
-static double max(double x, double y)
->>>>>>> 292acc1d
 {
     if (y > x) return y;
     else return x;
 }
 
-<<<<<<< HEAD
-
 static double maxd(double x, double y)
 {
     if (y > x) return y;
@@ -62,14 +51,10 @@
 }
 
 static float pif()
-=======
-static double pif()
->>>>>>> 292acc1d
 {
     return M_PI;
 }
 
-<<<<<<< HEAD
 static double pid()
 {
     return M_PI;
@@ -81,37 +66,26 @@
 }
 
 static double midiToHzd(double x)
-=======
-static double midiToHz(double x)
->>>>>>> 292acc1d
 {
     return 440. * pow(2.0, (x - 69) / 12.0);
 }
 
-<<<<<<< HEAD
 static float hzToMidif(float x)
 {
     return 69. + 12. * log2(x / 440.);
 }
 
 static double hzToMidid(double x)
-=======
-static double hzToMidi(double x)
->>>>>>> 292acc1d
 {
     return 69. + 12. * log2(x / 440.);
 }
 
-<<<<<<< HEAD
 static float uniformf(float x)
 {
     return rand() / (RAND_MAX + 1.0) * x;
 }
 
 static double uniformd(double x)
-=======
-static double uniform(double x)
->>>>>>> 292acc1d
 {
     return rand() / (RAND_MAX + 1.0) * x;
 }
@@ -162,7 +136,6 @@
     void *func_float;
     void *func_double;
 } function_table[] = {
-<<<<<<< HEAD
     { "abs",      1,    abs,        fabsf,      fabs        },
     { "acos",     1,    0,          acosf,      acos        },
     { "acosh",    1,    0,          acoshf,     acosh       },
@@ -251,57 +224,21 @@
     { "=",      2,   0 },
     { "IF",     2,   0 },
     { "IFELSE", 3,   0 },
-=======
-    { "abs", 1, fabs },
-    { "acos", 1, acos },
-    { "acosh", 1, acosh },
-    { "asin", 1, asin },
-    { "asinh", 1, asinh },
-    { "atan", 1, atan },
-    { "atan2", 2, atan2 },
-    { "atanh", 1, atanh },
-    { "cbrt", 1, cbrt },
-    { "ceil", 1, ceil },
-    { "cos", 1, cos },
-    { "cosh", 1, cosh },
-    { "exp", 1, exp },
-    { "exp2", 1, exp2 },
-    { "floor", 1, floor },
-    { "hypot", 2, hypot },
-    { "hzToMidi", 1, hzToMidi },
-    { "log", 1, log },
-    { "log10", 1, log10 },
-    { "log2", 1, log2 },
-    { "logb", 1, logb },
-    { "max", 2, max },
-    { "midiToHz", 1, midiToHz },
-    { "min", 2, min },
-    { "pi", 0, pif },
-    { "pow", 2, pow },
-    { "round", 1, round },
-    { "sin", 1, sin },
-    { "sinh", 1, sinh },
-    { "sqrt", 1, sqrt },
-    { "tan", 1, tan },
-    { "tanh", 1, tanh },
-    { "trunc", 1, trunc },
-    { "uniform", 1, uniform },
->>>>>>> 292acc1d
 };
 
+typedef int func_int32_arity0();
+typedef int func_int32_arity1(int);
+typedef int func_int32_arity2(int,int);
+typedef float func_float_arity0();
+typedef float func_float_arity1(float);
+typedef float func_float_arity2(float,float);
 typedef double func_double_arity0();
 typedef double func_double_arity1(double);
 typedef double func_double_arity2(double,double);
 
 typedef struct _token {
     enum {
-<<<<<<< HEAD
         TOK_CONST,
-=======
-        TOK_FLOAT,
-        TOK_INT32,
-        TOK_DOUBLE,
->>>>>>> 292acc1d
         TOK_OP,
         TOK_VAR,
         TOK_FUNC,
@@ -316,17 +253,7 @@
         TOK_COLON,
         TOK_NEGATE,
         TOK_END,
-<<<<<<< HEAD
     } toktype;
-=======
-        TOK_INT32_TO_FLOAT,
-        TOK_INT32_TO_DOUBLE,
-        TOK_FLOAT_TO_INT32,
-        TOK_FLOAT_TO_DOUBLE,
-        TOK_DOUBLE_TO_INT32,
-        TOK_DOUBLE_TO_FLOAT,
-    } type;
->>>>>>> 292acc1d
     union {
         float f;
         int i;
@@ -374,14 +301,9 @@
         integer_found = 1;
         if (c!='.' && c!='e') {
             tok->i = n;
-<<<<<<< HEAD
             tok->toktype = TOK_CONST;
             tok->datatype = 'i';
             return index;
-=======
-            tok->type = TOK_INT32;
-            return 0;
->>>>>>> 292acc1d
         }
     }
 
@@ -389,16 +311,10 @@
     case '.':
         c = str[++index];
         if (!isdigit(c) && c!='e' && integer_found) {
-<<<<<<< HEAD
             tok->toktype = TOK_CONST;
             tok->f = (float)n;
             tok->datatype = 'f';
             return index;
-=======
-            tok->type = TOK_DOUBLE;
-            tok->d = (double)n;
-            return 0;
->>>>>>> 292acc1d
         }
         if (!isdigit(c) && c!='e')
             break;
@@ -406,16 +322,10 @@
             c = str[++index];
         } while (c && isdigit(c));
         if (c!='e') {
-<<<<<<< HEAD
             tok->f = atof(str+i);
             tok->toktype = TOK_CONST;
             tok->datatype = 'f';
             return index;
-=======
-            tok->d = atof(s);
-            tok->type = TOK_DOUBLE;
-            return 0;
->>>>>>> 292acc1d
         }
     case 'e':
         if (!integer_found) {
@@ -439,18 +349,11 @@
         if (c=='-' || c=='+')
             c = str[++index];
         while (c && isdigit(c))
-<<<<<<< HEAD
             c = str[++index];
         tok->toktype = TOK_CONST;
         tok->datatype = 'f';
         tok->f = atof(str+i);
         return index;
-=======
-            c = (*(++*str));
-        tok->type = TOK_DOUBLE;
-        tok->d = atof(s);
-        return 0;
->>>>>>> 292acc1d
     case '+':
         tok->toktype = TOK_OP;
         tok->op = OP_ADD;
@@ -609,18 +512,6 @@
     return 1;
 }
 
-<<<<<<< HEAD
-=======
-typedef struct _exprnode
-{
-    mapper_token_t tok;
-    char type;
-    int history_index;  // when tok.type==TOK_VAR
-    int vector_index;   // when tok.type==TOK_VAR
-    struct _exprnode *next;
-} *exprnode;
-
->>>>>>> 292acc1d
 struct _mapper_expr
 {
     mapper_token start;
@@ -653,42 +544,6 @@
     END,
 } state_t;
 
-<<<<<<< HEAD
-=======
-typedef struct _stack_obj
-{
-    union {
-        state_t state;
-        exprnode node;
-    };
-    enum {
-        ST_STATE,
-        ST_NODE,
-    } type;
-} stack_obj_t;
-
-static exprnode exprnode_new(mapper_token_t *tok, char type)
-{
-    exprnode t = (exprnode)
-        malloc(sizeof(struct _exprnode));
-    t->tok = *tok;
-    t->type = type;
-    t->history_index = 0;
-    t->vector_index = 0;
-    t->next = 0;
-    return t;
-}
-
-static void exprnode_free(exprnode e)
-{
-    while (e) {
-        exprnode tmp = e;
-        e = e->next;
-        free(tmp);
-    }
-}
-
->>>>>>> 292acc1d
 void mapper_expr_free(mapper_expr expr)
 {
     free(expr);
@@ -698,7 +553,6 @@
 
 void printtoken(mapper_token_t tok)
 {
-<<<<<<< HEAD
     switch (tok.toktype) {
     case TOK_CONST:
         switch (tok.datatype) {
@@ -724,62 +578,16 @@
     case TOK_COLON:        printf(":");                   break;
     case TOK_END:          printf("END");                 break;
     default:               printf("(unknown token)");     break;
-=======
-    switch (tok->type) {
-    case TOK_FLOAT:             printf("%f", tok->f);           break;
-    case TOK_INT32:             printf("%d", tok->i);           break;
-    case TOK_DOUBLE:            printf("%f", tok->d);           break;
-    case TOK_OP:                printf("%c", tok->op);          break;
-    case TOK_OPEN_PAREN:        printf("(");                    break;
-    case TOK_CLOSE_PAREN:       printf(")");                    break;
-    case TOK_VAR:               printf("VAR(%c)", tok->var);    break;
-    case TOK_OPEN_SQUARE:       printf("[");                    break;
-    case TOK_CLOSE_SQUARE:      printf("]");                    break;
-    case TOK_OPEN_CURLY:        printf("{");                    break;
-    case TOK_CLOSE_CURLY:       printf("}");                    break;
-    case TOK_FUNC:              printf("FUNC(%s)",
-                                       function_table[tok->func].name);
-        break;
-    case TOK_COMMA:             printf(",");                    break;
-    case TOK_END:               printf("END");                  break;
-    case TOK_INT32_TO_FLOAT:
-    case TOK_DOUBLE_TO_FLOAT:   printf("(float)");              break;
-    case TOK_INT32_TO_DOUBLE:
-    case TOK_FLOAT_TO_DOUBLE:   printf("(double)");             break;
-    case TOK_FLOAT_TO_INT32:
-    case TOK_DOUBLE_TO_INT32:   printf("(int32)");              break;
-    default:                    printf("(unknown token)");      break;
->>>>>>> 292acc1d
     }
 }
 
 void printstack(const char *s, mapper_token_t *stack, int top)
 {
-<<<<<<< HEAD
     int i;
     printf("%s ", s);
     for (i=0; i<=top; i++) {
         printtoken(stack[i]);
         printf(" ");
-=======
-    printf("%s", s);
-    while (list) {
-        if ((list->type == 'f' || list->type == 'd')
-            && list->tok.type != TOK_FLOAT
-            && list->tok.type != TOK_DOUBLE
-            && list->tok.type != TOK_INT32_TO_FLOAT
-            && list->tok.type != TOK_INT32_TO_DOUBLE)
-            printf(".");
-        printtoken(&list->tok);
-        if (list->tok.type == TOK_VAR) {
-            if (list->history_index < 0)
-                printf("{%d}", list->history_index);
-            if (list->vector_index > -1)
-                printf("[%d]", list->vector_index);
-        }
-        list = list->next;
-        if (list) printf(" ");
->>>>>>> 292acc1d
     }
     printf("\n");
 }
@@ -836,7 +644,6 @@
     }
 }
 
-<<<<<<< HEAD
 static int add_typecast(mapper_token_t *stack, int top)
 {
     int i, arity, depth, can_precompute = 1;
@@ -868,65 +675,10 @@
             else if (stack[i].toktype == TOK_FUNC)
                 depth += function_table[stack[i].func].arity;
         }
-=======
-static void set_coerce_type(mapper_token_t *tok,
-                            char input_type,
-                            char output_type,
-                            int ordered)
-{
-    if (input_type == 'i' && output_type == 'f')
-        tok->type = TOK_INT32_TO_FLOAT;
-    else if (input_type == 'i' && output_type == 'd')
-        tok->type = TOK_INT32_TO_DOUBLE;
-    else if (input_type == 'f' && output_type == 'i') {
-        if (ordered)
-            tok->type = TOK_FLOAT_TO_INT32;
-        else
-            tok->type = TOK_INT32_TO_FLOAT;
-    }
-    else if (input_type == 'f' && output_type == 'd')
-        tok->type = TOK_FLOAT_TO_DOUBLE;
-    else if (input_type == 'd' && output_type == 'i') {
-        if (ordered)
-            tok->type = TOK_DOUBLE_TO_INT32;
-        else
-            tok->type = TOK_INT32_TO_DOUBLE;
-    }
-    else if (input_type == 'd' && output_type == 'f') {
-        if (ordered)
-            tok->type = TOK_DOUBLE_TO_FLOAT;
-        else
-            tok->type = TOK_FLOAT_TO_DOUBLE;
-    }
-}
-
-static void collapse_expr_to_left(exprnode* plhs, exprnode rhs,
-                                  int constant_folding)
-{
-    // track whether any variable references
-    int refvar = 0;
-    int refrand = 0;
-    char type = 'i';
-
-    // find trailing operator on right hand side
-    exprnode rhs_last = rhs;
-    if (rhs->tok.type == TOK_VAR)
-        refvar = 1;
-    else if (rhs->tok.type == TOK_FUNC && rhs->tok.func == FUNC_UNIFORM)
-        refrand = 1;
-    while (rhs_last->next) {
-        rhs_last = rhs_last->next;
-        if (rhs_last->tok.type == TOK_VAR)
-            refvar = 1;
-        else if (rhs_last->tok.type == TOK_FUNC && rhs_last->tok.func == FUNC_UNIFORM)
-            refrand = 1;
-    }
->>>>>>> 292acc1d
 
         if (depth)
             return -1;
 
-<<<<<<< HEAD
         stack[top].datatype = type;
         while (i <= top) {
             // walk back up to top typecasting as necessary
@@ -968,75 +720,12 @@
         default:
             return 0;
             break;
-=======
-    if ((*plhs_last)->type == 'f' || rhs_last->type == 'f')
-        type = 'f';
-    if ((*plhs_last)->type == 'd' || rhs_last->type == 'd')
-        type = 'd';
-
-    if (((*plhs_last)->type != rhs_last->type)) {
-        // insert type coercion if sides disagree on type
-
-        mapper_token_t coerce;
-        set_coerce_type(&coerce, (*plhs_last)->type, rhs_last->type, 0);
-
-        if (((*plhs_last)->type == 'd') || (rhs_last->type == 'i')) {
-            rhs_last = rhs_last->next = exprnode_new(&coerce, 1);
-        } else if (((*plhs_last)->type == 'i') || (rhs_last->type == 'd')) {
-            exprnode e = exprnode_new(&coerce, 1);
-            e->next = (*plhs_last);
-            (*plhs_last) = e;
-            plhs_last = &e->next;
-            e->next->type = rhs_last->type;
-        }
-    }
-
-    // insert the list before the trailing op of left hand side
-    rhs_last->next = (*plhs_last);
-    (*plhs_last) = rhs;
-
-    // if there were no variable references, then expression is
-    // constant, so evaluate it immediately
-    if (constant_folding && !refvar && !refrand) {
-        struct _mapper_expr e;
-        e.node = *plhs;
-        mapper_signal_history_t h;
-        mapper_signal_value_t v;
-        h.type = type;
-        h.value = &v;
-        h.position = -1;
-        h.length = 1;
-        h.size = 1;
-        mapper_expr_evaluate(&e, 0, &h);
-
-        exprnode_free((*plhs)->next);
-        (*plhs)->next = 0;
-        (*plhs)->type = type;
-
-        switch (type) {
-            case 'i':
-                (*plhs)->tok.type = TOK_INT32;
-                (*plhs)->tok.i = v.i32;
-                break;
-            case 'f':
-                (*plhs)->tok.type = TOK_FLOAT;
-                (*plhs)->tok.f = v.f;
-                break;
-            case 'd':
-                (*plhs)->tok.type = TOK_DOUBLE;
-                (*plhs)->tok.d = v.d;
-                break;
-            default:
-                break;
-        }
->>>>>>> 292acc1d
     }
     stack[top-arity].toktype = TOK_CONST;
     return top-arity;
 }
 
 /* Macros to help express stack operations in parser. */
-<<<<<<< HEAD
 #define FAIL(msg) { printf("%s\n", msg); return 0; }
 #define PUSH_TO_OUTPUT(x)                                           \
 {                                                                   \
@@ -1069,21 +758,6 @@
     if (!lex_index)                                                 \
         {FAIL("Error in lexer.");}                                  \
 }
-=======
-#define PUSHSTATE(x) { top++; stack[top].state = x; stack[top].type = ST_STATE; }
-#define PUSHEXPR(x, f) { top++; stack[top].node = exprnode_new(&x, f); stack[top].type = ST_NODE; }
-#define POP() (top--)
-#define TOPSTATE_IS(x) (stack[top].type == ST_STATE && stack[top].state == x)
-#define APPEND_OP(x)                                                    \
-    if (stack[top].type == ST_NODE) {                                   \
-        exprnode e = stack[top].node;                                   \
-        while (e->next) e = e->next;                                    \
-        e->next = exprnode_new(&tok, 'i');                              \
-        e->next->type = e->type;                                \
-    }
-#define SUCCESS(x) { result = x; goto done; }
-#define FAIL(msg) { error_message = msg; result = 0; goto done; }
->>>>>>> 292acc1d
 
 /*! Use Dijkstra's shunting-yard algorithm to parse expression into RPN stack. */
 mapper_expr mapper_expr_new_from_string(const char *str,
@@ -1093,21 +767,9 @@
                                         int *input_history_size,
                                         int *output_history_size)
 {
-<<<<<<< HEAD
     if (!str) return 0;
     if (input_type != 'i' && input_type != 'f' && input_type != 'd') return 0;
     if (output_type != 'i' && output_type != 'f' && output_type != 'd') return 0;
-=======
-    const char *s = str;
-    if (!str || !input_type || !output_type) return 0;
-    stack_obj_t stack[STACK_SIZE];
-    int top = -1;
-    exprnode result = 0;
-    const char *error_message = 0;
-
-    mapper_token_t tok;
-    int i, next_token = 1;
->>>>>>> 292acc1d
 
     mapper_token_t outstack[STACK_SIZE];
     mapper_token_t opstack[STACK_SIZE];
@@ -1115,7 +777,6 @@
     int oldest_input = 0, oldest_output = 0;
     mapper_token_t tok;
 
-<<<<<<< HEAD
     // all expressions must start with "y=" (ignoring spaces)
     if (str[lex_index++] != 'y') return 0;
     while (str[lex_index] == ' ') lex_index++;
@@ -1150,86 +811,6 @@
                 // pop from operator stack to output until left parenthesis found
                 while (opstack_index >= 0 && opstack[opstack_index].toktype != TOK_OPEN_PAREN) {
                     POP_OPERATOR_TO_OUTPUT();
-=======
-    PUSHSTATE(EXPR);
-    PUSHSTATE(YEQUAL_EQ);
-    PUSHSTATE(YEQUAL_Y);
-
-    while (top >= 0) {
-        if (next_token && expr_lex(&s, &tok))
-            {FAIL("Error in lexical analysis.");}
-        next_token = 0;
-
-        if (stack[top].type == ST_NODE) {
-            if (top==0)
-                SUCCESS(stack[top].node);
-            if (stack[top-1].type == ST_STATE) {
-                if (top >= 2 && stack[top-2].type == ST_NODE) {
-                    if (stack[top-1].type == ST_STATE
-                        && (stack[top-1].state == EXPR_RIGHT
-                            || stack[top-1].state == TERM_RIGHT
-                            || stack[top-1].state == CLOSE_PAREN))
-                    {
-                        collapse_expr_to_left(&stack[top-2].node,
-                                              stack[top].node, 1);
-                        POP();
-                    }
-                    else if (stack[top-1].type == ST_STATE
-                             && stack[top-1].state == CLOSE_HISTINDEX)
-                    {
-                        die_unless(stack[top-2].node->tok.type == TOK_VAR,
-                                   "expected VAR two-down on the stack.\n");
-                        die_unless(!stack[top].node->next && (stack[top].node->tok.type == TOK_INT32
-                                                              || stack[top].node->tok.type == TOK_FLOAT
-                                                              || stack[top].node->tok.type == TOK_DOUBLE),
-                                   "expected lonely INT or FLOAT expression on the stack.\n");
-                        if (stack[top].node->tok.type == TOK_FLOAT)
-                            stack[top-2].node->history_index = (int)stack[top].node->tok.f;
-                        else if (stack[top].node->tok.type == TOK_DOUBLE)
-                            stack[top-2].node->history_index = (int)stack[top].node->tok.d;
-                        else
-                            stack[top-2].node->history_index = stack[top].node->tok.i;
-
-                        /* Track the oldest history reference in order
-                         * to know how much buffer needs to be
-                         * allocated for this expression. */
-                        if (stack[top-2].node->tok.var == 'x'
-                            && oldest_input > stack[top-2].node->history_index) {
-                            oldest_input = stack[top-2].node->history_index;
-                        }
-                        else if (stack[top-2].node->tok.var == 'y'
-                                 && oldest_output > stack[top-2].node->history_index) {
-                            oldest_output = stack[top-2].node->history_index;
-                        }
-
-                        exprnode_free(stack[top].node);
-                        POP();
-                    }
-                    else if (stack[top-1].type == ST_STATE
-                             && stack[top-1].state == CLOSE_VECTINDEX)
-                    {
-                        die_unless(stack[top-2].node->tok.type == TOK_VAR,
-                                   "expected VAR two-down on the stack.\n");
-                        die_unless(!stack[top].node->next && (stack[top].node->tok.type == TOK_INT32
-                                                              || stack[top].node->tok.type == TOK_FLOAT
-                                                              || stack[top].node->tok.type == TOK_DOUBLE),
-                                   "expected lonely INT or FLOAT expression on the stack.\n");
-                        if (stack[top].node->tok.type == TOK_FLOAT)
-                            stack[top-2].node->vector_index = (int)stack[top].node->tok.f;
-                        else if (stack[top].node->tok.type == TOK_DOUBLE)
-                            stack[top-2].node->vector_index = (int)stack[top].node->tok.d;
-                        else
-                            stack[top-2].node->vector_index = stack[top].node->tok.i;
-                        if (stack[top-2].node->vector_index > 0)
-                            {FAIL("Vector indexing not yet implemented.");}
-                        if (stack[top-2].node->vector_index < 0
-                            || stack[top-2].node->vector_index >= vector_size)
-                            {FAIL("Vector index outside input size.");}
-
-                        exprnode_free(stack[top].node);
-                        POP();
-                    }
->>>>>>> 292acc1d
                 }
                 if (opstack_index < 0)
                     {FAIL("Unmatched parentheses or misplaced comma.");}
@@ -1263,7 +844,6 @@
                        op_table[tok.op].precedence) {
                     POP_OPERATOR_TO_OUTPUT();
                 }
-<<<<<<< HEAD
                 PUSH_TO_OPERATOR(tok);
                 break;
             case TOK_OPEN_SQUARE:
@@ -1307,136 +887,6 @@
                 GET_NEXT_TOKEN(tok);
                 if (tok.toktype != TOK_CLOSE_CURLY)
                     {FAIL("Unmatched brace.");}
-=======
-            }
-            else POP();
-            break;
-        case VALUE:
-            if (tok.type == TOK_INT32) {
-                POP();
-                PUSHEXPR(tok, 'i');
-                next_token = 1;
-            } else if (tok.type == TOK_FLOAT) {
-                POP();
-                PUSHEXPR(tok, 'f');
-                next_token = 1;
-            } else if (tok.type == TOK_DOUBLE) {
-                POP();
-                PUSHEXPR(tok, 'd');
-                next_token = 1;
-            } else if (tok.type == TOK_VAR) {
-                if (var_allowed) {
-                    POP();
-                    PUSHEXPR(tok, input_type);
-                    PUSHSTATE(VAR_RIGHT);
-                    next_token = 1;
-                }
-                else
-                    {FAIL("Unexpected variable reference.");}
-            } else if (tok.type == TOK_OPEN_PAREN) {
-                POP();
-                PUSHSTATE(CLOSE_PAREN);
-                PUSHSTATE(EXPR);
-                next_token = 1;
-            } else if (tok.type == TOK_FUNC) {
-                POP();
-                if (tok.func == FUNC_UNKNOWN)
-                    {FAIL("Unknown function.");}
-                else {
-                    PUSHEXPR(tok, 'd');
-                    int arity = function_table[tok.func].arity;
-                    if (arity > 0) {
-                        PUSHSTATE(CLOSE_PAREN);
-                        PUSHSTATE(EXPR);
-                        for (i=1; i < arity; i++) {
-                            PUSHSTATE(COMMA);
-                            PUSHSTATE(EXPR);
-                        }
-                        PUSHSTATE(OPEN_PAREN);
-                    }
-                    next_token = 1;
-                }
-            } else if (tok.type == TOK_OP && tok.op == '-') {
-                POP();
-                PUSHSTATE(NEGATE);
-                PUSHSTATE(VALUE);
-                next_token = 1;
-            } else
-                {FAIL("Expected value.");}
-            break;
-        case NEGATE:
-            POP();
-            // insert '0' before, and '-' after the expression.
-            // set type according to trailing operator.
-            if (stack[top].type == ST_NODE) {
-                mapper_token_t t;
-                t.type = TOK_INT32;
-                t.i = 0;
-                exprnode e = exprnode_new(&t, 'i');
-                t.type = TOK_OP;
-                t.op = '-';
-                e->next = exprnode_new(&t, 'i');
-                collapse_expr_to_left(&e, stack[top].node, 1);
-                stack[top].node = e;
-            }
-            else
-                {FAIL("Expected to negate an expression.");}
-            break;
-        case VAR_RIGHT:
-            if (tok.type == TOK_OPEN_SQUARE) {
-                POP();
-                PUSHSTATE(VAR_VECTINDEX);
-            }
-            else if (tok.type == TOK_OPEN_CURLY) {
-                POP();
-                PUSHSTATE(VAR_HISTINDEX);
-            }
-            else
-                POP();
-            break;
-        case VAR_VECTINDEX:
-            POP();
-            if (tok.type == TOK_OPEN_SQUARE) {
-                var_allowed = 0;
-                PUSHSTATE(CLOSE_VECTINDEX);
-                PUSHSTATE(EXPR);
-                next_token = 1;
-            }
-            break;
-        case VAR_HISTINDEX:
-            POP();
-            if (tok.type == TOK_OPEN_CURLY) {
-                var_allowed = 0;
-                PUSHSTATE(CLOSE_HISTINDEX);
-                PUSHSTATE(EXPR);
-                next_token = 1;
-            }
-            break;
-        case CLOSE_VECTINDEX:
-            if (tok.type == TOK_CLOSE_SQUARE) {
-                var_allowed = 1;
-                POP();
-                PUSHSTATE(VAR_HISTINDEX);
-                next_token = 1;
-            }
-            else
-                {FAIL("Expected ']'.");}
-            break;
-        case CLOSE_HISTINDEX:
-            if (tok.type == TOK_CLOSE_CURLY) {
-                var_allowed = 1;
-                POP();
-                PUSHSTATE(VAR_VECTINDEX);
-                next_token = 1;
-            }
-            else
-                {FAIL("Expected '}'.");}
-            break;
-        case CLOSE_PAREN:
-            if (tok.type == TOK_CLOSE_PAREN) {
-                POP();
-                next_token = 1;
->>>>>>> 292acc1d
                 break;
             case TOK_NEGATE:
                 // push '0' to output stack, and '-' to operator stack
@@ -1458,55 +908,11 @@
 #endif
     }
 
-<<<<<<< HEAD
     // finish popping operators to output, check for unbalanced parentheses
     while (opstack_index >= 0) {
         if (opstack[opstack_index].toktype == TOK_OPEN_PAREN)
             {FAIL("Unmatched parentheses or misplaced comma.");}
         POP_OPERATOR_TO_OUTPUT();
-=======
-  done:
-    if (!result) {
-        if (error_message)
-            printf("%s\n", error_message);
-        goto cleanup;
-    }
-
-    // We need a limit, but this is a bit arbitrary.
-    if (oldest_input < -100) {
-        trace("Expression contains history references of %i\n", oldest_input);
-        goto cleanup;
-    }
-    if (oldest_output < -100) {
-        trace("Expression contains history references of %i\n", oldest_output);
-        goto cleanup;
-    }
-
-    // Coerce the final output if necessary
-    exprnode e = result;
-    while (e->next) e = e->next;
-    if (e->type != output_type) {
-        mapper_token_t coerce;
-        set_coerce_type(&coerce, e->type, output_type, 1);
-        e->next = exprnode_new(&coerce, output_type);
-    }
-
-    /* Special case: if this is a vector expression, we currently do
-     * not completely support it.  However, we can "fake" vector
-     * operations by performing the entire expression element-wise.
-     * In this case, we have to disallow any vector indexing, so here
-     * we scan the compiled expression and check for it.  This will be
-     * removed in a future version. */
-    if (vector_size > 1) {
-        e = result;
-        while (e) {
-            if (e->tok.type == TOK_VAR && e->vector_index > 0) {
-                trace("vector indexing not yet implemented\n");
-                goto cleanup;
-            }
-            e = e->next;
-        }
->>>>>>> 292acc1d
     }
 
     mapper_expr expr = malloc(sizeof(struct _mapper_expr));
@@ -1541,27 +947,12 @@
 {
     mapper_signal_value_t stack[to->length][expr->length];
 
-<<<<<<< HEAD
     int i = 0, top = -1, count = 0;
     mapper_token_t *tok = expr->start;
 
     while (count < expr->length && tok->toktype != TOK_END) {
         switch (tok->toktype) {
         case TOK_CONST:
-=======
-    int i = 0, top = -1;
-    exprnode node = expr->node;
-    /* Increment index position of output data structure. */
-    to->position = (to->position + 1) % to->size;
-    while (node) {
-            switch (node->tok.type) {
-        case TOK_INT32:
-            ++top;
-            for (i = 0; i < to->length; i++)
-                stack[i][top].i32 = node->tok.i;
-            break;
-        case TOK_FLOAT:
->>>>>>> 292acc1d
             ++top;
             if (tok->datatype == 'f') {
                 for (i = 0; i < to->length; i++)
@@ -1576,11 +967,6 @@
                     stack[i][top].i32 = tok->i;
             }
             break;
-        case TOK_DOUBLE:
-            ++top;
-            for (i = 0; i < to->length; i++)
-                stack[i][top].d = node->tok.d;
-            break;
         case TOK_VAR:
             {
                 int idx;
@@ -1629,38 +1015,10 @@
                 }
             }
             break;
-<<<<<<< HEAD
-=======
-        case TOK_INT32_TO_FLOAT:
-            for (i = 0; i < to->length; i++)
-                stack[i][top].f = (float)stack[i][top].i32;
-            break;
-        case TOK_INT32_TO_DOUBLE:
-            for (i = 0; i < to->length; i++)
-                stack[i][top].d = (double)stack[i][top].i32;
-            break;
-        case TOK_FLOAT_TO_INT32:
-            for (i = 0; i < to->length; i++)
-                stack[i][top].i32 = (int)stack[i][top].f;
-            break;
-        case TOK_FLOAT_TO_DOUBLE:
-            for (i = 0; i < to->length; i++)
-                stack[i][top].d = (double)stack[i][top].f;
-            break;
-        case TOK_DOUBLE_TO_FLOAT:
-            for (i = 0; i < to->length; i++)
-                stack[i][top].f = (float)stack[i][top].d;
-            break;
-        case TOK_DOUBLE_TO_INT32:
-            for (i = 0; i < to->length; i++)
-                stack[i][top].i32 = (int)stack[i][top].d;
-            break;
->>>>>>> 292acc1d
         case TOK_OP:
             top -= op_table[tok->op].arity-1 ;
             // promote types as necessary
             for (i = 0; i < to->length; i++) {
-<<<<<<< HEAD
                 if (tok->datatype == 'f') {
                     trace_eval("%f %s %f = ", stack[i][top].f,
                                op_table[tok->op].name, stack[i][top+1].f);
@@ -1857,47 +1215,12 @@
                                 stack[i][top].i32 = stack[i][top+2].i32;
                             break;
                         default: goto error;
-=======
-                if (node->type == 'f') {
-                    trace_eval("%f %c %f = ", stack[i][top].f, node->tok.op, stack[i][top + 1].f);
-                    switch (node->tok.op) {
-                    case '+': stack[i][top].f = stack[i][top].f + stack[i][top + 1].f; break;
-                    case '-': stack[i][top].f = stack[i][top].f - stack[i][top + 1].f; break;
-                    case '*': stack[i][top].f = stack[i][top].f * stack[i][top + 1].f; break;
-                    case '/': stack[i][top].f = stack[i][top].f / stack[i][top + 1].f; break;
-                    case '%': stack[i][top].f = fmod(stack[i][top].f, stack[i][top + 1].f); break;
-                    default: goto error;
-                    }
-                    trace_eval("%f\n", stack[i][top].f);
-                } else if (node->type == 'd') {
-                    trace_eval("%f %c %f = ", stack[i][top].d, node->tok.op, stack[i][top + 1].d);
-                    switch (node->tok.op) {
-                        case '+': stack[i][top].d = stack[i][top].d + stack[i][top + 1].d; break;
-                        case '-': stack[i][top].d = stack[i][top].d - stack[i][top + 1].d; break;
-                        case '*': stack[i][top].d = stack[i][top].d * stack[i][top + 1].d; break;
-                        case '/': stack[i][top].d = stack[i][top].d / stack[i][top + 1].d; break;
-                        case '%': stack[i][top].d = fmod(stack[i][top].d, stack[i][top + 1].d); break;
-                        default: goto error;
-                    }
-                    trace_eval("%f\n", stack[i][top].d);
-                }
-                else {
-                    trace_eval("%d %c %d = ", stack[i][top].i32, node->tok.op, stack[i][top + 1].i32);
-                    switch (node->tok.op) {
-                    case '+': stack[i][top].i32 = stack[i][top].i32 + stack[i][top + 1].i32; break;
-                    case '-': stack[i][top].i32 = stack[i][top].i32 - stack[i][top + 1].i32; break;
-                    case '*': stack[i][top].i32 = stack[i][top].i32 * stack[i][top + 1].i32; break;
-                    case '/': stack[i][top].i32 = stack[i][top].i32 / stack[i][top + 1].i32; break;
-                    case '%': stack[i][top].i32 = stack[i][top].i32 % stack[i][top + 1].i32; break;
-                    default: goto error;
->>>>>>> 292acc1d
                     }
                     trace_eval("%d\n", stack[i][top].i32);
                 }
             }
             break;
         case TOK_FUNC:
-<<<<<<< HEAD
             top -= function_table[tok->func].arity-1;
             for (i = 0; i < to->length; i++) {
                 if (tok->datatype == 'f') {
@@ -1924,19 +1247,19 @@
                 else if (tok->datatype == 'd') {
                     switch (function_table[tok->func].arity) {
                         case 0:
-                            stack[i][top].d = ((func_float_arity0*)function_table[tok->func].func_double)();
+                            stack[i][top].d = ((func_double_arity0*)function_table[tok->func].func_double)();
                             trace_eval("%s = %f\n", function_table[tok->func].name,
                                        stack[i][top].d);
                             break;
                         case 1:
                             trace_eval("%s(%f) = ", function_table[tok->func].name, stack[i][top].d);
-                            stack[i][top].d = ((func_float_arity1*)function_table[tok->func].func_double)(stack[i][top].d);
+                            stack[i][top].d = ((func_double_arity1*)function_table[tok->func].func_double)(stack[i][top].d);
                             trace_eval("%f\n", stack[i][top].d);
                             break;
                         case 2:
                             trace_eval("%s(%f,%f) = ", function_table[tok->func].name,
                                        stack[i][top].d, stack[i][top+1].d);
-                            stack[i][top].d = ((func_float_arity2*)function_table[tok->func].func_double)(stack[i][top].d, stack[i][top+1].d);
+                            stack[i][top].d = ((func_double_arity2*)function_table[tok->func].func_double)(stack[i][top].d, stack[i][top+1].d);
                             trace_eval("%f\n", stack[i][top].d);
                             break;
                         default: goto error;
@@ -1945,47 +1268,23 @@
                 else if (tok->datatype == 'i') {
                     switch (function_table[tok->func].arity) {
                         case 0:
-                            stack[i][top].i32 = ((func_float_arity0*)function_table[tok->func].func_int32)();
+                            stack[i][top].i32 = ((func_int32_arity0*)function_table[tok->func].func_int32)();
                             trace_eval("%s = %d\n", function_table[tok->func].name,
                                        stack[i][top].i32);
                             break;
                         case 1:
                             trace_eval("%s(%d) = ", function_table[tok->func].name, stack[i][top].i32);
-                            stack[i][top].i32 = ((func_float_arity1*)function_table[tok->func].func_int32)(stack[i][top].i32);
+                            stack[i][top].i32 = ((func_int32_arity1*)function_table[tok->func].func_int32)(stack[i][top].i32);
                             trace_eval("%d\n", stack[i][top].i32);
                             break;
                         case 2:
                             trace_eval("%s(%d,%d) = ", function_table[tok->func].name,
                                        stack[i][top].i32, stack[i][top+1].i32);
-                            stack[i][top].i32 = ((func_float_arity2*)function_table[tok->func].func_int32)(stack[i][top].i32, stack[i][top+1].i32);
+                            stack[i][top].i32 = ((func_int32_arity2*)function_table[tok->func].func_int32)(stack[i][top].i32, stack[i][top+1].i32);
                             trace_eval("%d\n", stack[i][top].i32);
                             break;
                         default: goto error;
                     }
-=======
-            switch (function_table[node->tok.func].arity) {
-            case 0:
-                ++top;
-                for (i = 0; i < to->length; i++) {
-                    stack[i][top].d = ((func_double_arity0*)function_table[node->tok.func].func)();
-                    trace_eval("%s = %f\n", function_table[node->tok.func].name,
-                               stack[i][top].d);
-                }
-                break;
-            case 1:
-                for (i = 0; i < to->length; i++) {
-                    trace_eval("%s(%f) = ", function_table[node->tok.func].name, stack[i][top].d);
-                    stack[i][top].d = ((func_double_arity1*)function_table[node->tok.func].func)(stack[i][top].d);
-                    trace_eval("%f\n", stack[i][top].d);
-                }
-                break;
-            case 2:
-                --top;
-                for (i = 0; i < to->length; i++) {
-                    trace_eval("%s(%f,%f) = ", function_table[node->tok.func].name, stack[i][top].d, stack[i][top + 1].d);
-                    stack[i][top].d = ((func_double_arity2*)function_table[node->tok.func].func)(stack[i][top].d, stack[i][top + 1].d);
-                    trace_eval("%f\n", stack[i][top].d);
->>>>>>> 292acc1d
                 }
             }
             break;
@@ -2015,20 +1314,11 @@
         count++;
     }
 
-<<<<<<< HEAD
     /* Increment index position of output data structure.
      * We do this after computation to handle conditional output. */
     to->position = (to->position + 1) % to->size;
 
     if (to->type == 'f') {
-=======
-    if (to->type == 'd') {
-        double *v = msig_history_value_pointer(*to);
-        for (i = 0; i < to->length; i++)
-            v[i] = stack[i][top].d;
-    }
-    else if (to->type == 'f') {
->>>>>>> 292acc1d
         float *v = msig_history_value_pointer(*to);
         for (i = 0; i < to->length; i++)
             v[i] = stack[i][top].f;
