#include <ctype.h>
#include <math.h>
#include <stdio.h>
#include <stdlib.h>
#include <string.h>

#include "mapper_internal.h"

#define STACK_SIZE 128
#ifdef DEBUG
#define TRACING 0 /* Set non-zero to see trace during parse & eval. */
#else
#define TRACING 0
#endif

static int mini(int x, int y)
{
    if (y < x) return y;
    else return x;
}

static float minf(float x, float y)
{
    if (y < x) return y;
    else return x;
}

static double mind(double x, double y)
{
    if (y < x) return y;
    else return x;
}

static int maxi(int x, int y)
{
    if (y > x) return y;
    else return x;
}

static float maxf(float x, float y)
{
    if (y > x) return y;
    else return x;
}

static double maxd(double x, double y)
{
    if (y > x) return y;
    else return x;
}

static float pif()
{
    return M_PI;
}

static double pid()
{
    return M_PI;
}

static float ef()
{
    return M_E;
}

static double ed()
{
    return M_E;
}

static float midiToHzf(float x)
{
    return 440. * pow(2.0, (x - 69) / 12.0);
}

static double midiToHzd(double x)
{
    return 440. * pow(2.0, (x - 69) / 12.0);
}

static float hzToMidif(float x)
{
    return 69. + 12. * log2(x / 440.);
}

static double hzToMidid(double x)
{
    return 69. + 12. * log2(x / 440.);
}

static float uniformf(float x)
{
    return rand() / (RAND_MAX + 1.0) * x;
}

static double uniformd(double x)
{
    return rand() / (RAND_MAX + 1.0) * x;
}

typedef enum {
    VAR_UNKNOWN=-1,
    VAR_X=0,
    VAR_Y,
    N_VARS
} expr_var_t;

const char *var_strings[] =
{
    "x",
    "y",
};

typedef enum {
    FUNC_UNKNOWN=-1,
    FUNC_ABS=0,
    FUNC_ACOS,
    FUNC_ACOSH,
    FUNC_ASIN,
    FUNC_ASINH,
    FUNC_ATAN,
    FUNC_ATAN2,
    FUNC_ATANH,
    FUNC_CBRT,
    FUNC_CEIL,
    FUNC_COS,
    FUNC_COSH,
    FUNC_E,
    FUNC_EXP,
    FUNC_EXP2,
    FUNC_FLOOR,
    FUNC_HYPOT,
    FUNC_HZTOMIDI,
    FUNC_LOG,
    FUNC_LOG10,
    FUNC_LOG2,
    FUNC_LOGB,
    FUNC_MAX,
    FUNC_MIDITOHZ,
    FUNC_MIN,
    FUNC_PI,
    FUNC_POW,
    FUNC_ROUND,
    FUNC_SIN,
    FUNC_SINH,
    FUNC_SQRT,
    FUNC_TAN,
    FUNC_TANH,
    FUNC_TRUNC,
    FUNC_UNIFORM,
    N_FUNCS
} expr_func_t;

static struct {
    const char *name;
    unsigned int arity;
    void *func_int32;
    void *func_float;
    void *func_double;
} function_table[] = {
    { "abs",      1,    abs,        fabsf,      fabs        },
    { "acos",     1,    0,          acosf,      acos        },
    { "acosh",    1,    0,          acoshf,     acosh       },
    { "asin",     1,    0,          asinf,      asin        },
    { "asinh",    1,    0,          asinhf,     asinh       },
    { "atan",     1,    0,          atanf,      atan        },
    { "atan2",    2,    0,          atan2f,     atan2       },
    { "atanh",    1,    0,          atanhf,     atanh       },
    { "cbrt",     1,    0,          cbrtf,      cbrt        },
    { "ceil",     1,    0,          ceilf,      ceil        },
    { "cos",      1,    0,          cosf,       cos         },
    { "cosh",     1,    0,          coshf,      cosh        },
    { "e",        0,    0,          ef,         ed          },
    { "exp",      1,    0,          expf,       exp         },
    { "exp2",     1,    0,          exp2f,      exp2        },
    { "floor",    1,    0,          floorf,     floor       },
    { "hypot",    2,    0,          hypotf,     hypot       },
    { "hzToMidi", 1,    0,          hzToMidif,  hzToMidid   },
    { "log",      1,    0,          logf,       log         },
    { "log10",    1,    0,          log10f,     log10       },
    { "log2",     1,    0,          log2f,      log2        },
    { "logb",     1,    0,          logbf,      logb        },
    { "max",      2,    maxi,       maxf,       maxd        },
    { "midiToHz", 1,    0,          midiToHzf,  midiToHzd   },
    { "min",      2,    mini,       minf,       mind        },
    { "pi",       0,    0,          pif,        pid         },
    { "pow",      2,    0,          powf,       pow         },
    { "round",    1,    0,          roundf,     round       },
    { "sin",      1,    0,          sinf,       sin         },
    { "sinh",     1,    0,          sinhf,      sinh        },
    { "sqrt",     1,    0,          sqrtf,      sqrt        },
    { "tan",      1,    0,          tanf,       tan         },
    { "tanh",     1,    0,          tanhf,      tanh        },
    { "trunc",    1,    0,          truncf,     trunc       },
    { "uniform",  1,    0,          uniformf,   uniformd    },
};

typedef enum {
    OP_LOGICAL_NOT,
    OP_MULTIPLY,
    OP_DIVIDE,
    OP_MODULO,
    OP_ADD,
    OP_SUBTRACT,
    OP_LEFT_BIT_SHIFT,
    OP_RIGHT_BIT_SHIFT,
    OP_IS_GREATER_THAN,
    OP_IS_GREATER_THAN_OR_EQUAL,
    OP_IS_LESS_THAN,
    OP_IS_LESS_THAN_OR_EQUAL,
    OP_IS_EQUAL,
    OP_IS_NOT_EQUAL,
    OP_BITWISE_AND,
    OP_BITWISE_XOR,
    OP_BITWISE_OR,
    OP_LOGICAL_AND,
    OP_LOGICAL_OR,
    OP_ASSIGNMENT,
    OP_CONDITIONAL_IF,
    OP_CONDITIONAL_IF_ELSE,
} expr_op_t;

static struct {
    const char *name;
    unsigned int arity;
    unsigned int precedence;
} op_table[] = {
    { "!",      1,  11 },
    { "*",      2,  10 },
    { "/",      2,  10 },
    { "%",      2,  10 },
    { "+",      2,   9 },
    { "-",      2,   9 },
    { "<<",     2,   8 },
    { ">>",     2,   8 },
    { ">",      2,   7 },
    { ">=",     2,   7 },
    { "<",      2,   7 },
    { "<=",     2,   7 },
    { "==",     2,   6 },
    { "!=",     2,   6 },
    { "&",      2,   5 },
    { "^",      2,   4 },
    { "|",      2,   3 },
    { "&&",     2,   2 },
    { "||",     2,   1 },
    { "=",      2,   0 },
    { "IF",     2,   0 },
    { "IFELSE", 3,   0 },
};

typedef int func_int32_arity0();
typedef int func_int32_arity1(int);
typedef int func_int32_arity2(int,int);
typedef float func_float_arity0();
typedef float func_float_arity1(float);
typedef float func_float_arity2(float,float);
typedef double func_double_arity0();
typedef double func_double_arity1(double);
typedef double func_double_arity2(double,double);

typedef struct _token {
    enum {
        TOK_CONST,
        TOK_OP,
        TOK_VAR,
        TOK_FUNC,
        TOK_OPEN_PAREN,
        TOK_CLOSE_PAREN,
        TOK_OPEN_SQUARE,
        TOK_CLOSE_SQUARE,
        TOK_OPEN_CURLY,
        TOK_CLOSE_CURLY,
        TOK_COMMA,
        TOK_QUESTION,
        TOK_COLON,
        TOK_NEGATE,
        TOK_VECTORIZE,
        TOK_END,
    } toktype;
    union {
        float f;
        int i;
        double d;
        expr_var_t var;
        expr_op_t op;
        expr_func_t func;
    };
    char datatype;
    char casttype;
    char history_index;
    char vector_length_locked;
    int vector_length;
    int vector_index;
} mapper_token_t, *mapper_token;

static expr_func_t function_lookup(const char *s, int len)
{
    int i;
    for (i=0; i<N_FUNCS; i++) {
        if (strncmp(s, function_table[i].name, len)==0)
            return i;
    }
    return FUNC_UNKNOWN;
}

static expr_var_t variable_lookup(const char *s, int len)
{
    int i;
    for (i=0; i<N_VARS; i++) {
        if (strncmp(s, var_strings[i], len)==0)
            return i;
    }
    return VAR_UNKNOWN;
}

static int expr_lex(const char *str, int index, mapper_token_t *tok)
{
    tok->datatype = 'i';
    tok->casttype = 0;
    tok->vector_length = 1;
    tok->vector_index = 0;
    tok->vector_length_locked = 0;
    int n, i;
    char c = str[index];
    int integer_found = 0;

    if (c==0) {
        tok->toktype = TOK_END;
        return index;
    }

  again:

    i = index;
    if (isdigit(c)) {
        do {
            c = str[++index];
        } while (c && isdigit(c));
        n = atoi(str+i);
        integer_found = 1;
        if (c!='.' && c!='e') {
            tok->i = n;
            tok->toktype = TOK_CONST;
            tok->datatype = 'i';
            return index;
        }
    }

    switch (c) {
    case '.':
        c = str[++index];
        if (!isdigit(c) && c!='e' && integer_found) {
            tok->toktype = TOK_CONST;
            tok->f = (float)n;
            tok->datatype = 'f';
            return index;
        }
        if (!isdigit(c) && c!='e')
            break;
        do {
            c = str[++index];
        } while (c && isdigit(c));
        if (c!='e') {
            tok->f = atof(str+i);
            tok->toktype = TOK_CONST;
            tok->datatype = 'f';
            return index;
        }
    case 'e':
        if (!integer_found) {
            n = index;
            while (c && (isalpha(c) || isdigit(c)))
                c = str[++index];
            tok->toktype = TOK_FUNC;
            tok->func = function_lookup(str+i, index-i);
            if (tok->func == FUNC_UNKNOWN) {
                printf("unexpected `e' outside float\n");
                break;
            }
            else
                return index;
        }
        c = str[++index];
        if (c!='-' && c!='+' && !isdigit(c)) {
            printf("Incomplete scientific notation `%s'.\n",str+i);
            break;
        }
        if (c=='-' || c=='+')
            c = str[++index];
        while (c && isdigit(c))
            c = str[++index];
        tok->toktype = TOK_CONST;
        tok->datatype = 'f';
        tok->f = atof(str+i);
        return index;
    case '+':
        tok->toktype = TOK_OP;
        tok->op = OP_ADD;
        return ++index;
    case '-':
        // could be either subtraction or negation
        i = index-1;
        // back up one character
        while (i && strchr(" \t\r\n", str[i]))
           i--;
        if (isalpha(str[i]) || isdigit(str[i]) || strchr(")]}", str[i])) {
            tok->toktype = TOK_OP;
            tok->op = OP_SUBTRACT;
        }
        else {
            tok->toktype = TOK_NEGATE;
        }
        return ++index;
    case '/':
        tok->toktype = TOK_OP;
        tok->op = OP_DIVIDE;
        return ++index;
    case '*':
        tok->toktype = TOK_OP;
        tok->op = OP_MULTIPLY;
        return ++index;
    case '%':
        tok->toktype = TOK_OP;
        tok->op = OP_MODULO;
        return ++index;
    case '=':
        // could be '=', '=='
        tok->toktype = TOK_OP;
        tok->op = OP_ASSIGNMENT;
        c = str[++index];
        if (c == '=') {
            tok->op = OP_IS_EQUAL;
            ++index;
        }
        return index;
    case '<':
        // could be '<', '<=', '<<'
        tok->toktype = TOK_OP;
        tok->op = OP_IS_LESS_THAN;
        c = str[++index];
        if (c == '=') {
            tok->op = OP_IS_LESS_THAN_OR_EQUAL;
            ++index;
        }
        else if (c == '<') {
            tok->op = OP_LEFT_BIT_SHIFT;
            ++index;
        }
        return index;
    case '>':
        // could be '>', '>=', '>>'
        tok->toktype = TOK_OP;
        tok->op = OP_IS_GREATER_THAN;
        c = str[++index];
        if (c == '=') {
            tok->op = OP_IS_GREATER_THAN_OR_EQUAL;
            ++index;
        }
        else if (c == '>') {
            tok->op = OP_RIGHT_BIT_SHIFT;
            ++index;
        }
        return index;
    case '!':
        // could be '!', '!='
        // TODO: handle factorial and logical negation cases
        tok->toktype = TOK_OP;
        tok->op = OP_LOGICAL_NOT;
        c = str[++index];
        if (c == '=') {
            tok->op = OP_IS_NOT_EQUAL;
            ++index;
        }
        return index;
    case '&':
        // could be '&', '&&'
        tok->toktype = TOK_OP;
        tok->op = OP_BITWISE_AND;
        c = str[++index];
        if (c == '&') {
            tok->op = OP_LOGICAL_AND;
            ++index;
        }
        return index;
    case '|':
        // could be '|', '||'
        tok->toktype = TOK_OP;
        tok->op = OP_BITWISE_OR;
        c = str[++index];
        if (c == '|') {
            tok->op = OP_LOGICAL_OR;
            ++index;
        }
        return index;
    case '^':
        // bitwise XOR
        tok->toktype = TOK_OP;
        tok->op = OP_BITWISE_XOR;
        return ++index;
    case '(':
        tok->toktype = TOK_OPEN_PAREN;
        return ++index;
    case ')':
        tok->toktype = TOK_CLOSE_PAREN;
        return ++index;
    case '[':
        tok->toktype = TOK_OPEN_SQUARE;
        return ++index;
    case ']':
        tok->toktype = TOK_CLOSE_SQUARE;
        return ++index;
    case '{':
        tok->toktype = TOK_OPEN_CURLY;
        return ++index;
    case '}':
        tok->toktype = TOK_CLOSE_CURLY;
        return ++index;
    case ' ':
    case '\t':
    case '\r':
    case '\n':
        c = str[++index];
        goto again;
    case ',':
        tok->toktype = TOK_COMMA;
        return ++index;
    case '?':
        // conditional
        tok->toktype = TOK_QUESTION;
        return ++index;
    case ':':
        tok->toktype = TOK_COLON;
        return ++index;
    default:
        if (!isalpha(c)) {
            printf("unknown character '%c' in lexer\n", c);
            break;
        }
        while (c && (isalpha(c) || isdigit(c)))
            c = str[++index];
        if ((tok->var = variable_lookup(str+i, index-i)) != VAR_UNKNOWN) {
            tok->toktype = TOK_VAR;
        }
        else if ((tok->func = function_lookup(str+i, index-i)) != FUNC_UNKNOWN) {
            tok->toktype = TOK_FUNC;
        }
        else {
            printf("Unknown variable or function name `%s'.\n",str+i);
            break;
        }
        return index;
    }

    return 1;
}

struct _mapper_expr
{
    mapper_token start;
    int length;
    int vector_size;
    int input_history_size;
    int output_history_size;
};

typedef enum {
    YEQUAL_Y,
    YEQUAL_EQ,
    EXPR,
    EXPR_RIGHT,
    TERM,
    TERM_RIGHT,
    VALUE,
    NEGATE,
    NOT,
    VAR_RIGHT,
    VAR_VECTINDEX,
    VAR_HISTINDEX,
    CLOSE_VECTINDEX,
    CLOSE_HISTINDEX,
    OPEN_PAREN,
    CLOSE_PAREN,
    COMMA,
    QUESTION,
    COLON,
    END,
} state_t;

void mapper_expr_free(mapper_expr expr)
{
    free(expr);
}

#ifdef DEBUG

void printtoken(mapper_token_t tok)
{
    int locked = tok.vector_length_locked;
    switch (tok.toktype) {
    case TOK_CONST:
        switch (tok.datatype) {
            case 'f':      printf("%ff%d", tok.f,
                                  tok.vector_length);     break;
            case 'd':      printf("%fd%d", tok.d,
                                  tok.vector_length);     break;
            case 'i':      printf("%di%d", tok.i,
                                  tok.vector_length);     break;
        }
        if (locked)        printf("'");                   break;
    case TOK_OP:           printf("%s%c%d%s",
                                  op_table[tok.op].name,
                                  tok.datatype,
                                  tok.vector_length,
                                  locked ? "'" : "");     break;
    case TOK_OPEN_PAREN:   printf("(");                   break;
    case TOK_CLOSE_PAREN:  printf(")");                   break;
<<<<<<< HEAD
    case TOK_VAR:          printf("VAR(%c%c%d%s){%d}[%d]",
                                  tok.var, tok.datatype,
                                  tok.vector_length,
                                  locked ? "'" : "",
=======
    case TOK_VAR:          printf("VAR(%s%c){%d}[%d]",
                                  var_strings[tok.var], tok.datatype,
>>>>>>> 9174b46d
                                  tok.history_index,
                                  tok.vector_index);      break;
    case TOK_FUNC:         printf("FUNC(%s)%c%d%s",
                                  function_table[tok.func].name,
                                  tok.datatype,
                                  tok.vector_length,
                                  locked ? "'" : "");     break;
    case TOK_COMMA:        printf(",");                   break;
    case TOK_QUESTION:     printf("?");                   break;
    case TOK_COLON:        printf(":");                   break;
    case TOK_VECTORIZE:    printf("VECT%c%d(%d)",
                                  tok.datatype,
                                  tok.vector_length,
                                  tok.vector_index);      break;
    case TOK_END:          printf("END");                 break;
    default:               printf("(unknown token)");     break;
    }
    if (tok.casttype)
        printf("->%c", tok.casttype);
}

void printstack(const char *s, mapper_token_t *stack, int top)
{
    int i;
    printf("%s ", s);
    for (i=0; i<=top; i++) {
        printtoken(stack[i]);
        printf(" ");
    }
    printf("\n");
}

void printexpr(const char *s, mapper_expr e)
{
    printstack(s, e->start, e->length-1);
}

#endif

static char compare_token_datatype(mapper_token_t tok, char type)
{
    // return the higher datatype
    if (tok.datatype == 'd' || tok.casttype == 'd' || type == 'd')
        return 'd';
    else if (tok.datatype == 'f' || tok.casttype == 'f' || type == 'f')
        return 'f';
    else
        return 'i';
}

static void promote_token_datatype(mapper_token_t *tok, char type)
{
    if (tok->datatype == type)
        return;

    if (tok->toktype == TOK_CONST) {
        // constants can be cast immediately
        if (tok->datatype == 'i') {
            if (type == 'f') {
                tok->f = (float)tok->i;
                tok->datatype = 'f';
            }
            else if (type == 'd') {
                tok->d = (double)tok->i;
                tok->datatype = 'd';
            }
        }
        else if (tok->datatype == 'f') {
            if (type == 'd') {
                tok->d = (double)tok->f;
                tok->datatype = 'd';
            }
        }
    }
    else if (tok->datatype == TOK_VAR) {
        // we need to cast at runtime
        if (tok->datatype == 'i' || type == 'd')
            tok->casttype = type;
    }
    else {
        if (tok->datatype == 'i' || type == 'd')
            tok->datatype = type;
    }
}

static int check_types_and_lengths(mapper_token_t *stack, int top,
                                   int vectorizing)
{
    int i, arity, can_precompute = 1;
    char type = stack[top].datatype;
    int vector_length = stack[top].vector_length;

    if (stack[top].toktype == TOK_OP)
        arity = op_table[stack[top].op].arity;
    else if (stack[top].toktype == TOK_FUNC) {
        arity = function_table[stack[top].func].arity;
        if (stack[top].func == FUNC_UNIFORM)
            can_precompute = 0;
    }
    else if (stack[top].toktype == TOK_VECTORIZE) {
        arity = stack[top].vector_index;
        can_precompute = 0;
    }
    else
        return top;

    if (arity) {
        // find operator or function inputs
        i = top;
        int depth[2] = {arity,0};
        // last arg of op or func is at top-1
        type = compare_token_datatype(stack[top-1], type);
        if (stack[top-1].vector_length > vector_length)
            vector_length = stack[top-1].vector_length;

        /* walk down stack distance of arity, checking datatypes
         * and vector lengths */
        while (--i >= 0) {
            if (stack[i].toktype == TOK_FUNC &&
                function_table[stack[i].func].arity)
                can_precompute = 0;
            else if (stack[i].toktype != TOK_CONST)
                can_precompute = 0;

            if (depth[1] == 0) {
                type = compare_token_datatype(stack[i], type);
                if (stack[i].vector_length > vector_length)
                    vector_length = stack[i].vector_length;
                depth[0]--;
                if (depth[0] == 0)
                    break;
            }
            else
                depth[1]--;
            if (stack[i].toktype == TOK_OP)
                depth[1] += op_table[stack[i].op].arity;
            else if (stack[i].toktype == TOK_FUNC)
                depth[1] += function_table[stack[i].func].arity;
            else if (stack[i].toktype == TOK_VECTORIZE)
                depth[1] += stack[i].vector_index;
        }

        if (depth[0])
            return -1;

        /* walk down stack distance of arity again, promoting datatypes
         * and vector lengths */
        i = top;
        depth[0] = arity;
        depth[1] = 0;
        while (--i >= 0) {
            promote_token_datatype(&stack[i], type);
            if (depth[1] == 0) {
                if (!stack[i].vector_length_locked) {
                    stack[i].vector_length = vector_length;
                }
                else if (stack[i].vector_length != vector_length
                         && stack[top].toktype != TOK_VECTORIZE) {
                    return -1;
                }
                depth[0]--;
                if (depth[0] == 0)
                    break;
            }
            else
                depth[1]--;
            if (stack[i].toktype == TOK_OP)
                depth[1] += op_table[stack[i].op].arity;
            else if (stack[i].toktype == TOK_FUNC)
                depth[1] += function_table[stack[i].func].arity;
            else if (stack[i].toktype == TOK_VECTORIZE)
                depth[1] += stack[i].vector_index;
            if (vectorizing)
                stack[i].vector_length_locked = 1;
        }
        stack[top].datatype = type;
        if (!stack[top].vector_length_locked)
            stack[top].vector_length = vector_length;
        else if (stack[top].vector_length != vector_length)
            return -1;
    }
    else {
        stack[top].datatype = 'f';
    }

    // if stack within bounds of arity was only constants, we're ok to compute
    if (!can_precompute)
        return top;

    struct _mapper_expr e;
    e.start = &stack[top-arity];
    e.length = arity+1;
    mapper_signal_history_t h;
    mapper_signal_value_t v;
    h.type = stack[top].datatype;
    h.value = &v;
    h.position = -1;
    h.length = 1;
    h.size = 1;
    if (!mapper_expr_evaluate(&e, 0, &h))
        return top;

    switch (stack[top].datatype) {
        case 'f':
            stack[top-arity].f = v.f;
            break;
        case 'd':
            stack[top-arity].d = v.d;
            break;
        case 'i':
            stack[top-arity].i = v.i32;
            break;
        default:
            return 0;
            break;
    }
    stack[top-arity].toktype = TOK_CONST;
    return top-arity;
}

/* Macros to help express stack operations in parser. */
#define FAIL(msg) { printf("%s\n", msg); return 0; }
#define PUSH_TO_OUTPUT(x)                                           \
{                                                                   \
    if (++outstack_index >= STACK_SIZE)                             \
        {FAIL("Stack size exceeded.");}                             \
    memcpy(outstack + outstack_index, &x, sizeof(mapper_token_t));  \
}
#define PUSH_TO_OPERATOR(x)                                         \
{                                                                   \
    if (++opstack_index >= STACK_SIZE)                              \
        {FAIL("Stack size exceeded.");}                             \
    memcpy(opstack + opstack_index, &x, sizeof(mapper_token_t));    \
}   
#define POP_OPERATOR() ( opstack_index-- )
#define POP_OPERATOR_TO_OUTPUT()                                    \
{                                                                   \
    if (opstack[opstack_index].toktype == TOK_QUESTION) {           \
        opstack[opstack_index].toktype = TOK_OP;                    \
        opstack[opstack_index].op = OP_CONDITIONAL_IF;              \
    }                                                               \
    PUSH_TO_OUTPUT(opstack[opstack_index]);                         \
    outstack_index = check_types_and_lengths(outstack,              \
                                             outstack_index,        \
                                             vectorizing);          \
    if (outstack_index < 0)                                         \
         {FAIL("Malformed expression.");}                           \
    POP_OPERATOR();                                                 \
}
#define GET_NEXT_TOKEN(x)                                           \
{                                                                   \
    lex_index = expr_lex(str, lex_index, &x);                       \
    if (!lex_index)                                                 \
        {FAIL("Error in lexer.");}                                  \
}

/*! Use Dijkstra's shunting-yard algorithm to parse expression into RPN stack. */
mapper_expr mapper_expr_new_from_string(const char *str,
                                        char input_type,
                                        char output_type,
                                        int input_vector_size,
                                        int output_vector_size,
                                        int *input_history_size,
                                        int *output_history_size)
{
    if (!str) return 0;
    if (input_type != 'i' && input_type != 'f' && input_type != 'd') return 0;
    if (output_type != 'i' && output_type != 'f' && output_type != 'd') return 0;

    mapper_token_t outstack[STACK_SIZE];
    mapper_token_t opstack[STACK_SIZE];
    int lex_index = 0, outstack_index = -1, opstack_index = -1;
    int oldest_input = 0, oldest_output = 0, max_vector = 1;
    int vectorizing = 0;
    int variable = 0;
    mapper_token_t tok;

    // all expressions must start with "y=" (ignoring spaces)
    if (str[lex_index++] != 'y') return 0;
    while (str[lex_index] == ' ') lex_index++;
    if (str[lex_index++] != '=') return 0;

    while (str[lex_index]) {
        GET_NEXT_TOKEN(tok);
        if (variable && tok.toktype != TOK_OPEN_SQUARE
            && tok.toktype != TOK_OPEN_CURLY)
            variable = 0;
        switch (tok.toktype) {
            case TOK_CONST:
                // push to output stack
                PUSH_TO_OUTPUT(tok);
                variable = 0;
                break;
            case TOK_VAR:
                // set datatype
                tok.datatype = tok.var < VAR_Y ? input_type : output_type;
                tok.history_index = 0;
                tok.vector_index = 0;
                tok.vector_length = tok.var == 'x' ? input_vector_size : output_vector_size;
                tok.vector_length_locked = 1;
                PUSH_TO_OUTPUT(tok);
                variable = 1;
                break;
            case TOK_FUNC:
                if (function_table[tok.func].func_int32)
                    tok.datatype = 'i';
                else
                    tok.datatype = 'f';
                PUSH_TO_OPERATOR(tok);
                if (!function_table[tok.func].arity) {
                    POP_OPERATOR_TO_OUTPUT();
                }
                break;
            case TOK_OPEN_PAREN:
                PUSH_TO_OPERATOR(tok);
                break;
            case TOK_CLOSE_PAREN:
                // pop from operator stack to output until left parenthesis found
                while (opstack_index >= 0 && opstack[opstack_index].toktype != TOK_OPEN_PAREN) {
                    POP_OPERATOR_TO_OUTPUT();
                }
                if (opstack_index < 0)
                    {FAIL("Unmatched parentheses or misplaced comma.");}
                // remove left parenthesis from operator stack
                if (tok.toktype == TOK_CLOSE_PAREN) {
                    POP_OPERATOR();
                    if (opstack[opstack_index].toktype == TOK_FUNC) {
                        // if stack[top] is tok_func, pop to output
                        POP_OPERATOR_TO_OUTPUT();
                    }
                }
                break;
            case TOK_COMMA:
                // pop from operator stack to output until left parenthesis or TOK_VECTORIZE found
                while (opstack_index >= 0
                       && opstack[opstack_index].toktype != TOK_OPEN_PAREN
                       && opstack[opstack_index].toktype != TOK_VECTORIZE) {
                    POP_OPERATOR_TO_OUTPUT();
                }
                if (opstack_index < 0)
                    {FAIL("Unmatched parentheses, brackets or misplaced comma.");}
                if (opstack[opstack_index].toktype == TOK_VECTORIZE) {
                    opstack[opstack_index].vector_index++;
                    opstack[opstack_index].vector_length +=
                        outstack[outstack_index].vector_length;
                    outstack[outstack_index].vector_length_locked = 1;
                }
                break;
            case TOK_COLON:
                // pop from operator stack to output until conditional found
                while (opstack_index >= 0 &&
                       (opstack[opstack_index].toktype != TOK_OP ||
                        opstack[opstack_index].op != OP_CONDITIONAL_IF)) {
                    POP_OPERATOR_TO_OUTPUT();
                }
                if (opstack_index < 0)
                    {FAIL("Unmatched colon.");}
                opstack[opstack_index].op = OP_CONDITIONAL_IF_ELSE;
                break;
            case TOK_QUESTION:
                tok.toktype = TOK_OP;
                tok.op = OP_CONDITIONAL_IF;
            case TOK_OP:
                // check precedence of operators on stack
                while (opstack_index >= 0 && opstack[opstack_index].toktype == TOK_OP
                       && op_table[opstack[opstack_index].op].precedence >=
                       op_table[tok.op].precedence) {
                    POP_OPERATOR_TO_OUTPUT();
                }
                PUSH_TO_OPERATOR(tok);
                break;
            case TOK_OPEN_SQUARE:
                if (variable) {
                    GET_NEXT_TOKEN(tok);
                    if (tok.toktype != TOK_CONST || tok.datatype != 'i')
                        {FAIL("Non-integer vector index.");}
                    if (outstack[outstack_index].var == 'x') {
                        if (tok.i >= input_vector_size)
                            {FAIL("Index exceeds input vector length.");}
                    }
                    else if (tok.i >= output_vector_size)
                        {FAIL("Index exceeds output vector length.");}
                    outstack[outstack_index].vector_index = tok.i;
                    outstack[outstack_index].vector_length = 1;
                    outstack[outstack_index].vector_length_locked = 1;
                    GET_NEXT_TOKEN(tok);
                    if (tok.toktype == TOK_COLON) {
                        // index is range A:B
                        GET_NEXT_TOKEN(tok);
                        if (tok.toktype != TOK_CONST || tok.datatype != 'i')
                            {FAIL("Malformed vector index.");}
                        if (outstack[outstack_index].var == 'x') {
                            if (tok.i >= input_vector_size)
                                {FAIL("Index exceeds vector length.");}
                        }
                        else if (tok.i >= output_vector_size)
                            {FAIL("Index exceeds vector length.");}
                        if (tok.i <= outstack[outstack_index].vector_index)
                            {FAIL("Malformed vector index.");}
                        outstack[outstack_index].vector_length =
                            tok.i - outstack[outstack_index].vector_index + 1;
                        GET_NEXT_TOKEN(tok);
                    }
                    if (tok.toktype != TOK_CLOSE_SQUARE)
                        {FAIL("Unmatched bracket.");}
                }
                else {
                    if (vectorizing)
                        {FAIL("Nested (multidimensional) vectors not allowed.");}
                    tok.toktype = TOK_VECTORIZE;
                    tok.vector_length = 0;
                    // use vector index for tracking arity of tok
                    tok.vector_index = 0;
                    PUSH_TO_OPERATOR(tok);
                    vectorizing = 1;
                }
                break;
            case TOK_CLOSE_SQUARE:
                // pop from operator stack to output until TOK_VECTORIZE found
                while (opstack_index >= 0 &&
                       opstack[opstack_index].toktype != TOK_VECTORIZE) {
                    POP_OPERATOR_TO_OUTPUT();
                }
                if (opstack_index < 0)
                    {FAIL("Unmatched brackets or misplaced comma.");}
                opstack[opstack_index].vector_length_locked = 1;
                opstack[opstack_index].vector_index++;
                opstack[opstack_index].vector_length +=
                    outstack[outstack_index].vector_length;
                outstack[outstack_index].vector_length_locked = 1;
                vectorizing = 0;
                POP_OPERATOR_TO_OUTPUT();
                break;
            case TOK_OPEN_CURLY:
<<<<<<< HEAD
                if (!variable)
                    {FAIL("Misplaced brackets.");}
=======
                if (outstack[outstack_index].toktype != TOK_VAR)
                    {FAIL("Misplaced brace.");}
>>>>>>> 9174b46d
                GET_NEXT_TOKEN(tok);
                if (tok.toktype == TOK_NEGATE) {
                    // if negative sign found, get next token
                    outstack[outstack_index].history_index = -1;
                    GET_NEXT_TOKEN(tok);
                }
                if (tok.toktype != TOK_CONST || tok.datatype != 'i')
                    {FAIL("Non-integer history index.");}
                outstack[outstack_index].history_index *= tok.i;
                if (outstack[outstack_index].var == VAR_X) {
                    if (outstack[outstack_index].history_index > 0)
                        {FAIL("Input history index cannot be > 0.");}
                }
                else if (outstack[outstack_index].var == VAR_Y) {
                    if (outstack[outstack_index].history_index > -1)
                    {FAIL("Output history index cannot be > -1.");}
                }

                if (outstack[outstack_index].var == VAR_X
                    && outstack[outstack_index].history_index < oldest_input)
                    oldest_input = outstack[outstack_index].history_index;
                else if (outstack[outstack_index].var == VAR_Y
                         && outstack[outstack_index].history_index < oldest_output)
                    oldest_output = outstack[outstack_index].history_index;
                GET_NEXT_TOKEN(tok);
                if (tok.toktype != TOK_CLOSE_CURLY)
                    {FAIL("Unmatched brace.");}
                break;
            case TOK_NEGATE:
                // push '0' to output stack, and '-' to operator stack
                tok.toktype = TOK_CONST;
                tok.datatype = 'i';
                tok.i = 0;
                PUSH_TO_OUTPUT(tok);
                tok.toktype = TOK_OP;
                tok.op = OP_SUBTRACT;
                PUSH_TO_OPERATOR(tok);
                break;
            default:
                {FAIL("Unknown token type.");}
                break;
        }
#if TRACING
        printstack("OUTPUT STACK:", outstack, outstack_index);
        printstack("OPERATOR STACK:", opstack, opstack_index);
#endif
    }

    // finish popping operators to output, check for unbalanced parentheses
    while (opstack_index >= 0) {
        if (opstack[opstack_index].toktype == TOK_OPEN_PAREN)
            {FAIL("Unmatched parentheses or misplaced comma.");}
        POP_OPERATOR_TO_OUTPUT();
    }

    // TODO: promote datatypes/cast to destination datatype

    // Fail if top vector length doesn't match output vector length
    if (outstack[outstack_index].vector_length != output_vector_size)
        {FAIL("Vector length mismatch.");}

    // Check for maximum vector length used in stack
    int i;
    for (i = 0; i < outstack_index; i++) {
        if (outstack[i].vector_length > max_vector)
            max_vector = outstack[i].vector_length;
    }

    // If stack top type doesn't match output type, add cast
    if (outstack[outstack_index].datatype != output_type) {
        promote_token_datatype(&outstack[outstack_index], output_type);
        outstack_index = check_types_and_lengths(outstack, outstack_index, 0);
    }

    mapper_expr expr = malloc(sizeof(struct _mapper_expr));
    expr->length = outstack_index + 1;
    expr->start = malloc(sizeof(struct _token)*expr->length);
    memcpy(expr->start, &outstack, sizeof(struct _token)*expr->length);
    expr->vector_size = max_vector;
    expr->input_history_size = *input_history_size = -oldest_input+1;
    expr->output_history_size = *output_history_size = -oldest_output+1;
    return expr;
}

int mapper_expr_input_history_size(mapper_expr expr)
{
    return expr->input_history_size;
}

int mapper_expr_output_history_size(mapper_expr expr)
{
    return expr->output_history_size;
}

#if TRACING
#define trace_eval printf
#else
static void trace_eval(const char *s,...) {}
#endif

int mapper_expr_evaluate(mapper_expr expr,
                         mapper_signal_history_t *from,
                         mapper_signal_history_t *to)
{
    mapper_signal_value_t stack[expr->vector_size][expr->length];
    int dims[expr->length];

    int i, j, k, top = -1, count = 0;
    mapper_token_t *tok = expr->start;

    while (count < expr->length && tok->toktype != TOK_END) {
        switch (tok->toktype) {
        case TOK_CONST:
            ++top;
            dims[top] = tok->vector_length;
            if (tok->datatype == 'f') {
                for (i = 0; i < tok->vector_length; i++)
                    stack[i][top].f = tok->f;
            }
            else if (tok->datatype == 'd') {
                for (i = 0; i < tok->vector_length; i++)
                    stack[i][top].d = tok->d;
            }
            else if (tok->datatype == 'i') {
                for (i = 0; i < tok->vector_length; i++)
                    stack[i][top].i32 = tok->i;
            }
            break;
        case TOK_VAR:
            {
                int idx;
                switch (tok->var) {
                case VAR_X:
                    ++top;
                    dims[top] = tok->vector_length;
                    idx = ((tok->history_index + from->position
                            + from->size) % from->size);
                    if (from->type == 'd') {
                        double *v = from->value + idx * from->length * mapper_type_size(from->type);
                        for (i = 0; i < tok->vector_length; i++)
                            stack[i][top].d = v[i+tok->vector_index];
                    }
                    else if (from->type == 'f') {
                        float *v = from->value + idx * from->length * mapper_type_size(from->type);
                        for (i = 0; i < tok->vector_length; i++)
                            stack[i][top].f = v[i+tok->vector_index];
                    }
                    else if (from->type == 'i') {
                        int *v = from->value + idx * from->length * mapper_type_size(from->type);
                        for (i = 0; i < tok->vector_length; i++)
                            stack[i][top].i32 = v[i+tok->vector_index];
                    }
                    break;
                case VAR_Y:
                    ++top;
                    dims[top] = tok->vector_length;
                    idx = ((tok->history_index + to->position + 1
                            + to->size) % to->size);
                    if (to->type == 'd') {
                        double *v = to->value + idx * to->length * mapper_type_size(to->type);
                        for (i = 0; i < tok->vector_length; i++)
                            stack[i][top].d = v[i+tok->vector_index];
                    }
                    else if (to->type == 'f') {
                        float *v = to->value + idx * to->length * mapper_type_size(to->type);
                        for (i = 0; i < tok->vector_length; i++)
                            stack[i][top].f = v[i+tok->vector_index];
                    }
                    else if (to->type == 'i') {
                        int *v = to->value + idx * to->length * mapper_type_size(to->type);
                        for (i = 0; i < tok->vector_length; i++)
                            stack[i][top].i32 = v[i+tok->vector_index];
                    }
                    break;
                default: goto error;
                }
            }
            break;
        case TOK_OP:
            top -= op_table[tok->op].arity-1;
            dims[top] = tok->vector_length;
            // promote types as necessary
            for (i = 0; i < tok->vector_length; i++) {
                if (tok->datatype == 'f') {
                    trace_eval("%f %sf %f = ", stack[i][top].f,
                               op_table[tok->op].name, stack[i][top+1].f);
                    switch (tok->op) {
                        case OP_ADD:
                            stack[i][top].f = stack[i][top].f + stack[i][top+1].f;
                            break;
                        case OP_SUBTRACT:
                            stack[i][top].f = stack[i][top].f - stack[i][top+1].f;
                            break;
                        case OP_MULTIPLY:
                            stack[i][top].f = stack[i][top].f * stack[i][top+1].f;
                            break;
                        case OP_DIVIDE:
                            stack[i][top].f = stack[i][top].f / stack[i][top+1].f;
                            break;
                        case OP_MODULO:
                            stack[i][top].f = fmod(stack[i][top].f, stack[i][top+1].f);
                            break;
                        case OP_IS_EQUAL:
                            stack[i][top].f = stack[i][top].f == stack[i][top+1].f;
                            break;
                        case OP_IS_NOT_EQUAL:
                            stack[i][top].f = stack[i][top].f != stack[i][top+1].f;
                            break;
                        case OP_IS_LESS_THAN:
                            stack[i][top].f = stack[i][top].f < stack[i][top+1].f;
                            break;
                        case OP_IS_LESS_THAN_OR_EQUAL:
                            stack[i][top].f = stack[i][top].f <= stack[i][top+1].f;
                            break;
                        case OP_IS_GREATER_THAN:
                            stack[i][top].f = stack[i][top].f > stack[i][top+1].f;
                            break;
                        case OP_IS_GREATER_THAN_OR_EQUAL:
                            stack[i][top].f = stack[i][top].f >= stack[i][top+1].f;
                            break;
                        case OP_LOGICAL_AND:
                            stack[i][top].f = stack[i][top].f && stack[i][top+1].f;
                            break;
                        case OP_LOGICAL_OR:
                            stack[i][top].f = stack[i][top].f || stack[i][top+1].f;
                            break;
                        case OP_LOGICAL_NOT:
                            stack[i][top].f = !stack[i][top].f;
                            break;
                        case OP_CONDITIONAL_IF:
                            if (stack[i][top].f)
                                stack[i][top].f = stack[i][top+1].f;
                            else
                                return 0;
                            break;
                        case OP_CONDITIONAL_IF_ELSE:
                            if (stack[i][top].f)
                                stack[i][top].f = stack[i][top+1].f;
                            else
                                stack[i][top].f = stack[i][top+2].f;
                            break;
                        default: goto error;
                    }
                    trace_eval("%f\n", stack[i][top].f);
                } else if (tok->datatype == 'd') {
                    trace_eval("%f %sd %f = ", stack[i][top].d,
                               op_table[tok->op].name, stack[i][top+1].d);
                    switch (tok->op) {
                        case OP_ADD:
                            stack[i][top].d = stack[i][top].d + stack[i][top+1].d;
                            break;
                        case OP_SUBTRACT:
                            stack[i][top].d = stack[i][top].d - stack[i][top+1].d;
                            break;
                        case OP_MULTIPLY:
                            stack[i][top].d = stack[i][top].d * stack[i][top+1].d;
                            break;
                        case OP_DIVIDE:
                            stack[i][top].d = stack[i][top].d / stack[i][top+1].d;
                            break;
                        case OP_MODULO:
                            stack[i][top].d = fmod(stack[i][top].d, stack[i][top+1].d);
                            break;
                        case OP_IS_EQUAL:
                            stack[i][top].d = stack[i][top].d == stack[i][top+1].d;
                            break;
                        case OP_IS_NOT_EQUAL:
                            stack[i][top].d = stack[i][top].d != stack[i][top+1].d;
                            break;
                        case OP_IS_LESS_THAN:
                            stack[i][top].d = stack[i][top].d < stack[i][top+1].d;
                            break;
                        case OP_IS_LESS_THAN_OR_EQUAL:
                            stack[i][top].d = stack[i][top].d <= stack[i][top+1].d;
                            break;
                        case OP_IS_GREATER_THAN:
                            stack[i][top].d = stack[i][top].d > stack[i][top+1].d;
                            break;
                        case OP_IS_GREATER_THAN_OR_EQUAL:
                            stack[i][top].d = stack[i][top].d >= stack[i][top+1].d;
                            break;
                        case OP_LOGICAL_AND:
                            stack[i][top].d = stack[i][top].d && stack[i][top+1].d;
                            break;
                        case OP_LOGICAL_OR:
                            stack[i][top].d = stack[i][top].d || stack[i][top+1].d;
                            break;
                        case OP_LOGICAL_NOT:
                            stack[i][top].d = !stack[i][top].d;
                            break;
                        case OP_CONDITIONAL_IF:
                            if (stack[i][top].d)
                                stack[i][top].d = stack[i][top+1].d;
                            else
                                return 0;
                            break;
                        case OP_CONDITIONAL_IF_ELSE:
                            if (stack[i][top].d)
                                stack[i][top].d = stack[i][top+1].d;
                            else
                                stack[i][top].d = stack[i][top+2].d;
                            break;
                        default: goto error;
                    }
                    trace_eval("%f\n", stack[i][top].d);
                } else {
                    trace_eval("%d %si %d = ", stack[i][top].i32,
                               op_table[tok->op].name, stack[i][top+1].i32);
                    switch (tok->op) {
                        case OP_ADD:
                            stack[i][top].i32 = stack[i][top].i32 + stack[i][top+1].i32;
                            break;
                        case OP_SUBTRACT:
                            stack[i][top].i32 = stack[i][top].i32 - stack[i][top+1].i32;
                            break;
                        case OP_MULTIPLY:
                            stack[i][top].i32 = stack[i][top].i32 * stack[i][top+1].i32;
                            break;
                        case OP_DIVIDE:
                            stack[i][top].i32 = stack[i][top].i32 / stack[i][top+1].i32;
                            break;
                        case OP_MODULO:
                            stack[i][top].i32 = stack[i][top].i32 % stack[i][top+1].i32;
                            break;
                        case OP_IS_EQUAL:
                            stack[i][top].i32 = stack[i][top].i32 == stack[i][top+1].i32;
                            break;
                        case OP_IS_NOT_EQUAL:
                            stack[i][top].i32 = stack[i][top].i32 != stack[i][top+1].i32;
                            break;
                        case OP_IS_LESS_THAN:
                            stack[i][top].i32 = stack[i][top].i32 < stack[i][top+1].i32;
                            break;
                        case OP_IS_LESS_THAN_OR_EQUAL:
                            stack[i][top].i32 = stack[i][top].i32 <= stack[i][top+1].i32;
                            break;
                        case OP_IS_GREATER_THAN:
                            stack[i][top].i32 = stack[i][top].i32 > stack[i][top+1].i32;
                            break;
                        case OP_IS_GREATER_THAN_OR_EQUAL:
                            stack[i][top].i32 = stack[i][top].i32 >= stack[i][top+1].i32;
                            break;
                        case OP_LEFT_BIT_SHIFT:
                            stack[i][top].i32 = stack[i][top].i32 << stack[i][top+1].i32;
                            break;
                        case OP_RIGHT_BIT_SHIFT:
                            stack[i][top].i32 = stack[i][top].i32 >> stack[i][top+1].i32;
                            break;
                        case OP_BITWISE_AND:
                            stack[i][top].i32 = stack[i][top].i32 & stack[i][top+1].i32;
                            break;
                        case OP_BITWISE_OR:
                            stack[i][top].i32 = stack[i][top].i32 | stack[i][top+1].i32;
                            break;
                        case OP_BITWISE_XOR:
                            stack[i][top].i32 = stack[i][top].i32 ^ stack[i][top+1].i32;
                            break;
                        case OP_LOGICAL_AND:
                            stack[i][top].i32 = stack[i][top].i32 && stack[i][top+1].i32;
                            break;
                        case OP_LOGICAL_OR:
                            stack[i][top].i32 = stack[i][top].i32 || stack[i][top+1].i32;
                            break;
                        case OP_LOGICAL_NOT:
                            stack[i][top].i32 = !stack[i][top].i32;
                            break;
                        case OP_CONDITIONAL_IF:
                            if (stack[i][top].i32)
                                stack[i][top].i32 = stack[i][top+1].i32;
                            else
                                return 0;
                            break;
                        case OP_CONDITIONAL_IF_ELSE:
                            if (stack[i][top].i32)
                                stack[i][top].i32 = stack[i][top+1].i32;
                            else
                                stack[i][top].i32 = stack[i][top+2].i32;
                            break;
                        default: goto error;
                    }
                    trace_eval("%d\n", stack[i][top].i32);
                }
            }
            break;
        case TOK_FUNC:
            top -= function_table[tok->func].arity-1;
            dims[top] = tok->vector_length;
            for (i = 0; i < tok->vector_length; i++) {
                if (tok->datatype == 'f') {
                    switch (function_table[tok->func].arity) {
                        case 0:
                            stack[i][top].f = ((func_float_arity0*)function_table[tok->func].func_float)();
                            trace_eval("%s = %f\n", function_table[tok->func].name,
                                       stack[i][top].f);
                            break;
                        case 1:
                            trace_eval("%s(%f) = ", function_table[tok->func].name, stack[i][top].f);
                            stack[i][top].f = ((func_float_arity1*)function_table[tok->func].func_float)(stack[i][top].f);
                            trace_eval("%f\n", stack[i][top].f);
                            break;
                        case 2:
                            trace_eval("%s(%f,%f) = ", function_table[tok->func].name,
                                       stack[i][top].f, stack[i][top+1].f);
                            stack[i][top].f = ((func_float_arity2*)function_table[tok->func].func_float)(stack[i][top].f, stack[i][top+1].f);
                            trace_eval("%f\n", stack[i][top].f);
                            break;
                        default: goto error;
                    }
                }
                else if (tok->datatype == 'd') {
                    switch (function_table[tok->func].arity) {
                        case 0:
                            stack[i][top].d = ((func_double_arity0*)function_table[tok->func].func_double)();
                            trace_eval("%s = %f\n", function_table[tok->func].name,
                                       stack[i][top].d);
                            break;
                        case 1:
                            trace_eval("%s(%f) = ", function_table[tok->func].name, stack[i][top].d);
                            stack[i][top].d = ((func_double_arity1*)function_table[tok->func].func_double)(stack[i][top].d);
                            trace_eval("%f\n", stack[i][top].d);
                            break;
                        case 2:
                            trace_eval("%s(%f,%f) = ", function_table[tok->func].name,
                                       stack[i][top].d, stack[i][top+1].d);
                            stack[i][top].d = ((func_double_arity2*)function_table[tok->func].func_double)(stack[i][top].d, stack[i][top+1].d);
                            trace_eval("%f\n", stack[i][top].d);
                            break;
                        default: goto error;
                    }
                }
                else if (tok->datatype == 'i') {
                    switch (function_table[tok->func].arity) {
                        case 0:
                            stack[i][top].i32 = ((func_int32_arity0*)function_table[tok->func].func_int32)();
                            trace_eval("%s = %d\n", function_table[tok->func].name,
                                       stack[i][top].i32);
                            break;
                        case 1:
                            trace_eval("%s(%d) = ", function_table[tok->func].name, stack[i][top].i32);
                            stack[i][top].i32 = ((func_int32_arity1*)function_table[tok->func].func_int32)(stack[i][top].i32);
                            trace_eval("%d\n", stack[i][top].i32);
                            break;
                        case 2:
                            trace_eval("%s(%d,%d) = ", function_table[tok->func].name,
                                       stack[i][top].i32, stack[i][top+1].i32);
                            stack[i][top].i32 = ((func_int32_arity2*)function_table[tok->func].func_int32)(stack[i][top].i32, stack[i][top+1].i32);
                            trace_eval("%d\n", stack[i][top].i32);
                            break;
                        default: goto error;
                    }
                }
            }
            break;
        case TOK_VECTORIZE:
            // don't need to copy vector elements from first token
            top -= tok->vector_index-1;
            k = dims[top];
            if (tok->datatype == 'f') {
                for (i = 1; i < tok->vector_index; i++) {
                    for (j = 0; j < dims[top+1]; j++)
                        stack[k++][top].f = stack[j][top+i].f;
                }
            }
            else if (tok->datatype == 'i') {
                for (i = 0; i < tok->vector_index; i++) {
                    for (j = 0; j < dims[top+i]; j++)
                        stack[k++][top].i32 = stack[j][top+i].i32;
                }
            }
            else if (tok->datatype == 'd') {
                for (i = 0; i < tok->vector_index; i++) {
                    for (j = 0; j < dims[top+i]; j++)
                        stack[k++][top].d = stack[j][top+i].d;
                }
            }
            dims[top] = tok->vector_length;
#if TRACING
            printf("built %i-element vector: [", tok->vector_length);
            for (i = 0; i < tok->vector_length; i++) {
                if (tok->datatype == 'f')
                    printf("%f", stack[i][top].f);
                else if (tok->datatype == 'i')
                    printf("%i", stack[i][top].i32);
                else if (tok->datatype == 'd')
                    printf("%f", stack[i][top].d);
                if (i < tok->vector_length - 1)
                    printf(", ");
            }
            printf("]\n");
#endif
            break;
        default: goto error;
        }
        if (tok->casttype) {
            trace_eval("casting from %c to %c", tok->datatype, tok->casttype);
            // need to cast to a different type
            if (tok->datatype == 'i') {
                if (tok->casttype == 'f') {
                    for (i = 0; i < tok->vector_length; i++) {
                        stack[i][top].f = (float)stack[i][top].i32;
                    }
                }
                else if (tok->casttype == 'd') {
                    for (i = 0; i < tok->vector_length; i++) {
                        stack[i][top].d = (double)stack[i][top].i32;
                    }
                }
            }
            else if (tok->datatype == 'f') {
                if (tok->casttype == 'i') {
                    for (i = 0; i < tok->vector_length; i++) {
                        stack[i][top].i32 = (int)stack[i][top].f;
                    }
                }
                else if (tok->casttype == 'd') {
                    for (i = 0; i < tok->vector_length; i++) {
                        stack[i][top].d = (double)stack[i][top].f;
                    }
                }
            }
            else if (tok->datatype == 'd') {
                if (tok->casttype == 'i') {
                    for (i = 0; i < tok->vector_length; i++) {
                        stack[i][top].i32 = (int)stack[i][top].d;
                    }
                }
                else if (tok->casttype == 'f') {
                    for (i = 0; i < tok->vector_length; i++) {
                        stack[i][top].f = (float)stack[i][top].d;
                    }
                }
            }
        }
        tok++;
        count++;
    }

    /* Increment index position of output data structure.
     * We do this after computation to handle conditional output. */
    to->position = (to->position + 1) % to->size;

    if (to->type == 'f') {
        float *v = msig_history_value_pointer(*to);
        for (i = 0; i < to->length; i++)
            v[i] = stack[i][top].f;
    }
    else if (to->type == 'i') {
        int *v = msig_history_value_pointer(*to);
        for (i = 0; i < to->length; i++)
            v[i] = stack[i][top].i32;
    }
    else if (to->type == 'd') {
        double *v = msig_history_value_pointer(*to);
        for (i = 0; i < to->length; i++)
            v[i] = stack[i][top].d;
    }
    return 1;

  error:
    trace("Unexpected token in expression.");
    return 0;
}<|MERGE_RESOLUTION|>--- conflicted
+++ resolved
@@ -616,15 +616,10 @@
                                   locked ? "'" : "");     break;
     case TOK_OPEN_PAREN:   printf("(");                   break;
     case TOK_CLOSE_PAREN:  printf(")");                   break;
-<<<<<<< HEAD
-    case TOK_VAR:          printf("VAR(%c%c%d%s){%d}[%d]",
-                                  tok.var, tok.datatype,
+    case TOK_VAR:          printf("VAR(%s%c%d%s){%d}[%d]",
+                                  var_strings[tok.var], tok.datatype,
                                   tok.vector_length,
                                   locked ? "'" : "",
-=======
-    case TOK_VAR:          printf("VAR(%s%c){%d}[%d]",
-                                  var_strings[tok.var], tok.datatype,
->>>>>>> 9174b46d
                                   tok.history_index,
                                   tok.vector_index);      break;
     case TOK_FUNC:         printf("FUNC(%s)%c%d%s",
@@ -1059,13 +1054,8 @@
                 POP_OPERATOR_TO_OUTPUT();
                 break;
             case TOK_OPEN_CURLY:
-<<<<<<< HEAD
                 if (!variable)
-                    {FAIL("Misplaced brackets.");}
-=======
-                if (outstack[outstack_index].toktype != TOK_VAR)
                     {FAIL("Misplaced brace.");}
->>>>>>> 9174b46d
                 GET_NEXT_TOKEN(tok);
                 if (tok.toktype == TOK_NEGATE) {
                     // if negative sign found, get next token
