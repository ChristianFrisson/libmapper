--- conflicted
+++ resolved
@@ -117,13 +117,8 @@
     mpr_tbl slot_props = slot->obj.props.synced;
     mpr_tbl sig_props = slot->sig->obj.props.synced;
     for (i = 0; i < msg->num_atoms; i++) {
-<<<<<<< HEAD
         a = &msg->atoms[i];
-        if (!(a->prop & mask))
-=======
-        atom = &msg->atoms[i];
-        if ((atom->index & ~0xFF) != mask)
->>>>>>> 4a8a9b08
+        if ((a->prop & ~0xFF) != mask)
             continue;
         switch (a->prop & ~mask) {
             case MPR_PROP_MAX:
