--- conflicted
+++ resolved
@@ -17,44 +17,28 @@
 {
     int i, j, res1 = 1, res2 = 1;
     for (i = 0; i < num; i++)
-<<<<<<< HEAD
         o[i] = i;
-    for (i = 1, j = 0; i < num; j = i-1, i++) {
-        while (j >= 0
-               && (((res1 = strcmp(s[o[j]]->dev->name, s[o[j+1]]->dev->name)) > 0)
-                   || ((res2 = strcmp(s[o[j]]->name, s[o[j+1]]->name)) > 0))) {
+    for (i = 1; i < num; i++) {
+        j = i-1;
+        while (j >= 0) {
+            res1 = strcmp(s[o[j]]->dev->name, s[o[j+1]]->dev->name);
+            if (res1 < 0)
+                break;
+            else if (res1 == 0) {
+                res2 = strcmp(s[o[j]]->name, s[o[j+1]]->name);
+                if (res2 == 0) {
+                    // abort: identical signal names
+                    return 1;
+                }
+                else if (res2 < 0)
+                    break;
+            }
+            // swap
             int temp = o[j];
             o[j] = o[j+1];
             o[j+1] = temp;
-            --j;
-        }
-        if (res1 == 0 && res2 == 0)
-            return 1;
-=======
-        order[i] = i;
-    for (i = 1; i < num; i++) {
-        j = i-1;
-        while (j >= 0) {
-            result1 = strcmp(sigs[order[j]]->device->name,
-                             sigs[order[j+1]]->device->name);
-            if (result1 < 0)
-                break;
-            else if (result1 == 0) {
-                result2 = strcmp(sigs[order[j]]->name, sigs[order[j+1]]->name);
-                if (result2 == 0) {
-                    // abort: identical signal names
-                    return 1;
-                }
-                else if (result2 < 0)
-                    break;
-            }
-            // swap
-            int temp = order[j];
-            order[j] = order[j+1];
-            order[j+1] = temp;
             j--;
         }
->>>>>>> 4a8a9b08
     }
     return 0;
 }
@@ -108,41 +92,22 @@
     mpr_slot_init(m->dst);
 }
 
-<<<<<<< HEAD
 mpr_map mpr_map_new(int num_src, mpr_sig *src, int num_dst, mpr_sig *dst)
-=======
-mapper_map mapper_map_new(int num_srcs, mapper_signal *srcs,
-                          int num_dsts, mapper_signal *dsts)
->>>>>>> 4a8a9b08
 {
     RETURN_UNLESS(src && *src && dst && *dst, 0);
     RETURN_UNLESS(num_src > 0 && num_src <= MAX_NUM_MAP_SRC, 0);
     int i, j;
-<<<<<<< HEAD
     for (i = 0; i < num_src; i++) {
         for (j = 0; j < num_dst; j++) {
-            if (src[i]->obj.id == dst[j]->obj.id) {
+            if (   strcmp(src[i]->name, dst[j]->name)==0
+                && strcmp(src[i]->dev->name, dst[j]->dev->name)==0) {
                 trace("Cannot connect signal '%s:%s' to itself.\n",
                       mpr_dev_get_name(src[i]->dev), src[i]->name);
-=======
-    if (!srcs || !*srcs || !dsts || !*dsts)
-        return 0;
-    if (num_srcs <= 0 || num_srcs > MAX_NUM_MAP_SOURCES)
-        return 0;
-
-    for (i = 0; i < num_srcs; i++) {
-        for (j = 0; j < num_dsts; j++) {
-            if (   strcmp(srcs[i]->name, dsts[j]->name)==0
-                && strcmp(srcs[i]->device->name, dsts[j]->device->name)==0) {
-                trace("Cannot connect signal '%s:%s' to itself.\n",
-                      mapper_device_name(srcs[i]->device), srcs[i]->name);
->>>>>>> 4a8a9b08
                 return 0;
             }
         }
     }
     // Only 1 destination supported for now
-<<<<<<< HEAD
     RETURN_UNLESS(num_dst == 1, 0);
     mpr_graph g = (*dst)->obj.graph;
 
@@ -156,24 +121,6 @@
             if (o) {
                 temp = mpr_sig_get_maps((mpr_sig)o, MPR_DIR_OUT);
                 maps = mpr_list_isect(maps, temp);
-=======
-    if (num_dsts != 1)
-        return 0;
-    mapper_signal dst = dsts[0];
-
-    mapper_database db = dst->device->database;
-
-    // check if record of map already exists
-    mapper_signal sig;
-    mapper_map map, *maps, *temp;
-    maps = mapper_signal_maps(dst, MAPPER_DIR_INCOMING);
-    if (maps) {
-        for (i = 0; i < num_srcs; i++) {
-            sig = mapper_database_signal_by_id(db, mapper_signal_id(srcs[i]));
-            if (sig) {
-                temp = mapper_signal_maps(sig, MAPPER_DIR_OUTGOING);
-                maps = mapper_map_query_intersection(maps, temp);
->>>>>>> 4a8a9b08
             }
             else {
                 mpr_list_free(maps);
@@ -182,23 +129,15 @@
             }
         }
         while (maps) {
-<<<<<<< HEAD
             if (((mpr_map)*maps)->num_src == num_src) {
                 m = (mpr_map)*maps;
                 mpr_list_free(maps);
                 return m;
-=======
-            if ((*maps)->num_sources == num_srcs) {
-                map = *maps;
-                mapper_map_query_done(maps);
-                return map;
->>>>>>> 4a8a9b08
             }
             maps = mpr_list_next(maps);
         }
     }
 
-<<<<<<< HEAD
     int order[num_src];
     if (alphabetise_sigs(num_src, src, order)) {
         trace("error in mpr_map_new(): multiple use of source signal.\n");
@@ -209,11 +148,12 @@
     m->obj.type = MPR_MAP;
     m->obj.graph = g;
     m->num_src = num_src;
-    m->src = (mpr_slot*) malloc(sizeof(mpr_slot) * num_src);
+    m->src = (mpr_slot*)malloc(sizeof(mpr_slot) * num_src);
     for (i = 0; i < num_src; i++) {
         m->src[i] = (mpr_slot)calloc(1, sizeof(struct _mpr_slot));
-        o = mpr_graph_get_obj(g, MPR_SIG, src[order[i]]->obj.id);
-        if (!o) {
+        if (src[order[i]]->dev->obj.graph == g)
+            o = (mpr_obj)src[order[i]];
+        else if (!(o = mpr_graph_get_obj(g, MPR_SIG, src[order[i]]->obj.id))) {
             o = (mpr_obj)mpr_graph_add_sig(g, src[order[i]]->name,
                                            src[order[i]]->dev->name, 0);
             if (!o->id) {
@@ -221,32 +161,6 @@
                 ((mpr_sig)o)->dir = src[order[i]]->dir;
                 ((mpr_sig)o)->len = src[order[i]]->len;
                 ((mpr_sig)o)->type = src[order[i]]->type;
-=======
-    int order[num_srcs];
-    if (alphabetise_signals(num_srcs, srcs, order)) {
-        trace("error in mapper_map_new(): multiple use of source signal.\n");
-        return 0;
-    }
-
-    map = (mapper_map)mapper_list_add_item((void**)&db->maps,
-                                           sizeof(mapper_map_t));
-    map->database = db;
-    map->num_sources = num_srcs;
-    map->sources = (mapper_slot*) malloc(sizeof(mapper_slot) * num_srcs);
-    for (i = 0; i < num_srcs; i++) {
-        map->sources[i] = (mapper_slot)calloc(1, sizeof(struct _mapper_slot));
-        if (srcs[order[i]]->device->database == db)
-            sig = srcs[order[i]];
-        else if (!(sig = mapper_database_signal_by_id(db, srcs[order[i]]->id))) {
-            sig = mapper_database_add_or_update_signal(db, srcs[order[i]]->name,
-                                                       srcs[order[i]]->device->name, 0);
-            if (!sig->id) {
-                sig->id = srcs[order[i]]->id;
-                sig->direction = srcs[order[i]]->direction;
-            }
-            if (!sig->device->id) {
-                sig->device->id = srcs[order[i]]->device->id;
->>>>>>> 4a8a9b08
             }
             mpr_dev d = ((mpr_sig)o)->dev;
             if (!d->obj.id)
@@ -256,31 +170,6 @@
         m->src[i]->map = m;
         m->src[i]->obj.id = i;
     }
-<<<<<<< HEAD
-=======
-    map->destination.signal = dst;
-    map->destination.map = map;
-    map->destination.direction = MAPPER_DIR_INCOMING;
-
-    // we need to give the map a temporary id – this may be overwritten later
-    if (dst->device->local)
-        map->id = mapper_device_generate_unique_id(dst->device);
-
-    mapper_map_init(map);
-
-    map->status = STATUS_STAGED;
-    map->protocol = MAPPER_PROTO_UDP;
-
-    return map;
-}
-
-void mapper_map_release(mapper_map map)
-{
-    mapper_network_set_dest_bus(map->database->network);
-    mapper_map_send_state(map, -1, MSG_UNMAP);
-}
->>>>>>> 4a8a9b08
-
     m->dst = (mpr_slot)calloc(1, sizeof(struct _mpr_slot));
     m->dst->sig = *dst;
     m->dst->map = m;
