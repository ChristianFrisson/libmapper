#include <string.h>
#include <math.h>
#include <stdlib.h>
#include <stdio.h>
#include <stddef.h>
#include <limits.h>

#include "mapper_internal.h"
#include "types_internal.h"
#include <mapper/mapper.h>

#define MAX_LEN 512
#define MPR_STATUS_LENGTH_KNOWN 0x04
#define MPR_STATUS_TYPE_KNOWN   0x08
#define MPR_STATUS_LINK_KNOWN   0x10
#define METADATA_OK             0x1C

static inline int _max(int a, int b)
{
    return a > b ? a : b;
}

static inline int _min(int a, int b)
{
    return a < b ? a : b;
}

static int _sort_sigs(int num, mpr_sig *s, int *o)
{
    int i, j, res1 = 1, res2 = 1;
    for (i = 0; i < num; i++)
        o[i] = i;
    for (i = 1; i < num; i++) {
        j = i-1;
        while (j >= 0) {
            res1 = strcmp(s[o[j]]->dev->name, s[o[j+1]]->dev->name);
            if (res1 < 0)
                break;
            else if (0 == res1) {
                res2 = strcmp(s[o[j]]->name, s[o[j+1]]->name);
                if (0 == res2) {
                    // abort: identical signal names
                    return 1;
                }
                else if (res2 < 0)
                    break;
            }
            // swap
            int temp = o[j];
            o[j] = o[j+1];
            o[j+1] = temp;
            j--;
        }
    }
    return 0;
}

static int _cmp_qry_scopes(const void *ctx, mpr_dev d)
{
    mpr_map m = *(mpr_map*)ctx;
    for (int i = 0; i < m->num_scopes; i++) {
        if (!m->scopes[i] || m->scopes[i]->obj.id == d->obj.id)
            return 1;
    }
    return 0;
}

void mpr_map_init(mpr_map m)
{
    m->obj.props.mask = 0;
    m->obj.props.synced = mpr_tbl_new();
    m->obj.props.staged = mpr_tbl_new();
    mpr_tbl t = m->obj.props.synced;

    // these properties need to be added in alphabetical order
    mpr_tbl_link(t, PROP(DATA), 1, MPR_PTR, &m->obj.data,
                 MODIFIABLE | INDIRECT | LOCAL_ACCESS_ONLY);
    mpr_tbl_link(t, PROP(EXPR), 1, MPR_STR, &m->expr_str, MODIFIABLE | INDIRECT);
    mpr_tbl_link(t, PROP(ID), 1, MPR_INT64, &m->obj.id, NON_MODIFIABLE | LOCAL_ACCESS_ONLY);
    mpr_tbl_link(t, PROP(MUTED), 1, MPR_BOOL, &m->muted, MODIFIABLE);
    mpr_tbl_link(t, PROP(NUM_SIGS_IN), 1, MPR_INT32, &m->num_src, NON_MODIFIABLE);
    mpr_tbl_link(t, PROP(PROCESS_LOC), 1, MPR_INT32, &m->process_loc, MODIFIABLE);
    mpr_tbl_link(t, PROP(PROTOCOL), 1, MPR_INT32, &m->protocol, REMOTE_MODIFY);
    mpr_list q = mpr_list_new_query((const void**)&m->obj.graph->devs,
                                    _cmp_qry_scopes, "v", &m);
    mpr_tbl_link(t, PROP(SCOPE), 1, MPR_LIST, q, NON_MODIFIABLE | PROP_OWNED);
    mpr_tbl_link(t, PROP(STATUS), 1, MPR_INT32, &m->status, NON_MODIFIABLE);
    mpr_tbl_link(t, PROP(USE_INST), 1, MPR_BOOL, &m->use_inst, REMOTE_MODIFY);
    mpr_tbl_link(t, PROP(VERSION), 1, MPR_INT32, &m->obj.version, REMOTE_MODIFY);

    int i, is_local = 0;
    if (m->dst->sig->loc)
        is_local = 1;
    else {
        for (i = 0; i < m->num_src; i++) {
            if (m->src[i]->sig->loc) {
                is_local = 1;
                break;
            }
        }
    }
    mpr_tbl_set(t, PROP(IS_LOCAL), NULL, 1, MPR_BOOL, &is_local,
                LOCAL_ACCESS_ONLY | NON_MODIFIABLE);
    for (i = 0; i < m->num_src; i++)
        mpr_slot_init(m->src[i]);
    mpr_slot_init(m->dst);
}

mpr_map mpr_map_new(int num_src, mpr_sig *src, int num_dst, mpr_sig *dst)
{
    RETURN_UNLESS(src && *src && dst && *dst, 0);
    RETURN_UNLESS(num_src > 0 && num_src <= MAX_NUM_MAP_SRC, 0);
    int i, j;
    for (i = 0; i < num_src; i++) {
        for (j = 0; j < num_dst; j++) {
            if (   strcmp(src[i]->name, dst[j]->name)==0
                && strcmp(src[i]->dev->name, dst[j]->dev->name)==0) {
                trace("Cannot connect signal '%s:%s' to itself.\n",
                      mpr_dev_get_name(src[i]->dev), src[i]->name);
                return 0;
            }
        }
    }
    // Only 1 destination supported for now
    RETURN_UNLESS(1 == num_dst, 0);
    mpr_graph g = (*dst)->obj.graph;

    // check if record of map already exists
    mpr_map m;
    mpr_obj o;
    mpr_list temp, maps = mpr_sig_get_maps(*dst, MPR_DIR_IN);
    if (maps) {
        for (i = 0; i < num_src; i++) {
            o = mpr_graph_get_obj(g, MPR_SIG, src[i]->obj.id);
            if (o) {
                temp = mpr_sig_get_maps((mpr_sig)o, MPR_DIR_OUT);
                maps = mpr_list_get_isect(maps, temp);
            }
            else {
                mpr_list_free(maps);
                maps = 0;
                break;
            }
        }
        while (maps) {
            if (((mpr_map)*maps)->num_src == num_src) {
                m = (mpr_map)*maps;
                mpr_list_free(maps);
                return m;
            }
            maps = mpr_list_get_next(maps);
        }
    }

    int order[num_src];
    if (_sort_sigs(num_src, src, order)) {
        trace("error in mpr_map_new(): multiple use of source signal.\n");
        return 0;
    }

    m = (mpr_map)mpr_list_add_item((void**)&g->maps, sizeof(mpr_map_t));
    m->obj.type = MPR_MAP;
    m->obj.graph = g;
    m->num_src = num_src;
    m->src = (mpr_slot*)malloc(sizeof(mpr_slot) * num_src);
    for (i = 0; i < num_src; i++) {
        m->src[i] = mpr_slot_new(m, NULL, 1);
        if (src[order[i]]->dev->obj.graph == g)
            o = (mpr_obj)src[order[i]];
        else if (!(o = mpr_graph_get_obj(g, MPR_SIG, src[order[i]]->obj.id))) {
            o = (mpr_obj)mpr_graph_add_sig(g, src[order[i]]->name, src[order[i]]->dev->name, 0);
            if (!o->id) {
                o->id = src[order[i]]->obj.id;
                ((mpr_sig)o)->dir = src[order[i]]->dir;
                ((mpr_sig)o)->len = src[order[i]]->len;
                ((mpr_sig)o)->type = src[order[i]]->type;
            }
            mpr_dev d = ((mpr_sig)o)->dev;
            if (!d->obj.id)
                d->obj.id = src[order[i]]->dev->obj.id;
        }
        m->src[i]->sig = (mpr_sig)o;
        m->src[i]->obj.id = i;
    }
    m->dst = mpr_slot_new(m, *dst, 0);
    m->dst->dir = MPR_DIR_IN;

    // we need to give the map a temporary id – this may be overwritten later
    if ((*dst)->dev->loc)
        m->obj.id = mpr_dev_generate_unique_id((*dst)->dev);

    mpr_map_init(m);
    m->status = MPR_STATUS_STAGED;
    m->protocol = MPR_PROTO_UDP;
    ++g->staged_maps;
    return m;
}

void mpr_map_release(mpr_map m)
{
    mpr_net_use_bus(&m->obj.graph->net);
    mpr_map_send_state(m, -1, MSG_UNMAP);
}

void mpr_map_refresh(mpr_map m)
{
    RETURN_UNLESS(m);
    mpr_net_use_bus(&m->obj.graph->net);
    mpr_map_send_state(m, -1, m->loc ? MSG_MAP_TO : MSG_MAP);
}

void mpr_map_free(mpr_map m)
{
    int i;
    if (m->src) {
        for (i = 0; i < m->num_src; i++)
            mpr_slot_free(m->src[i]);
        free(m->src);
    }
    if (m->dst)
        mpr_slot_free(m->dst);
    if (m->num_scopes && m->scopes)
        free(m->scopes);
    FUNC_IF(mpr_tbl_free, m->obj.props.synced);
    FUNC_IF(mpr_tbl_free, m->obj.props.staged);
    FUNC_IF(free, m->expr_str);
}

static int _cmp_qry_sigs(const void *ctx, mpr_sig s)
{
    mpr_map m = *(mpr_map*)ctx;
    mpr_loc l = *(mpr_loc*)(ctx + sizeof(mpr_map*));
    int i;
    if (l & MPR_LOC_SRC) {
        for (i = 0; i < m->num_src; i++) {
            if (s == m->src[i]->sig)
                return 1;
        }
    }
    return (l & MPR_LOC_DST) ? (s == m->dst->sig) : 0;
}

mpr_list mpr_map_get_sigs(mpr_map m, mpr_loc l)
{
    RETURN_UNLESS(m && m->obj.graph->sigs, 0);
    mpr_list qry = mpr_list_new_query((const void**)&m->obj.graph->sigs, _cmp_qry_sigs, "vi", &m, l);
    return mpr_list_start(qry);
}

mpr_sig mpr_map_get_sig(mpr_map map, int idx, mpr_loc loc)
{
    RETURN_UNLESS(map && map->obj.graph->sigs, 0);
    if (loc & MPR_LOC_SRC) {
        int i;
        for (i = 0; i < map->num_src; i++, idx--) {
            if (0 == idx)
                return map->src[i]->sig;
        }
    }
    return ((loc & MPR_LOC_DST) && (0 == idx)) ? map->dst->sig : NULL;
}

int mpr_map_get_sig_idx(mpr_map m, mpr_sig s)
{
    int i;
    if (m->dst->sig->obj.id == s->obj.id)
        return 0;
    for (i = 0; i < m->num_src; i++) {
        if (m->src[i]->sig->obj.id == s->obj.id)
            return i;
    }
    return -1;
}

int mpr_map_get_is_ready(mpr_map m)
{
    return m ? (MPR_STATUS_ACTIVE == m->status) : 0;
}

/* Here we do not edit the "scope" property directly – instead we stage a the
 * change with device name arguments and send to the distrubuted graph. */
void mpr_map_add_scope(mpr_map m, mpr_dev d)
{
    RETURN_UNLESS(m);
    mpr_prop p = PROP(SCOPE) | PROP_ADD;
    mpr_tbl_record r = mpr_tbl_get(m->obj.props.staged, p, NULL);
    if (r && MPR_STR == r->type) {
        const char *names[r->len+1];
        if (1 == r->len)
            names[0] = (const char*)r->val;
        for (int i = 0; i < r->len; i++)
            names[i] = ((const char**)r->val)[i];
        names[r->len] = d ? d->name : "all";
        mpr_tbl_set(m->obj.props.staged, p, NULL, r->len + 1, MPR_STR, names, REMOTE_MODIFY);
    }
    else
        mpr_tbl_set(m->obj.props.staged, p, NULL, 1, MPR_STR, d->name, REMOTE_MODIFY);
}

/* Here we do not edit the "scope" property directly – instead we stage a the
 * change with device name arguments and send to the distrubuted graph. */
void mpr_map_remove_scope(mpr_map m, mpr_dev d)
{
    RETURN_UNLESS(m && d);
    mpr_prop p = PROP(SCOPE) | PROP_REMOVE;
    mpr_tbl t = m->obj.props.staged;
    mpr_tbl_record r = mpr_tbl_get(t, p, NULL);
    if (r && MPR_STR == r->type) {
        const char *names[r->len];
        if (1 == r->len) {
            if (0 == strcmp((const char*)r->val, d->name))
                mpr_tbl_remove(t, p, NULL, REMOTE_MODIFY);
        }
        else {
            int i = 0, j = 0;
            for (; i < r->len; i++) {
                if (0 != strcmp(((const char**)r->val)[i], d->name))
                    names[j++] = ((const char**)r->val)[i];
            }
            if (j != i)
                mpr_tbl_set(t, p, NULL, j, MPR_STR, names, REMOTE_MODIFY);
        }
    }
    else
        mpr_tbl_set(t, p, NULL, 1, MPR_STR, d->name, REMOTE_MODIFY);
}

static int _add_scope(mpr_map m, const char *name)
{
    RETURN_UNLESS(m && name, 0);
    int i;
    mpr_dev d = 0;

    if (strcmp(name, "all")==0) {
        for (i = 0; i < m->num_scopes; i++) {
            if (!m->scopes[i])
                return 0;
        }
    }
    else {
        d = mpr_graph_add_dev(m->obj.graph, name, 0);
        for (i = 0; i < m->num_scopes; i++) {
            if (m->scopes[i] && m->scopes[i]->obj.id == d->obj.id)
                return 0;
        }
    }

    // not found - add a new scope
    i = ++m->num_scopes;
    m->scopes = realloc(m->scopes, i * sizeof(mpr_dev));
    m->scopes[i-1] = d;
    return 1;
}

static int _remove_scope(mpr_map m, const char *name)
{
    RETURN_UNLESS(m && name, 0);
    int i;
    if (strcmp(name, "all")==0)
        name = 0;
    for (i = 0; i < m->num_scopes; i++) {
        if (!m->scopes[i]) {
            if (!name)
                break;
        }
        else if (name && strcmp(m->scopes[i]->name, name) == 0)
            break;
    }
    if (i == m->num_scopes)
        return 0;
    // found - remove scope at index i
    for (++i; i < m->num_scopes - 1; i++)
        m->scopes[i] = m->scopes[i + 1];
    --m->num_scopes;
    m->scopes = realloc(m->scopes, m->num_scopes * sizeof(mpr_dev));
    return 1;
}

static int _update_scope(mpr_map m, mpr_msg_atom a)
{
    int i = 0, j, updated = 0, num = a->len;
    lo_arg **scope_list = a->vals;
    if (scope_list && *scope_list) {
        if (1 == num && strcmp(&scope_list[0]->s, "none")==0)
            num = 0;
        const char *name;

        // First remove old scopes that are missing
        while (i < m->num_scopes) {
            int found = 0;
            for (j = 0; j < num; j++) {
                name = skip_slash(&scope_list[j]->s);
                if (!m->scopes[i]) {
                    if (strcmp(name, "all") == 0) {
                        found = 1;
                        break;
                    }
                    break;
                }
                if (strcmp(name, m->scopes[i]->name) == 0) {
                    found = 1;
                    break;
                }
            }
            if (!found && m->scopes[i])
                updated += _remove_scope(m, m->scopes[i]->name);
            else
                ++i;
        }
        // ...then add any new scopes
        for (i = 0; i < num; i++)
            updated += _add_scope(m, &scope_list[i]->s);
    }
    return updated;
}

// 1) update all signals for this timestep, mark signal instances as "updated"
// 1b) call rtr_process_sig (immediately?) to update slots.
// 1c) need to allow for users modifying sigs, maps, etc after updating sig and before processing
// 2) iterate through all the maps and process, mark map instances as "updated"
// 2b) if instance of a map has already been updated don't bother doing it again
// 3) can bundle map output during iteration

// Plan of change:
// 1) move idmaps to maps
// 2) on release of local instance, can reuse instance resource and mark idmap as "to release"
// 3) map should iterate through active idmaps instead of instances
// 4) when it comes to "to release" idmap, send release and decref LID

// only called for outgoing maps
void mpr_map_send(mpr_map m, mpr_time time)
{
    int i, j, status;
    lo_message msg;
    RETURN_UNLESS(m->loc && m->loc->updated && m->loc->expr && MPR_DIR_OUT == m->src[0]->dir);

    mpr_dev dev = m->loc->rtr->dev;
    uint8_t bundle_idx = dev->loc->bundle_idx % NUM_BUNDLES;

    // temporary solution: use most multitudinous source signal for idmap
    // permanent solution: move idmaps to map?
    mpr_slot src_slot = m->src[0];
    for (i = 1; i < m->num_src; i++) {
        if (m->src[i]->sig->num_inst > src_slot->sig->num_inst)
            src_slot = m->src[i];
    }
    mpr_sig src_sig = src_slot->sig;
    struct _mpr_sig_idmap *idmaps = src_sig->loc->idmaps;

    mpr_value src_vals[m->num_src];
    for (i = 0; i < m->num_src; i++)
        src_vals[i] = &m->src[i]->loc->val;
    mpr_slot dst_slot = m->dst;

    mpr_id_map idmap;
    int map_manages_inst = 0;
    if (!src_sig->use_inst) {
        if (mpr_expr_get_manages_inst(m->loc->expr)) {
            map_manages_inst = 1;
            idmap = m->idmap;
        }
        else
            idmap = 0;
    }

    char types[dst_slot->sig->len];

    for (i = 0; i < m->loc->num_inst; i++) {
        if (!get_bitflag(m->loc->updated_inst, i))
            continue;
        status = mpr_expr_eval(m->loc->expr, src_vals, &m->loc->vars,
                               &dst_slot->loc->val, &time, types, i);
        if (!status)
            continue;

        if (src_sig->use_inst && !map_manages_inst) {
            // finding idmaps here will be a bit inefficient for now
            // TODO: optimize storage and lookup
            for (j = 0; j < src_sig->loc->idmap_len; j++) {
                if (idmaps[j].inst && idmaps[j].inst->idx == i) {
                    idmap = idmaps[j].map;
                    break;
                }
            }
            if (j == src_sig->loc->idmap_len) {
                trace("error: couldn't find idmap for signal instance idx %d\n", i);
                continue;
            }
        }

        /* send instance release if dst is instanced and either src or map
         * is also instanced. */
        if (idmap && status & EXPR_RELEASE_BEFORE_UPDATE && m->use_inst) {
            msg = mpr_map_build_msg(m, 0, 0, 0, idmap);
            mpr_link_add_msg(dst_slot->link, dst_slot->sig, msg, time, m->protocol,
                             bundle_idx);
            if (map_manages_inst) {
                mpr_dev_LID_decref(dev, 0, idmap);
                idmap = m->idmap = 0;
            }
        }
        if (status & EXPR_UPDATE) {
            // send instance update
            void *result = mpr_value_get_samp(&dst_slot->loc->val, i);
            if (map_manages_inst && !idmap) {
                // create an id_map and store it in the map
                idmap = m->idmap = mpr_dev_add_idmap(dev, 0, 0, 0);
            }
            msg = mpr_map_build_msg(m, 0, result, types, idmap);
            mpr_link_add_msg(dst_slot->link, dst_slot->sig, msg,
                             *(mpr_time*)mpr_value_get_time(&dst_slot->loc->val, i),
                             m->protocol, bundle_idx);
        }
        /* send instance release if dst is instanced and either src or map
         * is also instanced. */
        if (idmap && status & EXPR_RELEASE_AFTER_UPDATE && m->use_inst) {
            msg = mpr_map_build_msg(m, 0, 0, 0, idmap);
            mpr_link_add_msg(dst_slot->link, dst_slot->sig, msg, time, m->protocol,
                             bundle_idx);
            if (map_manages_inst) {
                mpr_dev_LID_decref(dev, 0, idmap);
                idmap = m->idmap = 0;
            }
        }
        // TODO: break if map performs instance reduce
    }
    clear_bitflags(m->loc->updated_inst, m->loc->num_inst);
    m->loc->updated = 0;
}

// only called for incoming maps
// TODO: merge with mpr_map_send()?
void mpr_map_receive(mpr_map m, mpr_time time)
{
    int i, j, status;
    RETURN_UNLESS(m->loc && m->loc->updated && m->loc->expr && m->dst->sig->loc);

    // temporary solution: use most multitudinous source signal for idmap
    // permanent solution: move idmaps to map
    mpr_slot src_slot = m->src[0];
    for (i = 1; i < m->num_src; i++) {
        if (m->src[i]->sig->num_inst > src_slot->sig->num_inst)
            src_slot = m->src[i];
    }
    mpr_sig src_sig = src_slot->sig;

    mpr_value src_vals[m->num_src];
    for (i = 0; i < m->num_src; i++)
        src_vals[i] = &m->src[i]->loc->val;
    mpr_slot dst_slot = m->dst;
    mpr_sig dst_sig = dst_slot->sig;
    struct _mpr_sig_idmap *idmaps = dst_sig->loc->idmaps;
    int type_size = mpr_type_get_size(dst_sig->type);

    mpr_id_map idmap = 0;
    int map_manages_inst = 0;
    if (!src_sig->use_inst) {
        if (mpr_expr_get_manages_inst(m->loc->expr)) {
            map_manages_inst = 1;
            idmap = m->idmap;
        }
        else
            idmap = 0;
    }
    char types[dst_sig->len];

    for (i = 0; i < m->loc->num_inst; i++) {
        if (!get_bitflag(m->loc->updated_inst, i))
            continue;
        status = mpr_expr_eval(m->loc->expr, src_vals, &m->loc->vars,
                               &dst_slot->loc->val, &time, types, i);
        if (!status)
            continue;

        j = 0;
        if (dst_sig->use_inst && !map_manages_inst) {
            // finding idmaps here will be a bit inefficient for now
            // TODO: optimize storage and lookup
            for (j = 0; j < dst_sig->loc->idmap_len; j++) {
                if (idmaps[j].inst && idmaps[j].inst->idx == i) {
                    idmap = idmaps[j].map;
                    break;
                }
            }
            if (j == dst_sig->loc->idmap_len) {
                trace("error: couldn't find idmap for signal instance idx %d\n", i);
                continue;
            }
        }
        else {
            
        }
        mpr_sig_inst si = idmaps[j].inst;
        float diff = mpr_time_get_diff(time, si->time);

        if (status & EXPR_RELEASE_BEFORE_UPDATE) {
            // TODO: release map-tracked instance
            /* Try to release instance, but do not call mpr_rtr_process_sig() here, since we don't
             * know if the local signal instance will actually be released. */
            int evt = MPR_SIG_REL_UPSTRM & dst_sig->loc->event_flags ? MPR_SIG_REL_UPSTRM : MPR_SIG_UPDATE;
            mpr_sig_call_handler(dst_sig, evt, idmap ? idmap->LID : 0, 0, 0, &time, diff);
        }

        if (status & EXPR_UPDATE) {
            void *result = mpr_value_get_samp(&dst_slot->loc->val, i);
            // TODO: create new map->idmap
//                if (map_manages_inst) {
//                    if (!idmap) {
//                        // create an id_map and store it in the map
//                        idmap = map->idmap = mpr_dev_add_idmap(sig->dev, sig->loc->group, 0, 0);
//                    }
//                }

            // copy to signal value
            memcpy(si->val, result, type_size);
            memcpy(&si->time, &time, sizeof(mpr_time));
            si->has_val = 1;

            mpr_sig_call_handler(dst_sig, MPR_SIG_UPDATE, idmap ? idmap->LID : 0,
                                 dst_sig->len, si->val, &time, diff);
            // Pass this update downstream if signal is an input and was not updated in handler.
            if (   !(dst_sig->dir & MPR_DIR_OUT)
                && !get_bitflag(dst_sig->loc->updated_inst, si->idx)) {
                // mark instance as updated
                set_bitflag(dst_sig->loc->updated_inst, si->idx);
                dst_sig->dev->loc->updated = dst_sig->loc->updated = 1;
                mpr_rtr_process_sig(m->loc->rtr, dst_sig, i, si->val, time);
            }
        }

        if (status & EXPR_RELEASE_AFTER_UPDATE) {
            // TODO: release map-tracked instance
            /* Try to release instance, but do not call mpr_rtr_process_sig() here, since we don't
             * know if the local signal instance will actually be released. */
            int evt = MPR_SIG_REL_UPSTRM & dst_sig->loc->event_flags ? MPR_SIG_REL_UPSTRM : MPR_SIG_UPDATE;
            mpr_sig_call_handler(dst_sig, evt, idmap ? idmap->LID : 0, 0, 0, &time, diff);
        }

        // TODO: break if map performs instance reduce
    }
    clear_bitflags(m->loc->updated_inst, m->loc->num_inst);
    m->loc->updated = 0;
}

/*! Build a value update message for a given map. */
lo_message mpr_map_build_msg(mpr_map m, mpr_slot slot, const void *val,
                             mpr_type *types, mpr_id_map idmap)
{
    int i;
    int len = ((MPR_LOC_SRC == m->process_loc) ? m->dst->sig->len : slot->sig->len);
    NEW_LO_MSG(msg, return 0);

    if (val && types) {
        // value of vector elements can be <type> or NULL
        for (i = 0; i < len; i++) {
            switch (types[i]) {
            case MPR_INT32: lo_message_add_int32(msg, ((int*)val)[i]);     break;
            case MPR_FLT:   lo_message_add_float(msg, ((float*)val)[i]);   break;
            case MPR_DBL:   lo_message_add_double(msg, ((double*)val)[i]); break;
            case MPR_NULL:  lo_message_add_nil(msg);                       break;
            default:                                                       break;
            }
        }
    }
    else if (m->use_inst) {
        for (i = 0; i < len; i++)
            lo_message_add_nil(msg);
    }
    if (m->use_inst && idmap) {
        lo_message_add_string(msg, "@in");
        lo_message_add_int64(msg, idmap->GID);
    }
    if (MPR_LOC_DST == m->process_loc && MPR_DIR_OUT == m->dst->dir) {
        // add slot
        lo_message_add_string(msg, "@sl");
        lo_message_add_int32(msg, slot->obj.id);
    }
    return msg;
}

void mpr_map_alloc_values(mpr_map m)
{
    // If there is no expression or the processing is remote, then no memory needs to be (re)allocated.
    RETURN_UNLESS(m->loc->expr
                  && (m->loc->is_local_only
                      || !((MPR_DIR_OUT == m->dst->dir) ^ (MPR_LOC_SRC == m->process_loc))));

    // TODO: check if this filters non-local processing.
    // if so we can eliminate process_loc tests below
    // if not we are allocating variable memory when we don't need to

    int i, j, hist_size, num_inst = 0;
    mpr_expr e = m->loc->expr;

    // HANDLE edge case: if the map is local, then src->dir is OUT and dst->dir is IN

    // check if slot values need to be reallocated
    if (MPR_DIR_OUT == m->dst->dir) {
        int max_num_inst = 0;
        for (i = 0; i < m->num_src; i++) {
            hist_size = mpr_expr_get_in_hist_size(e, i);
            max_num_inst = _max(m->src[i]->sig->num_inst, max_num_inst);
            mpr_slot_alloc_values(m->src[i], m->src[i]->sig->num_inst, hist_size);
        }
        hist_size = mpr_expr_get_out_hist_size(e);
        // allocate enough dst slot and variable instances for the most multitudinous source signal
        mpr_slot_alloc_values(m->dst, max_num_inst, hist_size);
        num_inst = max_num_inst;
    }
    else if (MPR_DIR_IN == m->dst->dir) {
        // allocate enough instances for destination signal
        for (i = 0; i < m->num_src; i++) {
            hist_size = mpr_expr_get_in_hist_size(e, i);
            mpr_slot_alloc_values(m->src[i], m->dst->sig->num_inst, hist_size);
        }
        hist_size = mpr_expr_get_out_hist_size(e);
        mpr_slot_alloc_values(m->dst, m->dst->sig->num_inst, hist_size);
        num_inst = m->dst->sig->num_inst;
    }

    mpr_local_map lm = m->loc;
    int num_vars = mpr_expr_get_num_vars(e);

    // TODO: only need to allocate this memory for processing location
    mpr_value_t *vars = calloc(1, sizeof(mpr_value_t) * num_vars);
    const char **var_names = malloc(sizeof(char*) * num_vars);
    for (i = 0; i < num_vars; i++) {
        var_names[i] = strdup(mpr_expr_get_var_name(e, i));
        int vlen = mpr_expr_get_var_vec_len(e, i);
        // check if var already exists
        for (j = 0; j < lm->num_vars; j++) {
            if (!lm->var_names[j] || strcmp(lm->var_names[j], var_names[i]))
                continue;
            if (lm->vars[i].vlen != vlen)
                continue;
            // match found
            break;
        }
        if (j < lm->num_vars) {
            // copy old variable memory
            memcpy(&vars[i], &lm->vars[j], sizeof(mpr_value_t));
            lm->vars[j].inst = 0;
        }
        mpr_value_realloc(&vars[i], vlen, MPR_DBL, 1, num_inst, 0);
        // set position to 0 since we are not currently allowing history on user variables
        for (j = 0; j < num_inst; j++)
            vars[i].inst[j].pos = 0;
    }

    // free old variables and replace with new
    for (i = 0; i < lm->num_vars; i++) {
        mpr_value_free(&lm->vars[i]);
        FUNC_IF(free, (void*)lm->var_names[i]);
    }
    FUNC_IF(free, lm->vars);
    FUNC_IF(free, lm->var_names);

    lm->vars = vars;
    lm->var_names = var_names;
    lm->num_vars = num_vars;
    lm->num_inst = num_inst;

    // allocate update bitflags
    if (lm->updated_inst)
        lm->updated_inst = realloc(lm->updated_inst, num_inst / 8 + 1);
    else
        lm->updated_inst = calloc(1, num_inst / 8 + 1);
}

/* Helper to replace a map's expression only if the given string
 * parses successfully. Returns 0 on success, non-zero on error. */
static int _replace_expr_str(mpr_map m, const char *expr_str)
{
    if (m->loc->expr && m->expr_str && strcmp(m->expr_str, expr_str)==0)
        return 1;

    int i, src_lens[m->num_src];
    char src_types[m->num_src];
    for (i = 0; i < m->num_src; i++) {
        src_types[i] = m->src[i]->sig->type;
        src_lens[i] = m->src[i]->sig->len;
    }
    mpr_expr expr = mpr_expr_new_from_str(expr_str, m->num_src, src_types, src_lens,
                                          m->dst->sig->type, m->dst->sig->len);
    RETURN_UNLESS(expr, 1);

    // expression update may force processing location to change
    // e.g. if expression combines signals from different devices
    // e.g. if expression refers to current/past value of destination
    int out_mem = mpr_expr_get_out_hist_size(expr);
    if (!m->loc->is_local_only && (out_mem > 1 && MPR_LOC_SRC == m->process_loc)) {
        m->process_loc = MPR_LOC_DST;
        if (!m->dst->sig->loc) {
            // copy expression string but do not execute it
            mpr_tbl_set(m->obj.props.synced, PROP(EXPR), NULL, 1, MPR_STR, expr_str, REMOTE_MODIFY);
            mpr_expr_free(expr);
            return 1;
        }
    }
    FUNC_IF(mpr_expr_free, m->loc->expr);
    m->loc->expr = expr;

    if (m->expr_str == expr_str)
        return 0;
    mpr_tbl_set(m->obj.props.synced, PROP(EXPR), NULL, 1, MPR_STR, expr_str, REMOTE_MODIFY);
    mpr_tbl_remove(m->obj.props.staged, PROP(EXPR), NULL, 0);
    return 0;
}

static inline int _trim_zeros(char *str, int len)
{
    if (!strchr(str, '.'))
        return len;
    while ('0' == str[len-1])
        --len;
    if ('.' == str[len-1])
        --len;
    str[len] = '\0';
    return len;
}

static int _snprint_var(const char *varname, char *str, int max_len, int vec_len,
                        mpr_type type, const void *val)
{
    if (!str || strlen <= 0)
        return -1;
    snprintf(str, max_len, "%s=", varname);
    int i, str_len = strlen(str), var_len;
    if (vec_len > 1)
        str_len += snprintf(str+str_len, max_len-str_len, "[");
    switch (type) {
        case MPR_INT32:
            for (i = 0; i < vec_len; i++) {
                var_len = snprintf(str+str_len, max_len-str_len, "%d", ((int*)val)[i]);
                str_len += _trim_zeros(str+str_len, var_len);
                str_len += snprintf(str+str_len, max_len-str_len, ",");
            }
            break;
        case MPR_FLT:
            for (i = 0; i < vec_len; i++) {
                var_len = snprintf(str+str_len, max_len-str_len, "%f", ((float*)val)[i]);
                str_len += _trim_zeros(str+str_len, var_len);
                str_len += snprintf(str+str_len, max_len-str_len, ",");
            }
            break;
        case MPR_DBL:
            for (i = 0; i < vec_len; i++) {
                var_len = snprintf(str+str_len, max_len-str_len, "%f", ((double*)val)[i]);
                str_len += _trim_zeros(str+str_len, var_len);
                str_len += snprintf(str+str_len, max_len-str_len, ",");
            }
            break;
        default:
            break;
    }
    --str_len;
    if (vec_len > 1)
        str_len += snprintf(str+str_len, max_len-str_len, "];");
    else
        str_len += snprintf(str+str_len, max_len-str_len, ";");
    return str_len;
}

#define INSERT_VAL(VARNAME)                                         \
mpr_value_t *ev = m->loc->vars;                                     \
for (j = 0; j < m->loc->num_vars; j++) {                            \
    if (!mpr_expr_get_var_is_public(m->loc->expr, j))               \
        continue;                                                   \
    /* TODO: handle multiple instances */                           \
    k = 0;                                                          \
    if (strcmp(VARNAME, mpr_expr_get_var_name(m->loc->expr, j)))    \
        continue;                                                   \
    if (ev[j].inst[k].pos < 0) {                                    \
        trace("expr var '%s' is not yet initialised.\n", VARNAME);  \
        goto abort;                                                 \
    }                                                               \
    len += snprintf(expr+len, MAX_LEN-len, "%s=", VARNAME);         \
    double *v = mpr_value_get_samp(&ev[j], k);                      \
    if (ev[j].vlen > 1)                                             \
        len += snprintf(expr+len, MAX_LEN-len, "[");                \
    for (l = 0; l < ev[j].vlen; l++) {                              \
        val_len = snprintf(expr+len, MAX_LEN-len, "%f", v[l]);      \
        len += _trim_zeros(expr+len, val_len);                      \
        len += snprintf(expr+len, MAX_LEN-len, ",");                \
    }                                                               \
    --len;                                                          \
    if (ev[j].vlen > 1)                                             \
        len += snprintf(expr+len, MAX_LEN-len, "]");                \
    len += snprintf(expr+len, MAX_LEN-len, ";");                    \
    break;                                                          \
}                                                                   \
if (j == m->loc->num_vars) {                                        \
    trace("expr var '%s' is not found.\n", VARNAME);                \
    goto abort;                                                     \
}

static const char *_set_linear(mpr_map m, const char *e)
{
    // if e is NULL, try to fill in ranges from map signals
    int j, k, l, len = 0, val_len;
    char expr[MAX_LEN] = "";
    char *var = "x";

    int min_len = _min(m->src[0]->sig->len, m->dst->sig->len);

    if (e) {
        // how many instances of 'linear' appear in the expression string?
        int num_inst = 0;
        char *offset = (char*)e;
        while ((offset = strstr(offset, "linear"))) {
            ++num_inst;
            offset += 6;
        }
        // for now we will only allow one instance of 'linear' function macro
        if (num_inst != 1) {
            trace("found %d instances of the string 'linear'\n", num_inst);
            return NULL;
        }
        // use a copy in case we fail after tokenisation
        e = strdup(e);
        offset = (char*)e;
        // for (i = 0; i < num_inst; i++) {
            // TODO: copy sections of expression before 'linear('
            offset = strstr(offset, "linear") + 6;
            // remove any spaces
            while (*offset && *offset == ' ')
                ++offset;
            // next character must be '('
            if (*offset != '(') {
                goto abort;
            }
            ++offset;
            char* arg_str = strtok(offset, ")");
            if (!arg_str) {
                trace("error: no arguments found for 'linear' function\n");
                goto abort;
            }
            char *args[5];
            for (j = 0; j < 5; j++) {
                args[j] = strtok(arg_str, ",");
                arg_str = NULL;
                if (!args[j])
                    goto abort;
            }
            // we won't check if ranges are numeric since they could be variables
            // but src extrema are allowed to be "?" to indicate calibration
            // or '-' to indicate they should not be changed
            if (0 == strcmp(args[1], "?"))
                len = snprintf(expr, MAX_LEN, "sMin{-1}=x;sMin=min(%s,sMin);", var);
            else if (0 == strcmp(args[1], "-")) {
                // try to load sMin variable from existing expression
                if (!m->loc || !m->loc->expr) {
                    trace("can't retrieve previous expr var since map is not local\n");
                    len += snprintf(expr+len, MAX_LEN-len, "sMin=0;");
                }
                else {
                    INSERT_VAL("sMin");
                }
            }
            else {
                val_len = snprintf(expr, MAX_LEN, "sMin=%s", args[1]);
                len += _trim_zeros(expr, val_len);
                len += snprintf(expr+len, MAX_LEN-len, ";");
            }

            if (0 == strcmp(args[2], "?"))
                len += snprintf(expr+len, MAX_LEN-len, "sMax{-1}=x;sMax=max(%s,sMax);", var);
            else if (0 == strcmp(args[2], "-")) {
                // try to load sMax variable from existing expression
                if (!m->loc || !m->loc->expr) {
                    // TODO: try using signal instead
                    trace("can't retrieve previous expr var, using default\n");
                    // TODO: test with vector signals
                    len += snprintf(expr+len, MAX_LEN-len, "sMax=1;");
                }
                else {
                    INSERT_VAL("sMax");
                }
            }
            else {
                val_len = snprintf(expr+len, MAX_LEN-len, "sMax=%s", args[2]);
                len += _trim_zeros(expr+len, val_len);
                len += snprintf(expr+len, MAX_LEN-len, ";");
            }

            if (0 == strcmp(args[3], "-")) {
                // try to load dMin variable from existing expression
                if (!m->loc || !m->loc->expr) {
                    trace("can't retrieve previous expr var since map is not local\n");
                    len += snprintf(expr+len, MAX_LEN-len, "dMin=0;");
                }
                else {
                    INSERT_VAL("dMin");
                }
            }
            else {
                val_len = snprintf(expr+len, MAX_LEN-len, "dMin=%s", args[3]);
                len += _trim_zeros(expr+len, val_len);
                len += snprintf(expr+len, MAX_LEN-len, ";");
            }

            if (0 == strcmp(args[4], "-")) {
                // try to load dMin variable from existing expression
                if (!m->loc || !m->loc->expr) {
                    trace("can't retrieve previous expr var since map is not local\n");
                    len += snprintf(expr+len, MAX_LEN-len, "dMax=1;");
                }
                else {
                    INSERT_VAL("dMax");
                }
            }
            else {
                val_len = snprintf(expr+len, MAX_LEN-len, "dMax=%s", args[4]);
                len += _trim_zeros(expr+len, val_len);
                len += snprintf(expr+len, MAX_LEN-len, ";");
            }

            var = args[0];
            // TODO: copy sections of expression after closing paren ')'
        // }
    }
    else if (m->src[0]->sig->min && m->src[0]->sig->max && m->dst->sig->min && m->dst->sig->max) {
        len = _snprint_var("sMin", expr, MAX_LEN, min_len, m->src[0]->sig->type,
                           m->src[0]->sig->min);
        len += _snprint_var("sMax", expr+len, MAX_LEN-len, min_len,
                            m->src[0]->sig->type, m->src[0]->sig->max);
        len += _snprint_var("dMin", expr+len, MAX_LEN-len, min_len,
                            m->dst->sig->type, m->dst->sig->min);
        len += _snprint_var("dMax", expr+len, MAX_LEN-len, min_len,
                            m->dst->sig->type, m->dst->sig->max);
    }
    else {
        // try linear combination of inputs
        if (1 == m->num_src) {
            if (m->src[0]->sig->len == m->dst->sig->len)
                snprintf(expr, MAX_LEN, "y=x");
            else if (m->src[0]->sig->len > m->dst->sig->len) {
                // truncate source
                if (1 == m->dst->sig->len)
                    snprintf(expr, MAX_LEN, "y=x[0]");
                else
                    snprintf(expr, MAX_LEN, "y=x[0:%i]", m->dst->sig->len-1);
            }
            else if (1 == m->src[0]->sig->len) {
                // truncate dst
                snprintf(expr, MAX_LEN, "y[0]=x");
            }
            else
                snprintf(expr, MAX_LEN, "y[0:%i]=x", m->src[0]->sig->len-1);
        }
        else {
            // check vector lengths
            int i, j, max_vec_len = 0, min_vec_len = INT_MAX;
            for (i = 0; i < m->num_src; i++) {
                if (m->src[i]->sig->len > max_vec_len)
                    max_vec_len = m->src[i]->sig->len;
                if (m->src[i]->sig->len < min_vec_len)
                    min_vec_len = m->src[i]->sig->len;
            }
            int dst_vec_len;
            if (max_vec_len < m->dst->sig->len) {
                if (1 == max_vec_len)
                    len = snprintf(expr, MAX_LEN, "y[0]=(");
                else
                    len = snprintf(expr, MAX_LEN, "y[0:%d]=(", max_vec_len-1);
                dst_vec_len = max_vec_len;
            }
            else {
                len = snprintf(expr, MAX_LEN, "y=(");
                dst_vec_len = m->dst->sig->len;
            }
            for (i = 0; i < m->num_src; i++) {
                if (m->src[i]->sig->len > dst_vec_len) {
                    if (1 == dst_vec_len)
                        len += snprintf(expr+len, MAX_LEN-len, "x%d[0]+", i);
                    else
                        len += snprintf(expr+len, MAX_LEN-len, "x%d[0:%d]+",
                                        i, dst_vec_len-1);
                }
                else if (m->src[i]->sig->len < dst_vec_len) {
                    len += snprintf(expr+len, MAX_LEN-len, "[x%d,0", i);
                    for (j = 1; j < dst_vec_len - m->src[0]->sig->len; j++)
                        len += snprintf(expr+len, MAX_LEN-len, ",0");
                    len += snprintf(expr+len, MAX_LEN-len, "]+");
                }
                else
                    len += snprintf(expr+len, MAX_LEN-len, "x%d+", i);
            }
            --len;
            snprintf(expr+len, MAX_LEN-len, ")/%d", m->num_src);
        }
        FUNC_IF(free, (char*)e);
        return strdup(expr);
    }

    snprintf(expr+len, MAX_LEN-len,
             "sRange=sMax-sMin;"
             "m=sRange?((dMax-dMin)/sRange):0;"
             "b=sRange?(dMin*sMax-dMax*sMin)/sRange:dMin;");

    len = strlen(expr);

    if (m->dst->sig->len == m->src[0]->sig->len)
        snprintf(expr+len, MAX_LEN-len, "y=m*%s+b;", var);
    else if (m->dst->sig->len > m->src[0]->sig->len) {
        if (min_len == 1)
            snprintf(expr+len, MAX_LEN-len, "y[0]=m*%s+b;", var);
        else
            snprintf(expr+len, MAX_LEN-len, "y[0:%i]=m*%s+b;", min_len-1, var);
    }
    else if (min_len == 1)
        snprintf(expr+len, MAX_LEN-len, "y=m*%s[0]+b;", var);
    else
        snprintf(expr+len, MAX_LEN-len, "y=m*%s[0:%i]+b;", var, min_len-1);

    trace("linear expression %s requires %d chars\n", expr, (int)strlen(expr));
    FUNC_IF(free, (char*)e);
    return strdup(expr);

abort:
    FUNC_IF(free, (char*)e);
    return NULL;
}

static int _set_expr(mpr_map m, const char *expr)
{
    RETURN_UNLESS(m->loc && m->num_src > 0, 0);

    if (m->idmap)
        mpr_dev_LID_decref(m->loc->rtr->dev, 0, m->idmap);

    int i, should_compile = 0;
    const char *new_expr = 0;
    if (m->loc->is_local_only)
        should_compile = 1;
    else if (MPR_LOC_DST == m->process_loc) {
        // check if destination is local
        if (m->dst->loc->rsig)
            should_compile = 1;
    }
    else {
        for (i = 0; i < m->num_src; i++) {
            if (m->src[i]->loc->rsig)
                should_compile = 1;
        }
    }

    if (!should_compile) {
        if (expr)
            mpr_tbl_set(m->obj.props.synced, PROP(EXPR), NULL, 1, MPR_STR, expr, REMOTE_MODIFY);
        goto done;
    }
    if (!expr || strstr(expr, "linear"))
        expr = new_expr = _set_linear(m, expr);
    RETURN_UNLESS(expr, 1);

    if (!_replace_expr_str(m, expr)) {
        mpr_map_alloc_values(m);
        // evaluate expression to intialise literals
        mpr_time now;
        mpr_time_set(&now, MPR_NOW);
        for (i = 0; i < m->loc->num_inst; i++)
            mpr_expr_eval(m->loc->expr, 0, &m->loc->vars, &m->dst->loc->val, &now, 0, i);
    }
    else {
        if (!m->loc->expr && (   (MPR_LOC_DST == m->process_loc && m->dst->sig->loc)
                              || (MPR_LOC_SRC == m->process_loc && m->src[0]->sig->loc))) {
            // no previous expression, abort map
            m->status = MPR_STATUS_EXPIRED;
        }
        goto done;
    }

    /* Special case: if we are the receiver and the new expression evaluates to
     * a constant we can update immediately. */
    /* TODO: should call handler for all instances updated through this map. */
    if (mpr_expr_get_num_input_slots(m->loc->expr) <= 0 && !m->use_inst && m->dst->sig->loc) {
        mpr_time now;
        mpr_time_set(&now, MPR_NOW);

        // call handler if it exists
        mpr_sig sig = m->dst->sig;
        mpr_sig_handler *h = sig->loc->handler;
        if (h)
            h(sig, MPR_SIG_UPDATE, 0, sig->len, sig->type, &m->dst->loc->val.inst[0].samps, now);
    }

    // check whether each source slot causes computation
    for (i = 0; i < m->num_src; i++)
        m->src[i]->causes_update = !mpr_expr_get_src_is_muted(m->loc->expr, i);
done:
    if (new_expr)
        free((char*)new_expr);
    return 0;
}

static void _check_status(mpr_map m)
{
    RETURN_UNLESS(!bitmatch(m->status, MPR_STATUS_READY));
    m->status |= METADATA_OK;
    int i, mask = ~METADATA_OK;
    if (m->dst->sig->len)
        m->dst->loc->status |= MPR_STATUS_LENGTH_KNOWN;
    if (m->dst->sig->type)
        m->dst->loc->status |= MPR_STATUS_TYPE_KNOWN;
    if (m->dst->loc->rsig || (m->dst->link && m->dst->link->addr.udp))
        m->dst->loc->status |= MPR_STATUS_LINK_KNOWN;
    m->status &= (m->dst->loc->status | mask);

    for (i = 0; i < m->num_src; i++) {
        if (m->src[i]->sig->len)
            m->src[i]->loc->status |= MPR_STATUS_LENGTH_KNOWN;
        if (m->src[i]->sig->type)
            m->src[i]->loc->status |= MPR_STATUS_TYPE_KNOWN;
        if (m->src[i]->loc->rsig || (m->src[i]->link && m->src[i]->link->addr.udp))
            m->src[i]->loc->status |= MPR_STATUS_LINK_KNOWN;
        m->status &= (m->src[i]->loc->status | mask);
    }

    if ((m->status & METADATA_OK) == METADATA_OK) {
        trace("map metadata OK\n");
        mpr_map_alloc_values(m);
        m->status = MPR_STATUS_READY;
        // update in/out counts for link
        if (m->loc->is_local_only) {
            if (m->dst->link)
                ++m->dst->link->num_maps[0];
        }
        else {
            if (m->dst->link) {
                ++m->dst->link->num_maps[0];
                m->dst->link->obj.props.synced->dirty = 1;
            }
            mpr_link last = 0, link;
            for (i = 0; i < m->num_src; i++) {
                link = m->src[i]->link;
                if (link && link != last) {
                    ++m->src[i]->link->num_maps[1];
                    m->src[i]->link->obj.props.synced->dirty = 1;
                    last = link;
                }
            }
        }
        _set_expr(m, m->expr_str);
    }
    return;
}

// if 'override' flag is not set, only remote properties can be set
int mpr_map_set_from_msg(mpr_map m, mpr_msg msg, int override)
{
    int i, j, updated = 0, should_compile = 0;
    mpr_tbl tbl;
    mpr_msg_atom a;
    if (!msg)
        goto done;

    if (MPR_DIR_OUT == m->dst->dir) {
        // check if MPR_PROP_SLOT property is defined
        a = mpr_msg_get_prop(msg, PROP(SLOT));
        if (a && a->len == m->num_src) {
            mpr_tbl_record rec;
            for (i = 0; i < m->num_src; i++) {
                int id = (a->vals[i])->i32;
                m->src[i]->obj.id = id;
                // also need to correct slot table indices
                tbl = m->src[i]->obj.props.synced;
                for (j = 0; j < tbl->count; j++) {
                    rec = &tbl->rec[j];
                    rec->prop = MASK_PROP_BITFLAGS(rec->prop) | SRC_SLOT_PROP(id);
                }
                tbl = m->src[i]->obj.props.staged;
                for (j = 0; j < tbl->count; j++) {
                    rec = &tbl->rec[j];
                    rec->prop = MASK_PROP_BITFLAGS(rec->prop) | SRC_SLOT_PROP(id);
                }
            }
        }
    }

    // set destination slot properties
    updated += mpr_slot_set_from_msg(m->dst, msg);

    // set source slot properties
    for (i = 0; i < m->num_src; i++)
        updated += mpr_slot_set_from_msg(m->src[i], msg);

    tbl = m->obj.props.synced;
    for (i = 0; i < msg->num_atoms; i++) {
        a = &msg->atoms[i];
        switch (MASK_PROP_BITFLAGS(a->prop)) {
            case PROP(NUM_SIGS_IN):
            case PROP(NUM_SIGS_OUT):
                // these properties will be set by signal args
                break;
            case PROP(STATUS):
                if (m->loc)
                    break;
                updated += mpr_tbl_set_from_atom(tbl, a, REMOTE_MODIFY);
                break;
            case PROP(PROCESS_LOC): {
<<<<<<< HEAD
                if (m->loc->is_local_only)
=======
                if (m->loc && m->loc->is_local_only)
>>>>>>> 2846114f
                    break;
                mpr_loc loc = mpr_loc_from_str(&(a->vals[0])->s);
                if (loc == m->process_loc)
                    break;
                if (MPR_LOC_UNDEFINED == loc) {
                    trace("map process location is undefined!\n");
                    break;
                }
                if (m->loc) {
                    if (MPR_LOC_ANY == loc) {
                        // no effect
                        break;
                    }
                    if (!m->loc->one_src) {
                        /* Processing must take place at destination if map
                         * includes source signals from different devices. */
                        loc = MPR_LOC_DST;
                    }
                    if (MPR_LOC_DST == loc) {
                        // check if destination is local
                        if (m->dst->loc->rsig)
                            should_compile = 1;
                    }
                    else {
                        for (j = 0; j < m->num_src; j++) {
                            if (m->src[j]->loc->rsig)
                                should_compile = 1;
                        }
                    }
                    if (should_compile) {
                        if (_set_expr(m, m->expr_str)) {
                            // do not change process location
                            break;
                        }
                        ++updated;
                    }
                    updated += mpr_tbl_set(tbl, PROP(PROCESS_LOC), NULL, 1,
                                   MPR_INT32, &loc, REMOTE_MODIFY);
                }
                else
                    updated += mpr_tbl_set(tbl, PROP(PROCESS_LOC), NULL, 1,
                                           MPR_INT32, &loc, REMOTE_MODIFY);
                break;
            }
            case PROP(EXPR): {
                const char *expr_str = &a->vals[0]->s;
                mpr_loc orig_loc = m->process_loc;
                if (m->loc && bitmatch(m->status, MPR_STATUS_READY)) {
                    if (!m->loc->is_local_only && strstr(expr_str, "y{-"))
                        m->process_loc = MPR_LOC_DST;
                    if (m->loc->is_local_only)
                        should_compile = 1;
                    else if (MPR_LOC_DST == m->process_loc) {
                        // check if destination is local
                        if (m->dst->loc->rsig)
                            should_compile = 1;
                    }
                    else {
                        for (j = 0; j < m->num_src; j++) {
                            if (m->src[j]->loc->rsig)
                                should_compile = 1;
                        }
                    }
                    if (should_compile) {
                        if (_set_expr(m, expr_str)) {
                            // restore original process location
                            m->process_loc = orig_loc;
                            break;
                        }
                        ++updated;
                    }
                    else {
                        updated += mpr_tbl_set(tbl, PROP(EXPR), NULL, 1, MPR_STR,
                                               expr_str, REMOTE_MODIFY);
                    }
                }
                else {
                    updated += mpr_tbl_set(tbl, PROP(EXPR), NULL, 1, MPR_STR,
                                           expr_str, REMOTE_MODIFY);
                }
                if (orig_loc != m->process_loc) {
                    mpr_loc loc = m->process_loc;
                    m->process_loc = orig_loc;
                    updated += mpr_tbl_set(tbl, PROP(PROCESS_LOC), NULL, 1,
                                           MPR_INT32, &loc, REMOTE_MODIFY);
                }
                if (!m->loc) {
                    // remove any cached expression variables from table
                    mpr_tbl_remove(tbl, MPR_PROP_EXTRA, "var@*", REMOTE_MODIFY);
                }
                break;
            }
            case PROP(SCOPE):
                if (mpr_type_get_is_str(a->types[0]))
                    updated += _update_scope(m, a);
                break;
            case PROP(SCOPE) | PROP_ADD:
                for (j = 0; j < a->len; j++)
                    updated += _add_scope(m, &(a->vals[j])->s);
                break;
            case PROP(SCOPE) | PROP_REMOVE:
                for (j = 0; j < a->len; j++)
                    updated += _remove_scope(m, &(a->vals[j])->s);
                break;
            case PROP(PROTOCOL): {
                mpr_proto pro = mpr_protocol_from_str(&(a->vals[0])->s);
                updated += mpr_tbl_set(tbl, PROP(PROTOCOL), NULL, 1, MPR_INT32,
                                       &pro, REMOTE_MODIFY);
                break;
            }
            case PROP(USE_INST): {
                int use_inst = a->types[0] == 'T';
                if (m->loc && m->use_inst && !use_inst) {
                    // TODO: release map instances
                }
                updated += mpr_tbl_set(tbl, PROP(USE_INST), NULL, 1, MPR_BOOL,
                                       &use_inst, REMOTE_MODIFY);
                break;
            }
            case PROP(EXTRA):
                if (strcmp(a->key, "expression")==0) {
                    if (mpr_type_get_is_str(a->types[0])) {
                        // set property type to expr and repeat
                        a->prop = PROP(EXPR);
                        --i;
                    }
                }
                else if (strncmp(a->key, "var@", 4)==0) {
                    if (m->loc && m->loc->expr) {
                        for (j = 0; j < m->loc->num_vars; j++) {
                            if (!mpr_expr_get_var_is_public(m->loc->expr, j))
                                continue;
                            // check if matches existing varname
                            const char *name = mpr_expr_get_var_name(m->loc->expr, j);
                            if (strcmp(name, a->key+4)!=0)
                                continue;
                            // found variable
                            ++updated;
                            // TODO: handle multiple instances
                            int k = 0, l, var_len =  m->loc->vars[j].vlen;
                            double *v = mpr_value_get_samp(&m->loc->vars[j], k);
                            // cast to double if necessary
                            switch (a->types[0])  {
                                case MPR_DBL:
                                    for (k = 0, l = 0; k < var_len; k++, l++) {
                                        if (l >= a->len)
                                            l = 0;
                                        v[k] = a->vals[l]->d;
                                    }
                                    break;
                                case MPR_INT32:
                                    for (k = 0, l = 0; k < var_len; k++, l++) {
                                        if (l >= a->len)
                                            l = 0;
                                        v[k] = (double)a->vals[l]->i32;
                                    }
                                    break;
                                case MPR_FLT:
                                    for (k = 0, l = 0; k < var_len; k++, l++) {
                                        if (l >= a->len)
                                            l = 0;
                                        v[k] = (float)a->vals[l]->f;
                                    }
                                    break;
                                default:
                                    --updated;
                                    break;
                            }
                            break;
                        }
                    }
                    if (m->loc)
                        break;
                    // otherwise continue to mpr_tbl_set_from_atom() below
                }
            case PROP(ID):
            case PROP(MUTED):
            case PROP(VERSION):
                updated += mpr_tbl_set_from_atom(tbl, a, REMOTE_MODIFY);
                break;
            default:
                break;
        }
    }
done:
    if (m->loc && m->status < MPR_STATUS_READY) {
        // check if mapping is now "ready"
        _check_status(m);
    }
    return updated;
}

/* If the "slot_index" argument is >= 0, we can assume this message will be sent
 * to a peer device rather than an administrator. */
int mpr_map_send_state(mpr_map m, int slot, net_msg_t cmd)
{
    if (MSG_MAPPED == cmd && m->status < MPR_STATUS_READY)
        return slot;
    NEW_LO_MSG(msg, return slot);
    char dst_name[256], src_names[1024];
    snprintf(dst_name, 256, "%s%s", m->dst->sig->dev->name, m->dst->sig->path);
    if (MPR_DIR_IN == m->dst->dir) {
        // add mapping destination
        lo_message_add_string(msg, dst_name);
        lo_message_add_string(msg, "<-");
    }

    // add mapping sources
    int i = (slot >= 0) ? slot : 0;
    int len = 0, result;
    mpr_link link = m->src[i]->loc ? m->src[i]->link : 0;
    for (; i < m->num_src; i++) {
        if ((slot >= 0) && link && (link != m->src[i]->link))
            break;
        result = snprintf(&src_names[len], 1024-len, "%s%s",
                          m->src[i]->sig->dev->name, m->src[i]->sig->path);
        if (result < 0 || (len + result + 1) >= 1024) {
            trace("Error encoding sources for combined /mapped msg");
            lo_message_free(msg);
            return slot;
        }
        lo_message_add_string(msg, &src_names[len]);
        len += result + 1;
    }

    if (MPR_DIR_OUT == m->dst->dir || !m->dst->dir) {
        // add mapping destination
        lo_message_add_string(msg, "->");
        lo_message_add_string(msg, dst_name);
    }

    // Add unique id
    if (m->obj.id) {
        lo_message_add_string(msg, mpr_prop_as_str(PROP(ID), 0));
        lo_message_add_int64(msg, *((int64_t*)&m->obj.id));
    }

    if (MSG_UNMAP == cmd || MSG_UNMAPPED == cmd) {
        mpr_net_add_msg(&m->obj.graph->net, 0, cmd, msg);
        return i-1;
    }

    // add other properties
    int staged = (MSG_MAP == cmd) || (MSG_MAP_MOD == cmd);
    mpr_tbl_add_to_msg(0, staged ? m->obj.props.staged : m->obj.props.synced, msg);

    // add slot id
    if (MPR_DIR_IN == m->dst->dir && m->status <= MPR_STATUS_READY && !staged) {
        lo_message_add_string(msg, mpr_prop_as_str(PROP(SLOT), 0));
        i = (slot >= 0) ? slot : 0;
        link = m->src[i]->loc ? m->src[i]->link : 0;
        for (; i < m->num_src; i++) {
            if ((slot >= 0) && link && (link != m->src[i]->link))
                break;
            lo_message_add_int32(msg, m->src[i]->obj.id);
        }
    }

    /* source properties */
    i = (slot >= 0) ? slot : 0;
    link = m->src[i]->loc ? m->src[i]->link : 0;
    for (; i < m->num_src; i++) {
        if ((slot >= 0) && link && (link != m->src[i]->link))
            break;
        if (MSG_MAPPED == cmd || (MPR_DIR_OUT == m->dst->dir))
            mpr_slot_add_props_to_msg(msg, m->src[i], 0, staged);
    }

    /* destination properties */
    if (MSG_MAPPED == cmd || (MPR_DIR_IN == m->dst->dir))
        mpr_slot_add_props_to_msg(msg, m->dst, 1, staged);

    // add public expression variables
    int j, k, l;
    char varname[32];
    if (m->loc && m->loc->expr) {
        for (j = 0; j < m->loc->num_vars; j++) {
            if (!mpr_expr_get_var_is_public(m->loc->expr, j))
                continue;
            // TODO: handle multiple instances
            k = 0;
            if (m->loc->vars[j].inst[k].pos >= 0) {
                snprintf(varname, 32, "@var@%s", mpr_expr_get_var_name(m->loc->expr, j));
                lo_message_add_string(msg, varname);
                double *v = mpr_value_get_samp(&m->loc->vars[j], k);
                for (l = 0; l < m->loc->vars[j].vlen; l++)
                    lo_message_add_double(msg, v[l]);
            }
            else {
                trace("public expression variable '%s' is not yet initialised.\n",
                      mpr_expr_get_var_name(m->loc->expr, j));
            }
        }
    }
    mpr_net_add_msg(&m->obj.graph->net, 0, cmd, msg);
    return i-1;
}

mpr_map mpr_map_new_from_str(const char *expr, ...)
{
    RETURN_UNLESS(expr, 0);
    mpr_sig sig, srcs[MAX_NUM_MAP_SRC];
    mpr_sig dst = NULL;
    mpr_map map = NULL;
    int i = 0, j, num_src = 0;

    va_list aq;
    va_start(aq, expr);
    while (expr[i]) {
        while (expr[i] && expr[i] != '%')
            ++i;
        if (!expr[i])
            break;
        switch (expr[i+1]) {
            case 'y':
                sig = va_arg(aq, void*);
                if (!sig) {
                    trace("Format string '%s' is missing output signal.\n", expr);
                    goto error;
                }
                if (!dst)
                    dst = sig;
                else if (sig != dst) {
                    trace("Format string '%s' references more than one output signal.\n", expr);
                    goto error;
                }
                break;
            case 'x':
                sig = va_arg(aq, void*);
                if (!sig) {
                    trace("Format string '%s' is missing input signal.\n", expr);
                    goto error;
                }
                for (j = 0; j < num_src; j++) {
                    if (sig == srcs[j])
                        break;
                }
                if (j == num_src) {
                    if (num_src >= MAX_NUM_MAP_SRC) {
                        trace("Maps cannot have more than %d source signals.\n", MAX_NUM_MAP_SRC);
                        goto error;
                    }
                    srcs[num_src++] = sig;
                }
                break;
            default:
                trace("Illegal format token '%%%c' in mpr_map_new_from_str().\n", expr[i+1]);
                goto error;
        }
        i += 2;
    }
    va_end(aq);

    TRACE_RETURN_UNLESS(dst, NULL, "Map format string '%s' has no output signal!\n", expr);
    TRACE_RETURN_UNLESS(num_src, NULL, "Map format string '%s' has no input signals!\n", expr);

    // create the map
    map = mpr_map_new(num_src, srcs, 1, &dst);

    // edit the expression string in-place
    i = 0;
    char *dup = strdup(expr);
    va_start(aq, expr);
    while (expr[i]) {
        while (expr[i] && expr[i] != '%')
            ++i;
        if (!expr[i])
            break;
        sig = va_arg(aq, void*);
        if (expr[i+1] == 'y') {
            // replace the preceding '%' with a space
            dup[i] = ' ';
        }
        else {  // 'x'
            // retrieve signal index
            j = mpr_map_get_sig_idx(map, sig);
            // replace "%x" with "xi" where i is the signal index
            dup[i] = 'x';
            dup[i+1] = "0123456789"[j%10];
        }
        i += 2;
    }
    va_end(aq);
    mpr_obj_set_prop((mpr_obj)map, MPR_PROP_EXPR, NULL, 1, MPR_STR, dup, 1);
    free(dup);
    return map;

error:
    va_end(aq);
    return NULL;
}<|MERGE_RESOLUTION|>--- conflicted
+++ resolved
@@ -1299,11 +1299,7 @@
                 updated += mpr_tbl_set_from_atom(tbl, a, REMOTE_MODIFY);
                 break;
             case PROP(PROCESS_LOC): {
-<<<<<<< HEAD
-                if (m->loc->is_local_only)
-=======
                 if (m->loc && m->loc->is_local_only)
->>>>>>> 2846114f
                     break;
                 mpr_loc loc = mpr_loc_from_str(&(a->vals[0])->s);
                 if (loc == m->process_loc)
