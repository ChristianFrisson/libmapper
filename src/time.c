--- conflicted
+++ resolved
@@ -44,7 +44,6 @@
         ((double)a.frac - (double)b.frac) * multiplier;
 }
 
-<<<<<<< HEAD
 void mapper_timetag_add_double(mapper_timetag_t *a, double b)
 {
     if (!b)
@@ -62,14 +61,12 @@
 
 void mapper_timetag_multiply(mapper_timetag_t *tt, double d)
 {
-    d *= mapper_timetag_get_double(*tt);
+    d *= mapper_timetag_double(*tt);
     tt->sec = floor(d);
     d -= tt->sec;
     tt->frac = (uint32_t) (d * (double)(1LL<<32));
 }
 
-double mapper_timetag_get_double(mapper_timetag_t timetag)
-=======
 void mapper_timetag_add(mapper_timetag_t *tt, mapper_timetag_t addend)
 {
     tt->sec += addend.sec;
@@ -79,7 +76,6 @@
 }
 
 void mapper_timetag_subtract(mapper_timetag_t *tt, mapper_timetag_t subtrahend)
->>>>>>> a0999366
 {
     tt->sec -= subtrahend.sec;
     tt->frac -= subtrahend.frac;
