--- conflicted
+++ resolved
@@ -15,26 +15,6 @@
 #include <vector>
 #include <iterator>
 
-<<<<<<< HEAD
-// Helpers: for range info to be known we also need to know data types and lengths
-#define CONNECTION_RANGE_SRC_MIN_KNOWN  (  CONNECTION_RANGE_SRC_MIN     \
-                                         | CONNECTION_SRC_TYPE          \
-                                         | CONNECTION_SRC_LENGTH )
-#define CONNECTION_RANGE_SRC_MAX_KNOWN  (  CONNECTION_RANGE_SRC_MAX     \
-                                         | CONNECTION_SRC_TYPE          \
-                                         | CONNECTION_SRC_LENGTH )
-#define CONNECTION_RANGE_DEST_MIN_KNOWN (  CONNECTION_RANGE_DEST_MIN    \
-                                         | CONNECTION_DEST_TYPE         \
-                                         | CONNECTION_DEST_LENGTH )
-#define CONNECTION_RANGE_DEST_MAX_KNOWN (  CONNECTION_RANGE_DEST_MAX    \
-                                         | CONNECTION_DEST_TYPE         \
-                                         | CONNECTION_DEST_LENGTH )
-
-//#include <lo/lo.h>
-//#include <lo/lo_cpp.h>
-
-=======
->>>>>>> a0999366
 /* TODO:
  *      signal update handlers
  *      instance event handlers
@@ -119,11 +99,6 @@
         uint32_t frac()
             { return _tt.frac; }
         operator mapper_timetag_t*()
-<<<<<<< HEAD
-            { return &timetag; }
-        operator double()
-            { return mapper_timetag_get_double(timetag); }
-=======
             { return &_tt; }
         operator double() const
             { return mapper_timetag_double(_tt); }
@@ -175,7 +150,6 @@
             return (_tt.sec > rhs._tt.sec
                     || (_tt.sec == rhs._tt.sec && _tt.frac > rhs._tt.frac));
         }
->>>>>>> a0999366
     private:
         mapper_timetag_t _tt;
     };
@@ -615,174 +589,7 @@
                                            &value))
                 return Property(name, length, type, value);
             else
-<<<<<<< HEAD
-                return Property();
-        }
-        class Iterator : public std::iterator<std::input_iterator_tag, int>
-        {
-        public:
-            Iterator(mapper_db_device *d)
-                { dev = d; }
-            ~Iterator()
-                { mapper_db_device_done(dev); }
-            operator mapper_db_device*() const
-                { return dev; }
-            bool operator==(const Iterator& rhs)
-                { return (dev == rhs.dev); }
-            bool operator!=(const Iterator& rhs)
-                { return (dev != rhs.dev); }
-            Iterator& operator++()
-                {
-                    if (dev != NULL)
-                        dev = mapper_db_device_next(dev);
-                    return (*this);
-                }
-            Iterator operator++(int)
-                { Iterator tmp(*this); operator++(); return tmp; }
-            AbstractDeviceProps operator*()
-                { return AbstractDeviceProps(*dev); }
-            Iterator begin()
-                { return Iterator(dev); }
-            Iterator end()
-                { return Iterator(0); }
-        private:
-            mapper_db_device *dev;
-        };
-    };
-
-    class Device
-    {
-    public:
-        Device(const string_type &name_prefix, int port, Admin admin)
-            { device = mdev_new(name_prefix, port, admin); }
-        Device(const string_type &name_prefix)
-            { device = mdev_new(name_prefix, 0, 0); }
-        ~Device()
-            { if (device) mdev_free(device); }
-        Signal add_input(const string_type &name, int length, char type,
-                         const string_type &unit, void *minimum,
-                         void *maximum, mapper_signal_update_handler handler,
-                         void *user_data)
-        {
-            return Signal(mdev_add_input(device, name, length, type, unit,
-                                         minimum, maximum, handler, user_data));
-        }
-        Signal add_output(const string_type &name, int length, char type,
-                          const string_type &unit, void *minimum, void *maximum)
-        {
-            return Signal(mdev_add_output(device, name, length, type, unit,
-                                          minimum, maximum));
-        }
-        void remove_input(Signal input)
-            { if (input) mdev_remove_input(device, input); }
-        void remove_input(const string_type &name)
-        {
-            if (!name)
-                return;
-            mapper_signal input = mdev_get_input_by_name(device, name, 0);
-            mdev_remove_input(device, input);
-        }
-        void remove_output(Signal output)
-            { if (output) mdev_remove_output(device, output); }
-        void remove_output(const string_type &name)
-        {
-            if (!name)
-                return;
-            mapper_signal output = mdev_get_output_by_name(device, name, 0);
-            mdev_remove_output(device, output);
-        }
-        int num_inputs() const
-            { return mdev_num_inputs(device); }
-        int num_outputs() const
-            { return mdev_num_outputs(device); }
-        int num_links_in() const
-            { return mdev_num_links_in(device); }
-        int num_links_out() const
-            { return mdev_num_links_out(device); }
-        int num_connections_in() const
-            { return mdev_num_connections_in(device); }
-        int num_connections_out() const
-            { return mdev_num_connections_out(device); }
-        Signal::Iterator inputs() const
-        {
-            return Signal::Iterator(mdev_get_inputs(device),
-                                    mdev_num_inputs(device));
-        }
-        Signal inputs(const string_type &name, int* index=0) const
-            { return Signal(mdev_get_input_by_name(device, name, index)); }
-        Signal inputs(int index) const
-            { return Signal(mdev_get_input_by_index(device, index)); }
-        Signal::Iterator outputs() const
-        {
-            return Signal::Iterator(mdev_get_outputs(device),
-                                    mdev_num_outputs(device));
-        }
-        Signal outputs(const string_type &name, int *index=0) const
-            { return Signal(mdev_get_output_by_name(device, name, index)); }
-        Signal outputs(int index) const
-            { return Signal(mdev_get_output_by_index(device, index)); }
-        class Props : public AbstractDeviceProps
-        {
-        public:
-            Props(mapper_device d) : AbstractDeviceProps(d) {}
-        };
-        Props properties() const
-            { return Props(device); }
-        Property property(const string_type name)
-            { return Props(device).get(name); }
-        int poll(int block_ms=0) const
-            { return mdev_poll(device, block_ms); }
-        int num_fds() const
-            { return mdev_num_fds(device); }
-        int fds(int *fds, int num) const
-            { return mdev_get_fds(device, fds, num); }
-        void service_fd(int fd)
-            { mdev_service_fd(device, fd); }
-        bool ready() const
-            { return mdev_ready(device); }
-        std::string name() const
-            { return std::string(mdev_name(device)); }
-        int id() const
-            { return mdev_id(device); }
-        int port() const
-            { return mdev_port(device); }
-        const struct in_addr *ip4() const
-            { return mdev_ip4(device); }
-        std::string iface() const
-            { return mdev_interface(device); }
-        int ordinal() const
-            { return mdev_ordinal(device); }
-        void start_queue(Timetag tt) const
-            { mdev_start_queue(device, *tt); }
-        void send_queue(Timetag tt) const
-            { mdev_send_queue(device, *tt); }
-//        lo::Server get_lo_server()
-//            { return lo::Server(mdev_get_lo_server(device)); }
-        void set_link_callback(mapper_device_link_handler handler, void *user_data)
-            { mdev_set_link_callback(device, handler, user_data); }
-        void set_connection_callback(mapper_device_connection_handler handler,
-                                     void *user_data)
-            { mdev_set_connection_callback(device, handler, user_data); }
-        Timetag now()
-        {
-            mapper_timetag_t tt;
-            mdev_now(device, &tt);
-            return Timetag(tt);
-        }
-    private:
-        mapper_device device;
-    };
-
-    class Db
-    {
-    public:
-        Db(mapper_monitor mon)
-        {
-            monitor = mon;
-            db = mapper_monitor_get_db(mon);
-=======
                 return Property(0, 0, 0, 0, 0);
->>>>>>> a0999366
         }
         mapper_id id() const
             { return mapper_map_id(_map); }
@@ -1680,96 +1487,6 @@
         class Query : public std::iterator<std::input_iterator_tag, int>
         {
         public:
-<<<<<<< HEAD
-            int found;
-            int flags;
-            char src_type;
-            char dest_type;
-            int src_length;
-            int dest_length;
-            void *src_min;
-            void *src_max;
-            void *dest_min;
-            void *dest_max;
-
-            Connection(mapper_db_connection connection)
-                {
-                    props = connection;
-                    found = connection ? 1 : 0;
-                    flags = 0;
-                    owned = 0;
-                }
-            Connection()
-            {
-                props = (mapper_db_connection)calloc(1, sizeof(mapper_db_connection_t));
-                flags = 0;
-                owned = 1;
-            }
-            ~Connection()
-                { if (owned && props) free(props); }
-            operator mapper_db_connection() const
-            {
-                return props;
-            }
-            void set(Property p) {}
-            void remove(const string_type &name) {}
-            void set_mode(mapper_mode_type mode)
-                { props->mode = mode; flags |= CONNECTION_MODE; }
-            void set_bound_min(mapper_boundary_action bound_min)
-                { props->bound_min = bound_min; flags |= CONNECTION_BOUND_MIN; }
-            void set_bound_max(mapper_boundary_action bound_max)
-                { props->bound_max = bound_max; flags |= CONNECTION_BOUND_MAX; }
-            void set_expression(const string_type &expression)
-            {
-                props->expression = (char*)(const char*)expression;
-                flags |= CONNECTION_EXPRESSION;
-            }
-            template<typename... T>
-            void set_src_min(const T&... args)
-            {
-                mapper::Property p = mapper::Property(0, args...);
-                if (!p.length)
-                    return;
-                props->src_min = (void*)p.value;
-                props->src_type = p.type;
-                props->src_length = p.length;
-                flags |= (CONNECTION_RANGE_SRC_MIN_KNOWN);
-            }
-            template<typename... T>
-            void set_src_max(const T&... args)
-            {
-                mapper::Property p = mapper::Property(0, args...);
-                if (!p.length)
-                    return;
-                props->src_max = (void*)p.value;
-                props->src_type = p.type;
-                props->src_length = p.length;
-                flags |= (CONNECTION_RANGE_SRC_MAX_KNOWN);
-            }
-            template<typename... T>
-            void set_dest_min(const T&... args)
-            {
-                mapper::Property p = mapper::Property(0, args...);
-                if (!p.length)
-                    return;
-                props->dest_min = (void*)p.value;
-                props->dest_type = p.type;
-                props->dest_length = p.length;
-                flags |= (CONNECTION_RANGE_DEST_MIN_KNOWN);
-            }
-            template<typename... T>
-            void set_dest_max(const T&... args)
-            {
-                mapper::Property p = mapper::Property(0, args...);
-                if (!p.length)
-                    return;
-                props->dest_min = (void*)p.value;
-                props->dest_type = p.type;
-                props->dest_length = p.length;
-                flags |= (CONNECTION_RANGE_DEST_MAX_KNOWN);
-            }
-            Property get(const string_type &name) const
-=======
             Query(mapper_signal *sigs)
                 { _sigs = sigs; }
             // override copy constructor
@@ -1784,7 +1501,6 @@
             bool operator!=(const Query& rhs)
                 { return (_sigs != rhs._sigs); }
             Query& operator++()
->>>>>>> a0999366
             {
                 if (_sigs)
                     _sigs = mapper_signal_query_next(_sigs);
@@ -1989,13 +1705,14 @@
         void *user_data() const
             { return mapper_device_user_data(_dev); }
 
-        Signal add_signal(mapper_direction dir, const string_type &name,
-                          int length, char type, const string_type &unit=0,
-                          void *minimum=0, void *maximum=0,
-                          mapper_signal_update_handler handler=0,
+        Signal add_signal(mapper_direction dir, int num_instances,
+                          const string_type &name, int length, char type,
+                          const string_type &unit=0, void *minimum=0,
+                          void *maximum=0, mapper_signal_update_handler handler=0,
                           void *user_data=0)
         {
-            return Signal(mapper_device_add_signal(_dev, dir, name, length, type,
+            return Signal(mapper_device_add_signal(_dev, dir, num_instances,
+                                                   name, length, type,
                                                    unit, minimum, maximum,
                                                    handler, user_data));
         }
