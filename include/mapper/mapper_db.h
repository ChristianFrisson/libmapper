--- conflicted
+++ resolved
@@ -23,7 +23,6 @@
 /*! A record that keeps information about a device on the network.
  *  @ingroup devicedb */
 typedef struct _mapper_db_device {
-<<<<<<< HEAD
     char *identifier;       /*!< The identifier (prefix) for
                              *   this device. */
     char *name;             /*!< The full name for this
@@ -31,10 +30,6 @@
     int ordinal;
     uint32_t name_hash;     /*!< CRC-32 hash of full device name
                              *   in the form <name>.<ordinal> */
-=======
-    char *name;             //!< Device name.
-    uint32_t name_hash;     //!< CRC-32 hash of device name.
->>>>>>> a0be6b4c
     char *host;             //!< Device network host name.
     int port;               //!< Device network port.
     int n_inputs;           //!< Number of associated input signals.
