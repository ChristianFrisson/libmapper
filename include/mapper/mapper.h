--- conflicted
+++ resolved
@@ -272,15 +272,9 @@
 void mdev_free(mapper_device dev);
 
 /*! Add an input signal to a mapper device.  Values and strings
-<<<<<<< HEAD
- *  pointed to by this call (except user_data) will be
- *  copied.  For minimum and maximum, actual type must correspond
- *  to 'type'.  If type='i', then int*; if type='f', then float*.
-=======
  *  pointed to by this call (except user_data) will be copied.
  *  For minimum and maximum, actual type must correspond to 'type'.
  *  If type='i', then int*; if type='f', then float*.
->>>>>>> 98e96ff5
  *  \param dev The device to add a signal to.
  *  \param name The name of the signal.
  *  \param length The length of the signal vector, or 1 for a scalar.
@@ -298,15 +292,9 @@
                              void *user_data);
 
 /*! Add an output signal to a mapper device.  Values and strings
-<<<<<<< HEAD
- *  pointed to by this call (except user_data) will be
- *  copied.  For minimum and maximum, actual type must correspond
- *  to 'type'.  If type='i', then int*; if type='f', then float*.
-=======
  *  pointed to by this call will be copied.
  *  For minimum and maximum, actual type must correspond to 'type'.
  *  If type='i', then int*; if type='f', then float*.
->>>>>>> 98e96ff5
  *  \param dev The device to add a signal to.
  *  \param name The name of the signal.
  *  \param length The length of the signal vector, or 1 for a scalar.
@@ -1185,19 +1173,14 @@
 
 /*! Interface to add a link between two devices.
  *  \param mon The monitor to use for sending the message.
-<<<<<<< HEAD
- *  \param source_device_path Source device name.
- *  \param dest_device_path   Destination device name.
- *  \param properties An optional data structure specifying the
- *                    requested properties of this link.
+ *  \param source_device  Source device name.
+ *  \param dest_device    Destination device name.
+ *  \param properties     An optional data structure specifying the
+ *                        requested properties of this link.
  *  \param property_flags Bit flags indicating which properties in the
  *                        provided mapper_db_link_t should be
  *                        applied to the new link. See the flags
- *                        prefixed by LINK_ in mapper_db.h.*/
-=======
- *  \param source_device Source device name.
- *  \param dest_device   Destination device name. */
->>>>>>> 98e96ff5
+ *                        prefixed by LINK_ in mapper_db.h. */
 void mapper_monitor_link(mapper_monitor mon,
                          const char* source_device, 
                          const char* dest_device,
