--- conflicted
+++ resolved
@@ -23,13 +23,8 @@
 monitor = mapper.monitor()
 
 monitor.link('%s' %src.name, '%s' %dest.name)
-<<<<<<< HEAD
 while not src.num_links:
-    src.poll()
-=======
-while not src.num_links_out:
     src.poll(10)
->>>>>>> 3dc3d1a6
     dest.poll(10)
 monitor.connect('%s%s' %(src.name, outsig.name),
                 '%s%s' %(dest.name, insig.name),
