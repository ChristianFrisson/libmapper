#!/usr/bin/env python

from __future__ import print_function
import sys, mpr, random

def h(sig, event, id, val, timetag):
    print('  handler got', sig['name'], '=', val, 'at time', timetag.get_double())

<<<<<<< HEAD
srcs = [mpr.device("src"), mpr.device("src")]
outsigs = [srcs[0].add_signal(mpr.DIR_OUT, 1, "outsig", 1, mpr.INT32),
           srcs[1].add_signal(mpr.DIR_OUT, 1, "outsig", 1, mpr.INT32)]
=======
srcs = [mapper.device("src"), mapper.device("src"), mapper.device("src")]
outsigs = [srcs[0].add_output_signal("outsig", 1, 'i'),
           srcs[1].add_output_signal("outsig", 1, 'i'),
           srcs[2].add_output_signal("outsig", 1, 'i')]
>>>>>>> 4a8a9b08

dest = mpr.device("dest")
insig = dest.add_signal(mpr.DIR_IN, 1, "insig", 1, mpr.FLT, None, None, None, h)

while not srcs[0].ready or not srcs[1].ready or not srcs[2].ready or not dest.ready:
    srcs[2].poll(10)
    srcs[0].poll(10)
    srcs[1].poll(10)
    dest.poll(10)

map = mpr.map(outsigs, insig)
if not map:
    print('error: map not created')
else:
<<<<<<< HEAD
    map['expression'] = "y=x0-_x1"
=======
    map.mode = mapper.MODE_EXPRESSION
    map.expression = "y=x0+x1+x2"
>>>>>>> 4a8a9b08
    map.push()

    while not map.ready:
        srcs[0].poll(10)
        srcs[1].poll(10)
        srcs[2].poll(10)
        dest.poll(10)

    for i in range(100):
<<<<<<< HEAD
        outsigs[0].set_value(i)
        outsigs[1].set_value(100-i)
=======
        outsigs[0].update(i)
        outsigs[1].update(50-i)
        outsigs[2].update(100-i)
>>>>>>> 4a8a9b08
        dest.poll(10)
        srcs[0].poll(0)
        srcs[1].poll(0)
        srcs[2].poll(0)<|MERGE_RESOLUTION|>--- conflicted
+++ resolved
@@ -6,16 +6,10 @@
 def h(sig, event, id, val, timetag):
     print('  handler got', sig['name'], '=', val, 'at time', timetag.get_double())
 
-<<<<<<< HEAD
-srcs = [mpr.device("src"), mpr.device("src")]
+srcs = [mpr.device("src"), mpr.device("src"), mpr.device("src")]
 outsigs = [srcs[0].add_signal(mpr.DIR_OUT, 1, "outsig", 1, mpr.INT32),
-           srcs[1].add_signal(mpr.DIR_OUT, 1, "outsig", 1, mpr.INT32)]
-=======
-srcs = [mapper.device("src"), mapper.device("src"), mapper.device("src")]
-outsigs = [srcs[0].add_output_signal("outsig", 1, 'i'),
-           srcs[1].add_output_signal("outsig", 1, 'i'),
-           srcs[2].add_output_signal("outsig", 1, 'i')]
->>>>>>> 4a8a9b08
+           srcs[1].add_signal(mpr.DIR_OUT, 1, "outsig", 1, mpr.INT32),
+           srcs[2].add_signal(mpr.DIR_OUT, 1, "outsig", 1, mpr.INT32)]
 
 dest = mpr.device("dest")
 insig = dest.add_signal(mpr.DIR_IN, 1, "insig", 1, mpr.FLT, None, None, None, h)
@@ -30,12 +24,7 @@
 if not map:
     print('error: map not created')
 else:
-<<<<<<< HEAD
-    map['expression'] = "y=x0-_x1"
-=======
-    map.mode = mapper.MODE_EXPRESSION
-    map.expression = "y=x0+x1+x2"
->>>>>>> 4a8a9b08
+    map['expression'] = "y=x0+_x1+_x2"
     map.push()
 
     while not map.ready:
@@ -45,14 +34,9 @@
         dest.poll(10)
 
     for i in range(100):
-<<<<<<< HEAD
         outsigs[0].set_value(i)
-        outsigs[1].set_value(100-i)
-=======
-        outsigs[0].update(i)
-        outsigs[1].update(50-i)
-        outsigs[2].update(100-i)
->>>>>>> 4a8a9b08
+        outsigs[1].set_value(50-i)
+        outsigs[2].set_value(100-i)
         dest.poll(10)
         srcs[0].poll(0)
         srcs[1].poll(0)
