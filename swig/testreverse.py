--- conflicted
+++ resolved
@@ -17,19 +17,14 @@
 insig = dest.add_input("/insig", 1, 'f', None, 0, 1)
 
 while not src.ready() or not dest.ready():
-    src.poll()
+    src.poll(10)
     dest.poll(10)
 
 monitor = mapper.monitor()
 
 monitor.link('%s' %src.name, '%s' %dest.name)
-<<<<<<< HEAD
 while not src.num_links:
     src.poll()
-=======
-while not src.num_links_out:
-    src.poll(10)
->>>>>>> 3dc3d1a6
     dest.poll(10)
 monitor.connect('%s%s' %(dest.name, insig.name),
                 '%s%s' %(src.name, outsig.name))
