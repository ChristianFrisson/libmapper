%module mapper
%include "typemaps.i"
%typemap(in) PyObject *PyFunc {
    if ($input!=Py_None && !PyCallable_Check($input)) {
        PyErr_SetString(PyExc_TypeError, "Need a callable object!");
        return NULL;
    }
    $1 = $input;
 }
%typemap(in) (int num_int, int *argv) {
    int i;
    if (!PyList_Check($input)) {
        PyErr_SetString(PyExc_ValueError, "Expecting a list");
        return NULL;
    }
    $1 = PyList_Size($input);
    $2 = (int *) malloc($1*sizeof(int));
    for (i = 0; i < $1; i++) {
        PyObject *s = PyList_GetItem($input,i);
        if (PyInt_Check(s))
            $2[i] = (int)PyInt_AsLong(s);
        else if (PyFloat_Check(s))
            $2[i] = (int)PyFloat_AsDouble(s);
        else {
            free($2);
            PyErr_SetString(PyExc_ValueError,
                            "List items must be int or float.");
            return NULL;
        }
    }
}
%typemap(typecheck) (int num_int, int *argv) {
    $1 = PyList_Check($input) ? 1 : 0;
}
%typemap(freearg) (int num_int, int *argv) {
    if ($2) free($2);
}
%typemap(in) maybePropVal %{
    propval *val = alloca(sizeof(*val));
    if ($input == Py_None)
        $1 = 0;
    else {
        val->type = 0;
        check_type($input, &val->type, 1, 1);
        if (!val->type) {
            PyErr_SetString(PyExc_ValueError,
                            "Problem determining value type.");
            return NULL;
        }
        if (PyList_Check($input))
            val->length = PyList_Size($input);
        else
            val->length = 1;
        val->value = malloc(val->length * mapper_type_size(val->type));
        val->free_value = 1;
        if (py_to_prop($input, val->value, val->type, val->length)) {
            free(val->value);
            PyErr_SetString(PyExc_ValueError,
                            "Problem parsing property value.");
            return NULL;
        }
        $1 = val;
    }
%}
%typemap(out) maybePropVal {
    if ($1) {
        $result = prop_to_py($1->type, $1->length, $1->value);
        if ($result)
            free($1);
    }
    else {
        $result = Py_None;
        Py_INCREF($result);
    }
 }
%typemap(freearg) maybePropVal {
    if ($1) {
        maybePropVal prop = (maybePropVal)$1;
        if (prop->value && prop->free_value) {
            free(prop->value);
        }
    }
}
%typemap(out) maybeInt {
    if ($1) {
        $result = Py_BuildValue("i", *$1);
        free($1);
    }
    else {
        $result = Py_None;
        Py_INCREF($result);
    }
 }
%typemap(out) booltype {
    PyObject *o = $1 ? Py_True : Py_False;
    Py_INCREF(o);
    return o;
 }

%typemap(in) mapper_db_link_with_flags_t* %{
    mapper_db_link_with_flags_t *p = alloca(sizeof(*p));
    $1 = 0;
    if (PyDict_Check($input)) {
        memset(p, 0, sizeof(mapper_db_link_with_flags_t));
        PyObject *keys = PyDict_Keys($input);
        if (keys) {
            int i = PyList_GET_SIZE(keys), k;
            for (i=i-1; i>=0; --i) {
                PyObject *o = PyList_GetItem(keys, i);
                if (PyString_Check(o)) {
                    PyObject *v = PyDict_GetItem($input, o);
                    char *s = PyString_AsString(o);
                    if (strcmp(s, "name1")==0) {
                        if (PyString_Check(v))
                            p->props.name1 = PyString_AsString(v);
                    }
                    else if (strcmp(s, "name2")==0) {
                        if (PyString_Check(v))
                            p->props.name2 = PyString_AsString(v);
                    }
                    else if (strcmp(s, "host1")==0) {
                        if (PyString_Check(v))
                            p->props.host1 = PyString_AsString(v);
                    }
                    else if (strcmp(s, "port1")==0) {
                        int ecode = SWIG_AsVal_int(v, &k);
                        if (SWIG_IsOK(ecode))
                            p->props.port1 = k;
                    }
                    else if (strcmp(s, "host2")==0) {
                        if (PyString_Check(v))
                            p->props.host2 = PyString_AsString(v);
                    }
                    else if (strcmp(s, "port2")==0) {
                        int ecode = SWIG_AsVal_int(v, &k);
                        if (SWIG_IsOK(ecode))
                            p->props.port2 = k;
                    }
                }
            }
            Py_DECREF(keys);
            $1 = p;
        }
    }
    else {
        SWIG_exception_fail(SWIG_TypeError,
                            "argument $argnum must be 'dict'");
    }
 %}

%typemap(in) mapper_db_connection_with_flags_t* %{
    mapper_db_connection_with_flags_t *p = alloca(sizeof(*p));
    p->props.src_length = 0;
    p->props.dest_length = 0;
    p->props.src_type = 0;
    p->props.dest_type = 0;
    $1 = 0;
    if (PyDict_Check($input)) {
        memset(p, 0, sizeof(mapper_db_connection_with_flags_t));
        PyObject *keys = PyDict_Keys($input);
        if (keys) {
            // first try to retrieve src_type, dest_type if provided
            int i = PyList_GET_SIZE(keys), k;
            for (i=i-1; i>=0; --i) {
                PyObject *o = PyList_GetItem(keys, i);
                if (PyString_Check(o)) {
                    PyObject *v = PyDict_GetItem($input, o);
                    char *s = PyString_AsString(o);
                    if (strcmp(s, "src_type")==0) {
                        if (PyString_Check(v))
                            p->props.src_type = PyString_AsString(v)[0];
                        if (p->props.dest_type)
                            continue;
                    }
                    else if (strcmp(s, "dest_type")==0) {
                        if (PyString_Check(v))
                            p->props.dest_type = PyString_AsString(v)[0];
                        if (p->props.src_type)
                            continue;
                    }
                }
            }
            i = PyList_GET_SIZE(keys);
            for (i=i-1; i>=0; --i) {
                PyObject *o = PyList_GetItem(keys, i);
                if (PyString_Check(o)) {
                    PyObject *v = PyDict_GetItem($input, o);
                    char *s = PyString_AsString(o);
                    if (strcmp(s, "bound_max")==0) {
                        int ecode = SWIG_AsVal_int(v, &k);
                        if (SWIG_IsOK(ecode)) {
                            p->props.bound_max = k;
                            p->flags |= CONNECTION_BOUND_MAX;
                        }
                    }
                    else if (strcmp(s, "bound_min")==0) {
                        int ecode = SWIG_AsVal_int(v, &k);
                        if (SWIG_IsOK(ecode)) {
                            p->props.bound_min = k;
                            p->flags |= CONNECTION_BOUND_MIN;
                        }
                    }
                    else if (strcmp(s, "expression")==0) {
                        if (PyString_Check(v)) {
                            p->props.expression = PyString_AsString(v);
                            p->flags |= CONNECTION_EXPRESSION;
                        }
                    }
                    else if (strcmp(s, "mode")==0) {
                        int ecode = SWIG_AsVal_int(v, &k);
                        if (SWIG_IsOK(ecode)) {
                            p->props.mode = k;
                            p->flags |= CONNECTION_MODE;
                        }
                    }
                    else if (strcmp(s, "muted")==0) {
                        k = -1;
                        if (v == Py_True)
                            k = 1;
                        else if (v == Py_False) {
                            k = 0;
                        }
                        else {
                            int ecode = SWIG_AsVal_int(v, &k);
                            if (SWIG_IsOK(ecode))
                                k = k!=0;
                            else
                                k = -1;
                        }
                        if (k>-1) {
                            p->props.muted = k;
                            p->flags |= CONNECTION_MUTED;
                        }
                    }
                    else if (strcmp(s, "src_name")==0) {
                        if (PyString_Check(v))
                            p->props.src_name = PyString_AsString(v);
                    }
                    else if (strcmp(s, "dest_name")==0) {
                        if (PyString_Check(v))
                            p->props.dest_name = PyString_AsString(v);
                    }
                    else if (strcmp(s, "src_min")==0) {
                        alloc_and_copy_maybe_vector(v, &p->props.src_type,
                                                    &p->props.src_min,
                                                    &p->props.src_length);
                        if (p->props.src_min) {
                            p->flags |= CONNECTION_SRC_LENGTH;
                            p->flags |= CONNECTION_SRC_TYPE;
                        }
                    }
                    else if (strcmp(s, "src_max")==0) {
                        alloc_and_copy_maybe_vector(v, &p->props.src_type,
                                                    &p->props.src_max,
                                                    &p->props.src_length);
                        if (p->props.src_max) {
                            p->flags |= CONNECTION_SRC_LENGTH;
                            p->flags |= CONNECTION_SRC_TYPE;
                        }
                    }
                    else if (strcmp(s, "dest_min")==0) {
                        alloc_and_copy_maybe_vector(v, &p->props.dest_type,
                                                    &p->props.dest_min,
                                                    &p->props.dest_length);
                        if (p->props.dest_min) {
                            p->flags |= CONNECTION_DEST_LENGTH;
                            p->flags |= CONNECTION_DEST_TYPE;
                        }
                    }
                    else if (strcmp(s, "dest_max")==0) {
                        alloc_and_copy_maybe_vector(v, &p->props.dest_type,
                                                    &p->props.dest_max,
                                                    &p->props.dest_length);
                        if (p->props.dest_max) {
                            p->flags |= CONNECTION_DEST_LENGTH;
                            p->flags |= CONNECTION_DEST_TYPE;
                        }
                    }
                    else if (strcmp(s, "send_as_instance")==0) {
                        k = -1;
                        if (v == Py_True)
                            k = 1;
                        else if (v == Py_False) {
                            k = 0;
                        }
                        else {
                            int ecode = SWIG_AsVal_int(v, &k);
                            if (SWIG_IsOK(ecode))
                                k = k!=0;
                            else
                                k = -1;
                        }
                        if (k>-1) {
                            p->props.send_as_instance = k;
                            p->flags |= CONNECTION_SEND_AS_INSTANCE;
                        }
                    }
                    else if (strcmp(s, "scope_names")==0) {
                        // could be array or single string
                        if (PyString_Check(v)) {
                            p->props.scope.size = 1;
                            char *scope = PyString_AsString(v);
                            p->props.scope.names = &scope;
                        }
                        else if (PyList_Check(v)) {
                            p->props.scope.size = PyList_Size(v);
                            p->props.scope.names = malloc(p->props.scope.size
                                                          * sizeof(char *));
                            for (k=0; k<p->props.scope.size; k++) {
                                PyObject *element = PySequence_GetItem(v, k);
                                if (!PyString_Check(element)) {
                                    p->props.scope.size = 0;
                                    free(p->props.scope.names);
                                    break;
                                }
                                p->props.scope.names[k] =
                                    strdup(PyString_AsString(element));
                            }
                        }
                        if (p->props.scope.size > 0)
                            p->flags |= CONNECTION_SCOPE_NAMES;
                    }
                }
            }
            Py_DECREF(keys);
            $1 = p;
        }
    }
    else {
        SWIG_exception_fail(SWIG_TypeError, "argument $argnum must be 'dict'");
    }
 %}

%typemap(freearg) mapper_db_connection_with_flags_t* {
    if ($1) {
        if ($1->props.src_min)
            free($1->props.src_min);
        if ($1->props.src_max)
            free($1->props.src_max);
        if ($1->props.dest_min)
            free($1->props.dest_min);
        if ($1->props.dest_max)
            free($1->props.dest_max);
        if ($1->props.scope.size > 1) {
            int i;
            for (i=0; i<$1->props.scope.size; i++) {
                free($1->props.scope.names[i]);
            }
            free($1->props.scope.names);
        }
    }
}

%typemap(out) mapper_db_device_t ** {
    if ($1) {
        // Return the dict and an opaque pointer.
        // The pointer will be hidden by a Python generator interface.
        PyObject *o = device_to_py(*$1);
        if (o!=Py_None)
            $result = Py_BuildValue("(Ol)", o, $1);
        else
            $result = Py_BuildValue("(OO)", Py_None, Py_None);
    }
    else {
        $result = Py_BuildValue("(OO)", Py_None, Py_None);
    }
 }

%typemap(out) mapper_db_device {
    return device_to_py($1);
 }

%typemap(out) mapper_db_signal_t ** {
    if ($1) {
        // Return the dict and an opaque pointer.
        // The pointer will be hidden by a Python generator interface.
        PyObject *o = signal_to_py(*$1);
        if (o!=Py_None)
            $result = Py_BuildValue("(Ol)", o, $1);
        else
            $result = Py_BuildValue("(OO)", Py_None, Py_None);
    }
    else {
        $result = Py_BuildValue("(OO)", Py_None, Py_None);
    }
 }

%typemap(out) mapper_db_signal {
    return signal_to_py($1);
 }

%typemap(out) mapper_db_connection_t ** {
    if ($1) {
        // Return the dict and an opaque pointer.
        // The pointer will be hidden by a Python generator interface.
        PyObject *o = connection_to_py(*$1);
        if (o!=Py_None)
            $result = Py_BuildValue("(Ol)", o, $1);
        else
            $result = Py_BuildValue("(OO)", Py_None, Py_None);
    }
    else {
        $result = Py_BuildValue("(OO)", Py_None, Py_None);
    }
 }

%typemap(out) mapper_db_connection {
    return connection_to_py($1);
 }

%typemap(out) mapper_db_link_t ** {
    if ($1) {
        // Return the dict and an opaque pointer.
        // The pointer will be hidden by a Python generator interface.
        PyObject *o = link_to_py(*$1);
        if (o!=Py_None)
            $result = Py_BuildValue("(Ol)", o, $1);
        else
            $result = Py_BuildValue("(OO)", Py_None, Py_None);
    }
    else {
        $result = Py_BuildValue("(OO)", Py_None, Py_None);
    }
 }

%typemap(out) mapper_db_link {
    return link_to_py($1);
 }

%{
#include <mapper_internal.h>

// Note: inet_ntoa() crashes on OS X if this header isn't included!
// On the other hand, doesn't compile on Windows if it is.
#ifdef __APPLE__
#include <arpa/inet.h>
#endif

typedef struct _device {} device;
typedef struct _signal {} signal__;
typedef struct _monitor {} monitor;
typedef struct _db {} db;
typedef struct _admin {} admin;

PyThreadState *_save;

static int py_to_prop(PyObject *from, void *to, char type, int length)
{
    // here we are assuming sufficient memory has already been allocated
    if (!from || !length)
        return 1;

    int i;
    PyObject *v = 0;
    if (length > 1)
        v = PyList_New(length);
    
    switch (type) {
        case 's':
        {
            // only strings are valid
            if (length > 1) {
                char **str_to = (char**)to;
                for (i=0; i<length; i++) {
                    PyObject *element = PySequence_GetItem(from, i);
                    if (!PyString_Check(element))
                        return 1;
                    str_to[i] = strdup(PyString_AsString(element));
                }
            }
            else {
                if (!PyString_Check(from))
                    return 1;
                char **str_to = (char**)to;
                *str_to = strdup(PyString_AsString(from));
            }
            break;
        }
        case 'c':
        {
            // only strings are valid
            char *char_to = (char*)to;
            if (length > 1) {
                for (i=0; i<length; i++) {
                    PyObject *element = PySequence_GetItem(from, i);
                    if (!PyString_Check(element))
                        return 1;
                    char *temp = PyString_AsString(element);
                    char_to[i] = temp[0];
                }
            }
            else {
                if (!PyString_Check(from))
                    return 1;
                char *temp = PyString_AsString(from);
                *char_to = temp[0];
            }
            break;
        }
        case 'i':
        {
            int *int_to = (int*)to;
            if (length > 1) {
                for (i=0; i<length; i++) {
                    PyObject *element = PySequence_GetItem(from, i);
                    if (PyInt_Check(element))
                        int_to[i] = PyInt_AsLong(element);
                    else if (PyFloat_Check(element))
                        int_to[i] = (int)PyFloat_AsDouble(element);
                    else if (PyBool_Check(element)) {
                        if (PyObject_IsTrue(element))
                            int_to[i] = 1;
                        else
                            int_to[i] = 0;
                    }
                    else
                        return 1;
                }
            }
            else {
                if (PyInt_Check(from))
                    *int_to = PyInt_AsLong(from);
                else if (PyFloat_Check(from))
                    *int_to = (int)PyFloat_AsDouble(from);
                else if (PyBool_Check(from)) {
                    if (PyObject_IsTrue(from))
                        *int_to = 1;
                    else
                        *int_to = 0;
                }
                else
                    return 1;
            }
            break;
        }
        case 'f':
        {
            float *float_to = (float*)to;
            if (length > 1) {
                for (i=0; i<length; i++) {
                    PyObject *element = PySequence_GetItem(from, i);
                    if (PyFloat_Check(element))
                        float_to[i] = PyFloat_AsDouble(element);
                    else if (PyInt_Check(element))
                        float_to[i] = (float)PyInt_AsLong(element);
                    else if (PyBool_Check(element)) {
                        if (PyObject_IsTrue(element))
                            float_to[i] = 1.;
                        else
                            float_to[i] = 0.;
                    }
                    else
                        return 1;
                }
            }
            else {
                if (PyFloat_Check(from))
                    *float_to = PyFloat_AsDouble(from);
                else if (PyInt_Check(from))
                    *float_to = (float)PyInt_AsLong(from);
                else if (PyBool_Check(from)) {
                    if (PyObject_IsTrue(from))
                        *float_to = 1.;
                    else
                        *float_to = 0.;
                }
                else
                    return 1;
            }
            break;
        }
        default:
            return 1;
            break;
    }
    return 0;
}

static int check_type(PyObject *v, char *c, int can_promote, int allow_sequence)
{
    if (PySequence_Check(v) && !PyString_Check(v)) {
        if (allow_sequence) {
            int i;
            for (i=0; i<PySequence_Size(v); i++) {
                if (check_type(PySequence_GetItem(v, i), c, can_promote, 0))
                    return 1;
            }
        }
        else
            return 1;
    }
    else if (PyInt_Check(v) || PyBool_Check(v)) {
        if (*c == 0)
            *c = 'i';
        else if (*c == 's')
            return 1;
    }
    else if (PyFloat_Check(v)) {
        if (*c == 0)
            *c = 'f';
        else if (*c == 's')
            return 1;
        else if (*c == 'i' && can_promote)
            *c = 'f';
    }
    else if (PyString_Check(v)) {
        if (*c == 0)
            *c = 's';
        else if (*c != 's' && *c != 'c')
            return 1;
    }
    return 0;
}

static void alloc_and_copy_maybe_vector(PyObject *v, char *type,
                                        void **value, int *length)
{
    // need to check type of arguments!
    int type_set = *type;
    if (check_type(v, type, type_set, 1)) {
        PyErr_SetString(PyExc_ValueError, "Type mismatch.");
        return;
    }
    if (*type == 0) {
        PyErr_SetString(PyExc_ValueError, "Error finding type.");
        return;
    }
    if (*value)
        free(*value);

    int obj_len = 1;
    if (PySequence_Check(v))
        obj_len = PySequence_Size(v);

    if (!*length)
        *length = obj_len;
    else if (obj_len != *length) {
        *value = 0;
        PyErr_SetString(PyExc_ValueError,
                        "Vector lengths don't match.");
        return;
    }

    *value = malloc(*length * mapper_type_size(*type));
    if (py_to_prop(v, *value, *type, *length)) {
        free(*value);
        *value = 0;
    }
}

static PyObject *prop_to_py(char type, int length, const void *value)
{
    if (!length)
        return 0;
    int i;
    PyObject *v = 0;
    if (length > 1)
        v = PyList_New(length);

    switch (type) {
        case 's':
        case 'S':
        {
            if (length > 1) {
                char **vect = (char**)value;
                for (i=0; i<length; i++)
                    PyList_SetItem(v, i, PyString_FromString(vect[i]));
            }
            else
                v = PyString_FromString((char*)value);
            break;
        }
        case 'c':
        {
            if (length > 1) {
                char *vect = (char*)value;
                for (i=0; i<length; i++)
                    PyList_SetItem(v, i, Py_BuildValue("c", vect[i]));
            }
            else
                v = Py_BuildValue("c", *(char*)value);
            break;
        }
        case 'i':
        {
            if (length > 1) {
                int *vect = (int*)value;
                for (i=0; i<length; i++)
                    PyList_SetItem(v, i, Py_BuildValue("i", vect[i]));
            }
            else
                v = Py_BuildValue("i", *(int*)value);
            break;
        }
        case 'h':
        {
            if (length > 1) {
                int64_t *vect = (int64_t*)value;
                for (i=0; i<length; i++)
                    PyList_SetItem(v, i, Py_BuildValue("l", vect[i]));
            }
            else
                v = Py_BuildValue("l", *(int64_t*)value);
            break;
        }
        case 'f':
        {
            if (length > 1) {
                float *vect = (float*)value;
                for (i=0; i<length; i++)
                    PyList_SetItem(v, i, Py_BuildValue("f", vect[i]));
            }
            else
                v = Py_BuildValue("f", *(float*)value);
            break;
        }
        case 'd':
        {
            if (length > 1) {
                double *vect = (double*)value;
                for (i=0; i<length; i++)
                    PyList_SetItem(v, i, Py_BuildValue("d", vect[i]));
            }
            else
                v = Py_BuildValue("d", *(double*)value);
            break;
        }
        case 't':
        {
            mapper_timetag_t *vect = (mapper_timetag_t*)value;
            if (length > 1) {
                for (i=0; i<length; i++)
                    PyList_SetItem(v, i, Py_BuildValue("d",
                        mapper_timetag_get_double(vect[i])));
            }
            else
                v = Py_BuildValue("d", mapper_timetag_get_double(*vect));
            break;
        }
        default:
            return 0;
            break;
    }
    return v;
}

static PyObject *device_to_py(mapper_db_device_t *dev)
{
    if (!dev) return Py_None;
    PyObject *o = PyDict_New();
    if (!o)
        return Py_None;
    else {
        int i=0;
        const char *property;
        char type;
        const void *value;
        int length;
        while (!mapper_db_device_property_index(dev, i, &property,
                                                &type, &value, &length))
        {
            if (strcmp(property, "user_data")==0) {
                i++;
                continue;
            }
            PyObject *v = 0;
            if ((v = prop_to_py(type, length, value))) {
                PyDict_SetItemString(o, property, v);
                Py_DECREF(v);
            }
            i++;
        }
    }
    return o;
}

static PyObject *signal_to_py(mapper_db_signal_t *sig)
{
    if (!sig) return Py_None;
    PyObject *o = PyDict_New();
    if (!o)
        return Py_None;
    else {
        int i=0;
        const char *property;
        char type;
        const void *value;
        int length;
        while (!mapper_db_signal_property_index(sig, i, &property,
                                                &type, &value, &length))
        {
            if (strcmp(property, "user_data")==0) {
                i++;
                continue;
            }
            PyObject *v = 0;
            if ((v = prop_to_py(type, length, value))) {
                PyDict_SetItemString(o, property, v);
                Py_DECREF(v);
            }
            i++;
        }
    }
    return o;
}

static PyObject *connection_to_py(mapper_db_connection_t *con)
{
    if (!con) return Py_None;
    PyObject *o = PyDict_New();
    if (!o)
        return Py_None;
    else {
        int i=0;
        const char *property;
        char type;
        const void *value;
        int length;
        while (!mapper_db_connection_property_index(con, i, &property,
                                                    &type, &value, &length))
        {
            PyObject *v = 0;
            if ((v = prop_to_py(type, length, value))) {
                PyDict_SetItemString(o, property, v);
                Py_DECREF(v);
            }
            i++;
        }
    }
    return o;
}

static PyObject *link_to_py(mapper_db_link_t *link)
{
    if (!link) return Py_None;
    PyObject *o = PyDict_New();
    if (!o)
        return Py_None;
    else {
        int i=0;
        const char *property;
        char type;
        const void *value;
        int length;
        while (!mapper_db_link_property_index(link, i, &property,
                                              &type, &value, &length))
        {
            PyObject *v = 0;
            if ((v = prop_to_py(type, length, value))) {
                PyDict_SetItemString(o, property, v);
                Py_DECREF(v);
            }
            i++;
        }
    }
    return o;
}

/* Note: We want to call the signal object 'signal', but there is
 * already a function in the C standard library called signal().
 * Solution is to name it something else (signal__) but still tell
 * SWIG that it is called 'signal', and then use the preprocessor to
 * do replacement. Should work as long as signal() doesn't need to be
 * called from the SWIG wrapper code. */
#define signal signal__

/* Wrapper for callback back to python when a mapper_signal handler is
 * called. */
static void msig_handler_py(struct _mapper_signal *msig,
                            mapper_db_signal props,
                            int instance_id,
                            void *v,
                            int count,
                            mapper_timetag_t *tt)
{
    PyEval_RestoreThread(_save);
    PyObject *arglist=0;
    PyObject *valuelist=0;
    PyObject *result=0;
    int i;

    PyObject *py_msig = SWIG_NewPointerObj(SWIG_as_voidptr(msig),
                                          SWIGTYPE_p__signal, 0);

    double timetag = mapper_timetag_get_double(*tt);

    if (v) {
        if (props->type == 'i') {
            int *vint = (int *)v;
            if (props->length > 1 || count > 1) {
                valuelist = PyList_New(props->length * count);
                for (i=0; i<props->length * count; i++) {
                    PyObject *o = Py_BuildValue("i", vint[i]);
                    PyList_SET_ITEM(valuelist, i, o);
                }
                arglist = Py_BuildValue("(OiOd)", py_msig, instance_id,
                                        valuelist, timetag);
            }
            else
                arglist = Py_BuildValue("(Oiid)", py_msig, instance_id,
                                        *(int*)v, timetag);
        }
        else if (props->type == 'f') {
            if (props->length > 1 || count > 1) {
                float *vfloat = (float *)v;
                valuelist = PyList_New(props->length * count);
                for (i=0; i<props->length * count; i++) {
                    PyObject *o = Py_BuildValue("f", vfloat[i]);
                    PyList_SET_ITEM(valuelist, i, o);
                }
                arglist = Py_BuildValue("(OiOd)", py_msig, instance_id,
                                        valuelist, timetag);
            }
            else
                arglist = Py_BuildValue("(Oifd)", py_msig, instance_id,
                                        *(float*)v, timetag);
        }
    }
    else {
        arglist = Py_BuildValue("(OiOd)", py_msig, instance_id,
                                Py_None, timetag);
    }
    if (!arglist) {
        printf("[mapper] Could not build arglist (msig_handler_py).\n");
        return;
    }
    PyObject **callbacks = (PyObject**)props->user_data;
    result = PyEval_CallObject(callbacks[0], arglist);
    Py_DECREF(arglist);
    Py_XDECREF(valuelist);
    Py_XDECREF(result);
    _save = PyEval_SaveThread();
}

/* Wrapper for callback back to python when a mapper_signal_instance_event
 * handler is called. */
static void msig_instance_event_handler_py(struct _mapper_signal *msig,
                                           mapper_db_signal props,
                                           int instance_id,
                                           msig_instance_event_t event,
                                           mapper_timetag_t *tt)
{
    PyEval_RestoreThread(_save);
    PyObject *arglist=0;
    PyObject *result=0;

    PyObject *py_msig = SWIG_NewPointerObj(SWIG_as_voidptr(msig),
                                          SWIGTYPE_p__signal, 0);

    unsigned long long int timetag = 0;
    if (tt) {
        timetag = tt->sec;
        timetag = (timetag << 32) + tt->frac;
    }

    arglist = Py_BuildValue("(OiiL)", py_msig, instance_id, event, timetag);
    if (!arglist) {
        printf("[mapper] Could not build arglist (msig_instance_event_handler_py).\n");
        return;
    }
    PyObject **callbacks = (PyObject**)props->user_data;
    result = PyEval_CallObject(callbacks[1], arglist);
    Py_DECREF(arglist);
    Py_XDECREF(result);
    _save = PyEval_SaveThread();
}

/* Wrapper for callback back to python when a device link handler is called. */
static void device_link_handler_py(mapper_device dev,
                                   mapper_db_link link,
                                   mapper_device_local_action_t action,
                                   void *user)
{
    PyEval_RestoreThread(_save);
    PyObject *arglist = Py_BuildValue("OOi", device_to_py(&dev->props),
                                      link_to_py(link), action);
    if (!arglist) {
        printf("[mapper] Could not build arglist (device_link_handler_py).\n");
        return;
    }
    PyObject *result = PyEval_CallObject((PyObject*)user, arglist);
    Py_DECREF(arglist);
    Py_XDECREF(result);
    _save = PyEval_SaveThread();
}

/* Wrapper for callback back to python when a device connection handler is called. */
static void device_connection_handler_py(mapper_device dev,
                                         mapper_db_link link,
                                         mapper_signal signal,
                                         mapper_db_connection connection,
                                         mapper_device_local_action_t action,
                                         void *user)
{
    PyEval_RestoreThread(_save);
    PyObject *arglist = Py_BuildValue("OOOOi", device_to_py(&dev->props),
                                      link_to_py(link),
                                      signal_to_py(&signal->props),
                                      connection_to_py(connection), action);
    if (!arglist) {
        printf("[mapper] Could not build arglist (device_connection_handler_py).\n");
        return;
    }
    PyObject *result = PyEval_CallObject((PyObject*)user, arglist);
    Py_DECREF(arglist);
    Py_XDECREF(result);
    _save = PyEval_SaveThread();
}

typedef struct {
    char type;
    int length;
    void *value;
    int free_value;
} propval, *maybePropVal;

static int coerce_prop(maybePropVal val, char type)
{
    int i;
    if (!val)
        return 1;
    if (val->type == type)
        return 0;

    switch (type) {
        case 'i':
        {
            int *to = malloc(val->length * sizeof(int));
            if (val->type == 'f') {
                float *from = (float*)val->value;
                for (i=0; i<val->length; i++)
                    to[i] = (int)from[i];
            }
            else if (val->type == 'd') {
                double *from = (double*)val->value;
                for (i=0; i<val->length; i++)
                    to[i] = (int)from[i];
            }
            else {
                free(to);
                return 1;
            }
            if (val->free_value)
                free(val->value);
            val->value = to;
            val->free_value = 1;
            break;
        }
        case 'f':
        {
            float *to = malloc(val->length * sizeof(float));
            if (val->type == 'i') {
                int *from = (int*)val->value;
                for (i=0; i<val->length; i++)
                    to[i] = (float)from[i];
            }
            else if (val->type == 'd') {
                double *from = (double*)val->value;
                for (i=0; i<val->length; i++)
                    to[i] = (float)from[i];
            }
            else {
                free(to);
                return 1;
            }
            if (val->free_value)
                free(val->value);
            val->value = to;
            val->free_value = 1;
            break;
        }
        case 'd':
        {
            double *to = malloc(val->length * sizeof(double));
            if (val->type == 'i') {
                int *from = (int*)val->value;
                for (i=0; i<val->length; i++)
                    to[i] = (double)from[i];
            }
            else if (val->type == 'f') {
                float *from = (float*)val->value;
                for (i=0; i<val->length; i++)
                    to[i] = (double)from[i];
            }
            else {
                free(to);
                return 1;
            }
            if (val->free_value)
                free(val->value);
            val->value = to;
            val->free_value = 1;
            break;
        }
        default:
            return 1;
            break;
    }
    return 0;
}

typedef int* maybeInt;
typedef int booltype;

typedef struct {
    mapper_db_link_t props;
    int flags;
} mapper_db_link_with_flags_t;

typedef struct {
    mapper_db_connection_t props;
    int flags;
} mapper_db_connection_with_flags_t;


/* Wrapper for callback back to python when a mapper_db_device handler
 * is called. */
static void device_db_handler_py(mapper_db_device record,
                                 mapper_db_action_t action,
                                 void *user)
{
    PyEval_RestoreThread(_save);
    PyObject *arglist = Py_BuildValue("(Oi)", device_to_py(record), action);
    if (!arglist) {
        printf("[mapper] Could not build arglist (device_db_handler_py).\n");
        return;
    }
    PyObject *result = PyEval_CallObject((PyObject*)user, arglist);
    Py_DECREF(arglist);
    Py_XDECREF(result);
    _save = PyEval_SaveThread();
}

/* Wrapper for callback back to python when a mapper_db_signal handler
 * is called. */
static void signal_db_handler_py(mapper_db_signal record,
                                 mapper_db_action_t action,
                                 void *user)
{
    PyEval_RestoreThread(_save);
    PyObject *arglist = Py_BuildValue("(Oi)", signal_to_py(record), action);
    if (!arglist) {
        printf("[mapper] Could not build arglist (signal_db_handler_py).\n");
        return;
    }
    PyObject *result = PyEval_CallObject((PyObject*)user, arglist);
    Py_DECREF(arglist);
    Py_XDECREF(result);
    _save = PyEval_SaveThread();
}

/* Wrapper for callback back to python when a mapper_db_connection handler
 * is called. */
static void connection_db_handler_py(mapper_db_connection record,
                                     mapper_db_action_t action,
                                     void *user)
{
    PyEval_RestoreThread(_save);
    PyObject *arglist = Py_BuildValue("(Oi)", connection_to_py(record),
                                      action);
    if (!arglist) {
        printf("[mapper] Could not build arglist (connection_db_handler_py).\n");
        return;
    }
    PyObject *result = PyEval_CallObject((PyObject*)user, arglist);
    Py_DECREF(arglist);
    Py_XDECREF(result);
    _save = PyEval_SaveThread();
}

/* Wrapper for callback back to python when a mapper_db_link handler
 * is called. */
static void link_db_handler_py(mapper_db_link record,
                               mapper_db_action_t action,
                               void *user)
{
    PyEval_RestoreThread(_save);
    PyObject *arglist = Py_BuildValue("(Oi)", link_to_py(record), action);
    if (!arglist) {
        printf("[mapper] Could not build arglist (link_db_handler_py).\n");
        return;
    }
    PyObject *result = PyEval_CallObject((PyObject*)user, arglist);
    Py_DECREF(arglist);
    Py_XDECREF(result);
    _save = PyEval_SaveThread();
}

%}

typedef enum _mapper_boundary_action {
    BA_NONE,    /*!< Value is passed through unchanged. This is the
                 *   default. */
    BA_MUTE,    //!< Value is muted.
    BA_CLAMP,   //!< Value is limited to the boundary.
    BA_FOLD,    //!< Value continues in opposite direction.
    BA_WRAP,    /*!< Value appears as modulus offset at the opposite
                 *   boundary. */
    N_MAPPER_BOUNDARY_ACTIONS
} mapper_boundary_action;

/*! Describes the connection mode.
 *  @ingroup connectiondb */
typedef enum _mapper_mode_type {
    MO_UNDEFINED,    //!< Not yet defined
    MO_NONE,
    MO_RAW,
    MO_BYPASS,       //!< Direct throughput
    MO_LINEAR,       //!< Linear scaling
    MO_EXPRESSION,   //!< Expression
    MO_CALIBRATE,    //!< Calibrate to source signal
    N_MAPPER_MODE_TYPES
} mapper_mode_type;

/*! Describes the voice-stealing mode for instances.
 *  @ingroup connectiondb */
typedef enum _mapper_instance_allocation_type {
    IN_UNDEFINED,    //!< Not yet defined
    IN_STEAL_OLDEST, //!< Steal the oldest instance
    IN_STEAL_NEWEST, //!< Steal the newest instance
    N_MAPPER_INSTANCE_ALLOCATION_TYPES
} mapper_instance_allocation_type;

/*! The set of possible actions on an instance, used to register callbacks
 *  to inform them of what is happening. */
typedef enum {
    IN_NEW                  = 0x01, //!< New instance has been created.
    IN_UPSTREAM_RELEASE     = 0x02, //!< Instance released by upstream device.
    IN_DOWNSTREAM_RELEASE   = 0x04, //!< Instance released by downstream device.
    IN_OVERFLOW             = 0x08  //!< No instances left.
} msig_instance_event_t;

/*! Possible monitor auto-subscribe settings. */
%constant int SUB_NONE                    = 0x00;
%constant int SUB_DEVICE                  = 0x01;
%constant int SUB_DEVICE_INPUTS           = 0x03;
%constant int SUB_DEVICE_OUTPUTS          = 0x05;
%constant int SUB_DEVICE_SIGNALS          = 0x07;
%constant int SUB_DEVICE_LINKS            = 0x09;
%constant int SUB_DEVICE_CONNECTIONS_IN   = 0x21;
%constant int SUB_DEVICE_CONNECTIONS_OUT  = 0x41;
%constant int SUB_DEVICE_CONNECTIONS      = 0x61;
%constant int SUB_DEVICE_ALL              = 0xFF;

/*! The set of possible actions on a database record, used
 *  to inform callbacks of what is happening to a record. */
typedef enum {
    MDB_MODIFY,
    MDB_NEW,
    MDB_REMOVE,
    MDB_UNRESPONSIVE,
} mapper_db_action_t;

typedef enum {
    MDEV_LOCAL_ESTABLISHED,
    MDEV_LOCAL_DESTROYED,
    MDEV_LOCAL_MODIFIED,
} mapper_device_local_action_t;

typedef struct _device {} device;
typedef struct _signal {} signal;
typedef struct _monitor {} monitor;
typedef struct _db {} db;
typedef struct _admin {} admin;

%extend _device {
    _device(const char *name, int port=0, admin *DISOWN=0) {
        device *d = (device *)mdev_new(name, port, (mapper_admin) DISOWN);
        return d;
    }
    ~_device() {
        mdev_free((mapper_device)$self);
    }
    int poll(int timeout=0) {
        _save = PyEval_SaveThread();
        int rc = mdev_poll((mapper_device)$self, timeout);
        PyEval_RestoreThread(_save);
        return rc;
    }
    int ready() {
        return mdev_ready((mapper_device)$self);
    }

    // Note, these functions return memory which is _not_ owned by
    // Python.  Correspondingly, the SWIG default is to set thisown to
    // False, which is correct for this case.
    signal* add_input(const char *name, int length=1, const char type='f',
                      const char *unit=0, maybePropVal minimum=0,
                      maybePropVal maximum=0, PyObject *PyFunc=0)
    {
        int i;
        void *h = 0;
        PyObject **callbacks = 0;
        if (PyFunc) {
            h = msig_handler_py;
            callbacks = malloc(2 * sizeof(PyObject*));
            callbacks[0] = PyFunc;
            callbacks[1] = 0;
            Py_INCREF(PyFunc);
        }
        void *pmn=0, *pmx=0;
        int pmn_coerced=0, pmx_coerced=0;
        if (type == 'f')
        {
            if (minimum && minimum->length == length) {
                if (minimum->type == 'f')
                    pmn = minimum->value;
                else if (minimum->type == 'i') {
                    float *to = (float*)malloc(length * sizeof(float));
                    int *from = (int*)minimum->value;
                    for (i=0; i<length; i++) {
                        to[i] = (float)from[i];
                    }
                    pmn = to;
                    pmn_coerced = 1;
                }
            }
            if (maximum && maximum->length == length) {
                if (maximum->type == 'f')
                    pmx = maximum->value;
                else if (maximum->type == 'i') {
                    float *to = (float*)malloc(length * sizeof(float));
                    int *from = (int*)maximum->value;
                    for (i=0; i<length; i++) {
                        to[i] = (float)from[i];
                    }
                    pmx = to;
                    pmx_coerced = 1;
                }
            }
        }
        else if (type == 'i')
        {
            if (minimum && minimum->length == length) {
                if (minimum->type == 'i')
                    pmn = minimum->value;
                else if (minimum->type == 'f') {
                    int *to = (int*)malloc(length * sizeof(int));
                    float *from = (float*)minimum->value;
                    for (i=0; i<length; i++) {
                        to[i] = (int)from[i];
                    }
                    pmn = to;
                    pmn_coerced = 1;
                }
            }
            if (maximum && maximum->length == length) {
                if (maximum->type == 'i')
                    pmx = maximum->value;
                else if (maximum->type == 'f') {
                    int *to = (int*)malloc(length * sizeof(int));
                    float *from = (float*)maximum->value;
                    for (i=0; i<length; i++) {
                        to[i] = (int)from[i];
                    }
                    pmx = to;
                    pmx_coerced = 1;
                }
            }
        }
        mapper_signal msig = mdev_add_input((mapper_device)$self, name,
                                            length, type, unit, pmn, pmx,
                                            h, callbacks);
        if (pmn_coerced)
            free(pmn);
        if (pmx_coerced)
            free(pmx);
        return (signal *)msig;
    }
    signal* add_output(const char *name, int length=1, const char type='f',
                       const char *unit=0, maybePropVal minimum=0,
                       maybePropVal maximum=0)
    {
        int i;
        void *pmn=0, *pmx=0;
        int pmn_coerced=0, pmx_coerced=0;
        if (type == 'f')
        {
            if (minimum && minimum->length == length) {
                if (minimum->type == 'f')
                    pmn = minimum->value;
                else if (minimum->type == 'i') {
                    float *to = (float*)malloc(length * sizeof(float));
                    int *from = (int*)minimum->value;
                    for (i=0; i<length; i++) {
                        to[i] = (float)from[i];
                    }
                    pmn = to;
                    pmn_coerced = 1;
                }
            }
            if (maximum && maximum->length == length) {
                if (maximum->type == 'f')
                    pmx = maximum->value;
                else if (maximum->type == 'i') {
                    float *to = (float*)malloc(length * sizeof(float));
                    int *from = (int*)maximum->value;
                    for (i=0; i<length; i++) {
                        to[i] = (float)from[i];
                    }
                    pmx = to;
                    pmx_coerced = 1;
                }
            }
        }
        else if (type == 'i')
        {
            if (minimum && minimum->length == length) {
                if (minimum->type == 'i')
                    pmn = minimum->value;
                else if (minimum->type == 'f') {
                    int *to = (int*)malloc(length * sizeof(int));
                    float *from = (float*)minimum->value;
                    for (i=0; i<length; i++) {
                        to[i] = (int)from[i];
                    }
                    pmn = to;
                    pmn_coerced = 1;
                }
            }
            if (maximum && maximum->length == length) {
                if (maximum->type == 'i')
                    pmx = maximum->value;
                else if (maximum->type == 'f') {
                    int *to = (int*)malloc(length * sizeof(int));
                    float *from = (float*)maximum->value;
                    for (i=0; i<length; i++) {
                        to[i] = (int)from[i];
                    }
                    pmx = to;
                    pmx_coerced = 1;
                }
            }
        }
        mapper_signal msig = mdev_add_output((mapper_device)$self, name, length,
                                             type, unit, pmn, pmx);
        if (pmn_coerced)
            free(pmn);
        if (pmx_coerced)
            free(pmx);
        return (signal *)msig;
    }
    void remove_input(signal *sig) {
        mapper_signal msig = (mapper_signal)sig;
        if (msig->props.user_data) {
            PyObject **callbacks = msig->props.user_data;
            Py_XDECREF(callbacks[0]);
            Py_XDECREF(callbacks[1]);
            free(callbacks);
        }
        return mdev_remove_input((mapper_device)$self, (mapper_signal)sig);
    }
    void remove_output(signal *sig) {
        mapper_signal msig = (mapper_signal)sig;
        if (msig->props.user_data) {
            Py_XDECREF((PyObject*)msig->props.user_data);
        }
        return mdev_remove_output((mapper_device)$self, msig);
    }
    maybeInt get_port() {
        mapper_device md = (mapper_device)$self;
        int port = mdev_port(md);
        if (port) {
            int *pi = malloc(sizeof(int));
            *pi = port;
            return pi;
        }
        return 0;
    }
    const char *get_name() { return mdev_name((mapper_device)$self); }
    const char *get_ip4() {
        const struct in_addr *a = mdev_ip4((mapper_device)$self);
        return a ? inet_ntoa(*a) : 0;
    }
    const char *get_interface() { return mdev_interface((mapper_device)$self); }
    unsigned int get_ordinal() { return mdev_ordinal((mapper_device)$self); }
    int get_num_inputs() { return mdev_num_inputs((mapper_device)$self); }
    int get_num_outputs() { return mdev_num_outputs((mapper_device)$self); }
<<<<<<< HEAD
    int get_num_links() { return mdev_num_links((mapper_device)$self); }
    int get_num_connections_in()
        { return mdev_num_connections_in((mapper_device)$self); }
    int get_num_connections_out()
        { return mdev_num_connections_out((mapper_device)$self); }
    signal *get_input_by_name(const char *name) {
=======
    int get_num_links_in() { return mdev_num_links_in((mapper_device)$self); }
    int get_num_links_out() { return mdev_num_links_out((mapper_device)$self); }
    int get_num_connections_in() { return mdev_num_connections_in((mapper_device)$self); }
    int get_num_connections_out() { return mdev_num_connections_out((mapper_device)$self); }
    signal *input(const char *name) {
>>>>>>> 3dc3d1a6
        return (signal *)mdev_get_input_by_name((mapper_device)$self, name, 0);
    }
    signal *output(const char *name) {
        return (signal *)mdev_get_output_by_name((mapper_device)$self, name, 0);
    }
    signal *input(int index) {
        return (signal *)mdev_get_input_by_index((mapper_device)$self, index);
    }
    signal *output(int index) {
        return (signal *)mdev_get_output_by_index((mapper_device)$self, index);
    }
    mapper_db_device get_properties() {
        return mdev_properties((mapper_device)$self);
    }
    void set_property(const char *key, maybePropVal val=0) {
        if (val)
            mdev_set_property((mapper_device)$self, key, val->type,
                              val->value, val->length);
        else
            mdev_remove_property((mapper_device)$self, key);
    }
    void remove_property(const char *key) {
        mdev_remove_property((mapper_device)$self, key);
    }
    double now() {
        mapper_timetag_t tt;
        mdev_now((mapper_device)$self, &tt);
        return mapper_timetag_get_double(tt);
    }
    double start_queue(double timetag=0) {
        mapper_timetag_t tt = MAPPER_NOW;
        if (timetag)
            mapper_timetag_set_double(&tt, timetag);
        mdev_start_queue((mapper_device)$self, tt);
        return mapper_timetag_get_double(tt);
    }
    void send_queue(double timetag) {
        mapper_timetag_t tt;
        mapper_timetag_set_double(&tt, timetag);
        mdev_send_queue((mapper_device)$self, tt);
    }
    void set_link_callback(PyObject *PyFunc=0) {
        void *h = 0;
        if (PyFunc) {
            h = device_link_handler_py;
            Py_XINCREF(PyFunc);
        }
        else
            Py_XDECREF(((mapper_device)$self)->link_cb_userdata);
        mdev_set_link_callback((mapper_device)$self, h, PyFunc);
    }
    void set_connection_callback(PyObject *PyFunc=0) {
        void *h = 0;
        if (PyFunc) {
            Py_XINCREF(PyFunc);
            h = device_connection_handler_py;
        }
        else
            Py_XDECREF(((mapper_device)$self)->connection_cb_userdata);
        mdev_set_connection_callback((mapper_device)$self, h, PyFunc);
    }
    %pythoncode {
        port = property(get_port)
        name = property(get_name)
        ip4 = property(get_ip4)
        interface = property(get_interface)
        ordinal = property(get_ordinal)
        num_inputs = property(get_num_inputs)
        num_outputs = property(get_num_outputs)
        num_links = property(get_num_links)
        num_connections_in = property(get_num_connections_in)
        num_connections_out = property(get_num_connections_out)
        def __propgetter(self):
            device = self
            props = self.get_properties()
            class propsetter(dict):
                __getitem__ = props.__getitem__
                def __setitem__(self, key, value):
                    props[key] = value
                    device.set_property(key, value)
            return propsetter(self.get_properties())
        properties = property(__propgetter)
        def set_properties(self, props):
            [self.set_property(k, props[k]) for k in props]
    }
}

%extend _signal {
    const char *get_name() {
        return ((mapper_signal)$self)->props.name;
    }
    const char *get_full_name() {
        mapper_signal sig = (mapper_signal)$self;
        char s[1024];
        int len = msig_full_name(sig, s, 1024);
        if (len) {
            // TODO: memory leak
            char *str = (char*)malloc(len+1);
            strncpy(str, s, len+1);
            return str;
        }
        return 0;
    }
    void update(maybePropVal val=0, double timetag=0) {
        mapper_timetag_t tt = MAPPER_NOW;
        if (timetag)
            mapper_timetag_set_double(&tt, timetag);
        mapper_signal sig = (mapper_signal)$self;
        if (!val) {
            msig_update(sig, 0, 1, tt);
            return;
        }
        else if (val->length < sig->props.length ||
                 (val->length % sig->props.length) != 0) {
            printf("Signal update requires multiples of %i values.\n",
                   sig->props.length);
            return;
        }
        int count = val->length / sig->props.length;
        if (coerce_prop(val, sig->props.type)) {
            printf("update: type mismatch\n");
            return;
        }
        msig_update(sig, val->value, count, tt);
    }
    void reserve_instances(int num=1) {
        msig_reserve_instances((mapper_signal)$self, num, 0, 0);
    }
    void reserve_instances(int num_int, int *argv) {
        msig_reserve_instances((mapper_signal)$self, num_int, argv, 0);
    }
    void update_instance(int id, maybePropVal val=0, double timetag=0) {
        mapper_timetag_t tt = MAPPER_NOW;
        if (timetag)
            mapper_timetag_set_double(&tt, timetag);
        mapper_signal sig = (mapper_signal)$self;
        if (!val) {
            msig_update(sig, 0, 1, tt);
            return;
        }
        else if (val->length < sig->props.length ||
                 (val->length % sig->props.length) != 0) {
            printf("Signal update requires multiples of %i values.\n",
                   sig->props.length);
            return;
        }
        int count = val->length / sig->props.length;
        if (coerce_prop(val, sig->props.type)) {
            printf("update: type mismatch\n");
            return;
        }
        msig_update_instance(sig, id, val->value, count, tt);
    }
    void release_instance(int id, double timetag=0) {
        mapper_timetag_t tt = MAPPER_NOW;
        if (timetag)
            mapper_timetag_set_double(&tt, timetag);
        msig_release_instance((mapper_signal)$self, id, tt);
    }
    void remove_instance(int id) {
        msig_remove_instance((mapper_signal)$self, id);
    }
    int active_instance_id(int index) {
        return msig_active_instance_id((mapper_signal)$self, index);
    }
    int num_active_instances() {
        return msig_num_active_instances((mapper_signal)$self);
    }
    int num_reserved_instances() {
        return msig_num_reserved_instances((mapper_signal)$self);
    }
    void set_allocation_mode(mapper_instance_allocation_type mode) {
        msig_set_instance_allocation_mode((mapper_signal)$self, mode);
    }
    void set_instance_event_callback(PyObject *PyFunc=0, int flags=0) {
        mapper_signal_instance_event_handler *h = 0;
        mapper_signal msig = (mapper_signal)$self;
        PyObject **callbacks = (PyObject**)msig->props.user_data;
        if (PyFunc) {
            h = msig_instance_event_handler_py;
            if (callbacks) {
                callbacks[1] = PyFunc;
            }
            else {
                callbacks = malloc(2 * sizeof(PyObject*));
                callbacks[0] = 0;
                callbacks[1] = PyFunc;
            }
            Py_INCREF(PyFunc);
        }
        else if (callbacks) {
            Py_XDECREF(callbacks[1]);
            if (callbacks[0])
                callbacks[1] = 0;
            else {
                free(callbacks);
                callbacks = 0;
            }
        }
        msig_set_instance_event_callback((mapper_signal)$self, h,
                                         flags, callbacks);
    }
    void set_callback(PyObject *PyFunc=0) {
        mapper_signal_update_handler *h = 0;
        mapper_signal msig = (mapper_signal)$self;
        PyObject **callbacks = (PyObject**)msig->props.user_data;
        if (PyFunc) {
            h = msig_handler_py;
            if (callbacks) {
                callbacks[0] = PyFunc;
            }
            else {
                callbacks = malloc(2 * sizeof(PyObject*));
                callbacks[0] = PyFunc;
                callbacks[1] = 0;
            }
            Py_INCREF(PyFunc);
        }
        else if (callbacks) {
            Py_XDECREF(callbacks[0]);
            if (callbacks[1]) {
                callbacks[0] = 0;
            }
            else {
                free(callbacks);
                callbacks = 0;
            }
        }
        msig_set_callback((mapper_signal)$self, h, callbacks);
    }
    int query_remotes(double timetag=0) {
        mapper_timetag_t tt = MAPPER_NOW;
        if (timetag)
            mapper_timetag_set_double(&tt, timetag);
        return msig_query_remotes((mapper_signal)$self, tt);
    }
    void set_minimum(maybePropVal val=0) {
        mapper_signal sig = (mapper_signal)$self;
        if (!val) {
            msig_set_minimum((mapper_signal)$self, 0);
            return;
        }
        else if (sig->props.length != val->length) {
            printf("set_minimum: value length must be %i\n", sig->props.length);
            return;
        }
        else if (coerce_prop(val, sig->props.type)) {
            printf("set_minimum: value type mismatch\n");
            return;
        }
        msig_set_minimum((mapper_signal)$self, val->value);
    }
    void set_maximum(maybePropVal val=0) {
        mapper_signal sig = (mapper_signal)$self;
        if (!val) {
            msig_set_maximum((mapper_signal)$self, 0);
            return;
        }
        else if (sig->props.length != val->length) {
            printf("set_maximum: value length must be %i\n", sig->props.length);
            return;
        }
        else if (coerce_prop(val, sig->props.type)) {
            printf("set_maximum: value type mismatch\n");
            return;
        }
        msig_set_maximum((mapper_signal)$self, val->value);
    }
    maybePropVal get_minimum() {
        mapper_signal sig = (mapper_signal)$self;
        if (sig->props.minimum) {
            maybePropVal prop = malloc(sizeof(maybePropVal));
            prop->type = sig->props.type;
            prop->length = sig->props.length;
            prop->value = sig->props.minimum;
            prop->free_value = 0;
            return prop;
        }
        return 0;
    }
    maybePropVal get_maximum() {
        mapper_signal sig = (mapper_signal)$self;
        if (sig->props.maximum) {
            maybePropVal prop = malloc(sizeof(maybePropVal));
            prop->type = sig->props.type;
            prop->length = sig->props.length;
            prop->value = sig->props.maximum;
            prop->free_value = 0;
            return prop;
        }
        return 0;
    }
    int get_length() { return ((mapper_signal)$self)->props.length; }
    char get_type() { return ((mapper_signal)$self)->props.type; }
    booltype get_is_output() { return ((mapper_signal)$self)->props.is_output; }
    const char* get_device_name() {
        return ((mapper_signal)$self)->props.device_name;
    }
    const char* get_unit() {
        return ((mapper_signal)$self)->props.unit;
    }
    mapper_db_signal get_properties() {
        return msig_properties((mapper_signal)$self);
    }
    void set_property(const char *key, maybePropVal val=0) {
        if (val)
            msig_set_property((mapper_signal)$self, key, val->type,
                              val->value, val->length);
        else
            msig_remove_property((mapper_signal)$self, key);
    }
    void remove_property(const char *key) {
        msig_remove_property((mapper_signal)$self, key);
    }
    %pythoncode {
        minimum = property(get_minimum, set_minimum)
        maximum = property(get_maximum, set_maximum)
        name = property(get_name)
        full_name = property(get_full_name)
        length = property(get_length)
        type = property(get_type)
        is_output = property(get_is_output)
        device_name = property(get_device_name)
        unit = property(get_unit)
        def __propgetter(self):
            signal = self
            props = self.get_properties()
            class propsetter(dict):
                __getitem__ = props.__getitem__
                def __setitem__(self, key, value):
                    props[key] = value
                    signal.set_property(key, value)
            return propsetter(self.get_properties())
        properties = property(__propgetter)
        def set_properties(self, props):
            [self.set_property(k, props[k]) for k in props]
        def __setattr__(self, name, value):
            try:
                {'minimum': self.set_minimum,
                 'maximum': self.set_maximum}[name](value)
            except KeyError:
                _swig_setattr(self, signal, name, value)
    }
}

%extend _monitor {
    _monitor(admin *DISOWN=0, int autosubscribe_flags=0x00) {
        return (monitor *)mmon_new((mapper_admin) DISOWN, autosubscribe_flags);
    }
    ~_monitor() {
        mmon_free((mapper_monitor)$self);
    }
    int poll(int timeout=0) {
        _save = PyEval_SaveThread();
        int rc = mmon_poll((mapper_monitor)$self, timeout);
        PyEval_RestoreThread(_save);
        return rc;
    }
    db *get_db() {
        return (db *)mmon_get_db((mapper_monitor)$self);
    }
    void autosubscribe(int autosubscribe_flags) {
        mmon_autosubscribe((mapper_monitor)$self, autosubscribe_flags);
    }
    void subscribe(const char *name, int subscribe_flags=0, int timeout=0) {
        return mmon_subscribe((mapper_monitor)$self, name,
                              subscribe_flags, timeout);
    }
    void unsubscribe(const char *name) {
        return mmon_unsubscribe((mapper_monitor)$self, name);
    }
    void request_devices() {
        mmon_request_devices((mapper_monitor)$self);
    }
    void link(const char *source, const char *dest,
              mapper_db_link_with_flags_t *properties=0) {
        if (!source || !dest)
            return;
        if (properties) {
            mmon_link_devices_by_name((mapper_monitor)$self, source, dest,
                                      &properties->props, properties->flags);
        }
        else
            mmon_link_devices_by_name((mapper_monitor)$self, source, dest, 0, 0);
    }
//    void link(device *source, device *dest,
//              mapper_db_link_with_flags_t *properties=0) {
//        if (!source || !dest)
//            return;
//        if (properties) {
//            mmon_link_devices_by_db_record((mapper_monitor)$self,
//                                           mdev_properties((mapper_device)source),
//                                           mdev_properties((mapper_device)dest),
//                                           &properties->props, properties->flags);
//        }
//        else
//            mmon_link_devices_by_db_record((mapper_monitor)$self,
//                                           mdev_properties((mapper_device)source),
//                                           mdev_properties((mapper_device)dest), 0, 0);
//    }
    void unlink(const char *source, const char *dest) {
        if (!source || !dest)
            return;
        mmon_unlink_devices_by_name((mapper_monitor)$self, source, dest);
    }
//    void unlink(device *source, device *dest) {
//        if (!source || !dest)
//            return;
//        mmon_unlink_devices_by_db_record((mapper_monitor)$self,
//                                         mdev_properties((mapper_device)source),
//                                         mdev_properties((mapper_device)dest));
//    }
    void connect(const char *source, const char *dest,
                 mapper_db_connection_with_flags_t *properties=0) {
        if (!source || !dest)
            return;
        if (properties) {
            mmon_connect_signals_by_name((mapper_monitor)$self, source, dest,
                                         &properties->props, properties->flags);
        }
        else
<<<<<<< HEAD
            mapper_monitor_connect((mapper_monitor)$self, source_signal,
                                   dest_signal, 0, 0);
    }
    void disconnect(const char* source_signal, 
                    const char* dest_signal) {
        mapper_monitor_disconnect((mapper_monitor)$self, source_signal, dest_signal);
    }
=======
            mmon_connect_signals_by_name((mapper_monitor)$self,
                                         source, dest, 0, 0);
    }
//    void connect(signal *source, signal *dest,
//                 mapper_db_connection_with_flags_t *properties=0) {
//        if (!source || !dest)
//            return;
//        if (properties) {
//            mmon_connect_signals_by_db_record((mapper_monitor)$self,
//                                              msig_properties((mapper_signal)source),
//                                              msig_properties((mapper_signal)dest),
//                                              &properties->props, properties->flags);
//        }
//        else
//            mmon_connect_signals_by_db_record((mapper_monitor)$self,
//                                              msig_properties((mapper_signal)source),
//                                              msig_properties((mapper_signal)dest), 0, 0);
//    }
    void modify_connection(const char *source, const char *dest,
                           mapper_db_connection_with_flags_t *properties) {
        if (!source || !dest || !properties)
            return;
        mmon_modify_connection_by_signal_names((mapper_monitor)$self, source,
                                               dest, &properties->props,
                                               properties->flags);
    }
//    void modify_connection(signal *source, signal *dest,
//                           mapper_db_connection_with_flags_t *properties) {
//        if (!source || !dest || !properties)
//            return;
//        mmon_modify_connection_by_db_signals((mapper_monitor)$self,
//                                             msig_properties((mapper_signal)source),
//                                             msig_properties((mapper_signal)dest),
//                                             &properties->props, properties->flags);
//    }
    void disconnect(const char *source, const char *dest) {
        if (!source || !dest)
            return;
        mmon_disconnect_signals_by_name((mapper_monitor)$self, source, dest);
    }
//    void disconnect(signal *source, signal *dest) {
//        if (!source || !dest)
//            return;
//        mmon_disconnect_signals_by_db_record((mapper_monitor)$self,
//                                             msig_properties((mapper_signal)source),
//                                             msig_properties((mapper_signal)dest));
//    }
>>>>>>> 3dc3d1a6
    double now() {
        mapper_timetag_t tt;
        mmon_now((mapper_monitor)$self, &tt);
        return mapper_timetag_get_double(tt);
    }
    void flush(int timeout = ADMIN_TIMEOUT_SEC, int quiet = 1) {
        mmon_flush_db((mapper_monitor)$self, timeout, quiet);
    }
    %pythoncode {
        db = property(get_db)
    }
}

%extend _db {
    void add_device_callback(PyObject *PyFunc) {
        Py_XINCREF(PyFunc);
        mapper_db_add_device_callback((mapper_db)$self,
                                      device_db_handler_py, PyFunc);
    }
    void remove_device_callback(PyObject *PyFunc) {
        mapper_db_remove_device_callback((mapper_db)$self,
                                         device_db_handler_py, PyFunc);
        Py_XDECREF(PyFunc);
    }
    void add_signal_callback(PyObject *PyFunc) {
        Py_XINCREF(PyFunc);
        mapper_db_add_signal_callback((mapper_db)$self,
                                      signal_db_handler_py, PyFunc);
    }
    void remove_signal_callback(PyObject *PyFunc) {
        mapper_db_remove_signal_callback((mapper_db)$self,
                                         signal_db_handler_py, PyFunc);
        Py_XDECREF(PyFunc);
    }
    void add_connection_callback(PyObject *PyFunc) {
        Py_XINCREF(PyFunc);
        mapper_db_add_connection_callback((mapper_db)$self,
                                          connection_db_handler_py, PyFunc);
    }
    void remove_connection_callback(PyObject *PyFunc) {
        mapper_db_remove_connection_callback((mapper_db)$self,
                                             connection_db_handler_py, PyFunc);
        Py_XDECREF(PyFunc);
    }
    void add_link_callback(PyObject *PyFunc) {
        Py_XINCREF(PyFunc);
        mapper_db_add_link_callback((mapper_db)$self,
                                    link_db_handler_py, PyFunc);
    }
    void remove_link_callback(PyObject *PyFunc) {
        mapper_db_remove_link_callback((mapper_db)$self,
                                       link_db_handler_py, PyFunc);
        Py_XDECREF(PyFunc);
    }
    mapper_db_device device(const char *device_name) {
        return mapper_db_get_device_by_name((mapper_db)$self, device_name);
    }
    mapper_db_device_t **__get_devices() {
        return mapper_db_get_all_devices((mapper_db)$self);
    }
    mapper_db_device_t **__get_devices(const char *device) {
        return mapper_db_match_devices_by_name((mapper_db)$self, device);
    }
    mapper_db_device_t **device_next(long iterator) {
        return mapper_db_device_next((mapper_db_device_t**)iterator);
    }
    mapper_db_signal_t **__get_inputs() {
        return mapper_db_get_all_inputs((mapper_db)$self);
    }
    mapper_db_signal_t **__get_inputs(const char *device_name) {
        return mapper_db_get_inputs_by_device_name((mapper_db)$self,
                                                   device_name);
    }
    mapper_db_signal_t **__get_outputs() {
        return mapper_db_get_all_outputs((mapper_db)$self);
    }
    mapper_db_signal_t **__get_outputs(const char *device_name) {
        return mapper_db_get_outputs_by_device_name((mapper_db)$self,
                                                    device_name);
    }
    mapper_db_signal input(const char *device_name, const char *signal_name) {
        return mapper_db_get_input_by_device_and_signal_names((mapper_db)$self,
                                                              device_name,
                                                              signal_name);
    }
    mapper_db_signal output(const char *device_name, const char *signal_name) {
        return mapper_db_get_output_by_device_and_signal_names((mapper_db)$self,
                                                               device_name,
                                                               signal_name);
    }
    mapper_db_signal_t **__match_inputs_by_device_name(
        const char *device_name, const char *input_pattern) {
        return mapper_db_match_inputs_by_device_name((mapper_db)$self,
                                                     device_name,
                                                     input_pattern);
    }
    mapper_db_signal_t **__match_outputs_by_device_name(
        const char *device_name, char const *output_pattern) {
        return mapper_db_match_outputs_by_device_name((mapper_db)$self,
                                                      device_name,
                                                      output_pattern);
    }
    mapper_db_signal_t **signal_next(long iterator) {
        return mapper_db_signal_next((mapper_db_signal_t**)iterator);
    }
    mapper_db_connection_t **get_all_connections() {
        return mapper_db_get_all_connections((mapper_db)$self);
    }
    mapper_db_connection_t **get_connections_by_device_name(
        const char *device_name) {
        return mapper_db_get_connections_by_device_name((mapper_db)$self,
                                                        device_name);
    }
    mapper_db_connection_t **get_connections_by_src_signal_name(
        const char *src_signal) {
        return mapper_db_get_connections_by_src_signal_name((mapper_db)$self,
                                                            src_signal);
    }
    mapper_db_connection_t **get_connections_by_src_device_and_signal_names(
        const char *src_device, const char *src_signal) {
        return mapper_db_get_connections_by_src_device_and_signal_names(
            (mapper_db)$self, src_device, src_signal);
    }
    mapper_db_connection_t **get_connections_by_dest_signal_name(
        const char *dest_signal) {
        return mapper_db_get_connections_by_dest_signal_name((mapper_db)$self,
                                                             dest_signal);
    }
    mapper_db_connection_t **get_connections_by_dest_device_and_signal_names(
        const char *dest_device, const char *dest_signal) {
        return mapper_db_get_connections_by_dest_device_and_signal_names(
            (mapper_db)$self, dest_device, dest_signal);
    }
    mapper_db_connection_t **get_connections_by_device_and_signal_names(
        const char *src_device,  const char *src_signal,
        const char *dest_device, const char *dest_signal) {
        return mapper_db_get_connections_by_device_and_signal_names(
            (mapper_db)$self, src_device, src_signal,
            dest_device, dest_signal);
    }
    mapper_db_connection connection_by_signal_full_names(
        const char *src_name, const char *dest_name) {
        return mapper_db_get_connection_by_signal_full_names(
            (mapper_db)$self, src_name, dest_name);
    }
    mapper_db_connection_t **get_connections_by_src_dest_device_names(
        const char *src_device_name, const char *dest_device_name) {
        return mapper_db_get_connections_by_src_dest_device_names(
            (mapper_db)$self, src_device_name, dest_device_name);
    }
    mapper_db_connection_t **connection_next(long iterator) {
        return mapper_db_connection_next((mapper_db_connection_t**)iterator);
    }
    mapper_db_link_t **__get_links() {
        return mapper_db_get_all_links((mapper_db)$self);
    }
    mapper_db_link_t **__get_links(const char *dev_name) {
        return mapper_db_get_links_by_device_name((mapper_db)$self, dev_name);
    }
<<<<<<< HEAD
    mapper_db_link get_link_by_device_names(const char *src_device_name,
                                            const char *dest_device_name) {
        return mapper_db_get_link_by_device_names((mapper_db)$self,
                                                  src_device_name,
                                                  dest_device_name);
=======
    mapper_db_link_t **get_links_by_src_device_name(
        const char *src_device_name) {
        return mapper_db_get_links_by_src_device_name((mapper_db)$self,
                                                      src_device_name);
    }
    mapper_db_link_t **get_links_by_dest_device_name(
        const char *dest_device_name) {
        return mapper_db_get_links_by_dest_device_name((mapper_db)$self,
                                                       dest_device_name);
    }
    mapper_db_link link(const char *src_device_name,
                        const char *dest_device_name) {
        return mapper_db_get_link_by_src_dest_names((mapper_db)$self,
                                                    src_device_name,
                                                    dest_device_name);
>>>>>>> 3dc3d1a6
    }
    mapper_db_link_t **link_next(long iterator) {
        return mapper_db_link_next((mapper_db_link_t**)iterator);
    }
    %pythoncode {
        def make_iterator(first, next):
            def it(self, *args):
                (d, p) = first(self, *args)
                while p:
                    yield d
                    (d, p) = next(self, p)
            return it
        devices = make_iterator(__get_devices, device_next)
        inputs = make_iterator(__get_inputs, signal_next)
        outputs = make_iterator(__get_outputs, signal_next)
        match_inputs = make_iterator(__match_inputs_by_device_name, signal_next)
        match_outputs = make_iterator(__match_outputs_by_device_name, signal_next)
        connections = make_iterator(get_all_connections, connection_next)
        connections_by_device_name = make_iterator(get_connections_by_device_name,
                                                   connection_next)
        connections_by_src_signal_name = make_iterator(get_connections_by_src_signal_name,
                                                       connection_next)
        connections_by_src_device_and_signal_names = make_iterator(
            get_connections_by_src_device_and_signal_names, connection_next)
        connections_by_dest_signal_name = make_iterator(get_connections_by_dest_signal_name,
                                                connection_next)
        connections_by_dest_device_and_signal_names = make_iterator(
            get_connections_by_dest_device_and_signal_names, connection_next)
        connections_by_device_and_signal_names = make_iterator(
            get_connections_by_device_and_signal_names, connection_next)
        connections_by_src_dest_device_names = make_iterator(
            get_connections_by_src_dest_device_names, connection_next)
<<<<<<< HEAD
        all_links = make_iterator(get_all_links, link_next)
        links_by_device_name = make_iterator(get_links_by_device_name,
                                             link_next)
=======
        links = make_iterator(__get_links, link_next)
        links_by_src = make_iterator(get_links_by_src_device_name, link_next)
        links_by_dest = make_iterator(get_links_by_dest_device_name, link_next)
>>>>>>> 3dc3d1a6
    }
}

%extend _admin {
    _admin(const char *iface=0, const char *ip=0, int port=7570) {
        return (admin *)mapper_admin_new(iface, ip, port);
    }
    ~_admin() {
        mapper_admin_free((mapper_admin)$self);
    }
    const char *libversion() {
        return mapper_admin_libversion((mapper_admin)$self);
    }
}<|MERGE_RESOLUTION|>--- conflicted
+++ resolved
@@ -1476,20 +1476,12 @@
     unsigned int get_ordinal() { return mdev_ordinal((mapper_device)$self); }
     int get_num_inputs() { return mdev_num_inputs((mapper_device)$self); }
     int get_num_outputs() { return mdev_num_outputs((mapper_device)$self); }
-<<<<<<< HEAD
     int get_num_links() { return mdev_num_links((mapper_device)$self); }
     int get_num_connections_in()
         { return mdev_num_connections_in((mapper_device)$self); }
     int get_num_connections_out()
         { return mdev_num_connections_out((mapper_device)$self); }
-    signal *get_input_by_name(const char *name) {
-=======
-    int get_num_links_in() { return mdev_num_links_in((mapper_device)$self); }
-    int get_num_links_out() { return mdev_num_links_out((mapper_device)$self); }
-    int get_num_connections_in() { return mdev_num_connections_in((mapper_device)$self); }
-    int get_num_connections_out() { return mdev_num_connections_out((mapper_device)$self); }
     signal *input(const char *name) {
->>>>>>> 3dc3d1a6
         return (signal *)mdev_get_input_by_name((mapper_device)$self, name, 0);
     }
     signal *output(const char *name) {
@@ -1911,15 +1903,6 @@
                                          &properties->props, properties->flags);
         }
         else
-<<<<<<< HEAD
-            mapper_monitor_connect((mapper_monitor)$self, source_signal,
-                                   dest_signal, 0, 0);
-    }
-    void disconnect(const char* source_signal, 
-                    const char* dest_signal) {
-        mapper_monitor_disconnect((mapper_monitor)$self, source_signal, dest_signal);
-    }
-=======
             mmon_connect_signals_by_name((mapper_monitor)$self,
                                          source, dest, 0, 0);
     }
@@ -1967,7 +1950,6 @@
 //                                             msig_properties((mapper_signal)source),
 //                                             msig_properties((mapper_signal)dest));
 //    }
->>>>>>> 3dc3d1a6
     double now() {
         mapper_timetag_t tt;
         mmon_now((mapper_monitor)$self, &tt);
@@ -2127,29 +2109,11 @@
     mapper_db_link_t **__get_links(const char *dev_name) {
         return mapper_db_get_links_by_device_name((mapper_db)$self, dev_name);
     }
-<<<<<<< HEAD
-    mapper_db_link get_link_by_device_names(const char *src_device_name,
-                                            const char *dest_device_name) {
+    mapper_db_link link(const char *src_device_name,
+                        const char *dest_device_name) {
         return mapper_db_get_link_by_device_names((mapper_db)$self,
                                                   src_device_name,
                                                   dest_device_name);
-=======
-    mapper_db_link_t **get_links_by_src_device_name(
-        const char *src_device_name) {
-        return mapper_db_get_links_by_src_device_name((mapper_db)$self,
-                                                      src_device_name);
-    }
-    mapper_db_link_t **get_links_by_dest_device_name(
-        const char *dest_device_name) {
-        return mapper_db_get_links_by_dest_device_name((mapper_db)$self,
-                                                       dest_device_name);
-    }
-    mapper_db_link link(const char *src_device_name,
-                        const char *dest_device_name) {
-        return mapper_db_get_link_by_src_dest_names((mapper_db)$self,
-                                                    src_device_name,
-                                                    dest_device_name);
->>>>>>> 3dc3d1a6
     }
     mapper_db_link_t **link_next(long iterator) {
         return mapper_db_link_next((mapper_db_link_t**)iterator);
@@ -2182,15 +2146,7 @@
             get_connections_by_device_and_signal_names, connection_next)
         connections_by_src_dest_device_names = make_iterator(
             get_connections_by_src_dest_device_names, connection_next)
-<<<<<<< HEAD
-        all_links = make_iterator(get_all_links, link_next)
-        links_by_device_name = make_iterator(get_links_by_device_name,
-                                             link_next)
-=======
         links = make_iterator(__get_links, link_next)
-        links_by_src = make_iterator(get_links_by_src_device_name, link_next)
-        links_by_dest = make_iterator(get_links_by_dest_device_name, link_next)
->>>>>>> 3dc3d1a6
     }
 }
 
