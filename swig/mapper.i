%module mapper
%include "typemaps.i"
%typemap(in) PyObject *PyFunc {
    if ($input!=Py_None && !PyCallable_Check($input)) {
        PyErr_SetString(PyExc_TypeError, "Need a callable object!");
        return NULL;
    }
    $1 = $input;
}
%typemap(in) (mapper_id id) {
    if (PyInt_Check($input))
        $1 = PyInt_AsLong($input);
    else if (PyLong_Check($input)) {
        // truncate to 64 bits
        $1 = PyLong_AsUnsignedLongLong($input);
        if ($1 == -1) {
            PyErr_SetString(PyExc_ValueError, "Id value must fit into 64 bits.");
            return NULL;
        }
    }
    else {
        PyErr_SetString(PyExc_ValueError, "Id must be int or long type.");
        return NULL;
    }
}
%typemap(out) mapper_id {
    $result = Py_BuildValue("l", (uint64_t)$1);
}
%typemap(in) (int num_ids, mapper_id *argv) {
    int i;
    if (!PyList_Check($input)) {
        PyErr_SetString(PyExc_ValueError, "Expecting a list");
        return NULL;
    }
    $1 = PyList_Size($input);
    $2 = (mapper_id*) malloc($1*sizeof(mapper_id));
    for (i = 0; i < $1; i++) {
        PyObject *s = PyList_GetItem($input,i);
        if (PyInt_Check(s))
            $2[i] = (int)PyInt_AsLong(s);
        else if (PyFloat_Check(s))
            $2[i] = (int)PyFloat_AsDouble(s);
        else {
            free($2);
            PyErr_SetString(PyExc_ValueError,
                            "List items must be int or float.");
            return NULL;
        }
    }
}
%typemap(typecheck) (int num_ids, mapper_id *argv) {
    $1 = PyList_Check($input) ? 1 : 0;
}
%typemap(freearg) (int num_ids, mapper_id *argv) {
    if ($2) free($2);
}
%typemap(in) (int num_sources, const char **sources) {
    int i;
    if (PyList_Check($input)) {
        $1 = PyList_Size($input);
        $2 = (char **) malloc($1*sizeof(char*));
        for (i = 0; i < $1; i++) {
            PyObject *s = PyList_GetItem($input,i);
            if (PyString_Check(s)) {
                $2[i] = PyString_AsString(s);
            }
            else {
                free($2);
                PyErr_SetString(PyExc_ValueError,
                                "List items must be string.");
                return NULL;
            }
        }
    }
    else if (PyString_Check($input)) {
        $1 = 1;
        $2 = (char**) malloc(sizeof(char*));
        $2[0] = PyString_AsString($input);
    }
    else {
        return NULL;
    }
}
%typemap(freearg) (int num_sources, const char **sources) {
    if ($2) free($2);
}
%typemap(in) property_value %{
    property_value_t *prop = alloca(sizeof(*prop));
    if ($input == Py_None)
        $1 = 0;
    else {
        prop->type = 0;
        check_type($input, &prop->type, 1, 1);
        if (!prop->type) {
            PyErr_SetString(PyExc_ValueError,
                            "Problem determining value type.");
            return NULL;
        }
        if (PyList_Check($input))
            prop->length = PyList_Size($input);
        else
            prop->length = 1;
        prop->value = malloc(prop->length * mapper_type_size(prop->type));
        prop->free_value = 1;
        if (py_to_prop($input, prop, 0)) {
            free(prop->value);
            PyErr_SetString(PyExc_ValueError, "Problem parsing property value.");
            return NULL;
        }
        $1 = prop;
    }
%}
%typemap(out) property_value {
    if ($1) {
        $result = prop_to_py($1, 0);
        if ($result)
            free($1);
        else {
            $result = Py_None;
            Py_INCREF($result);
        }
    }
    else {
        $result = Py_None;
        Py_INCREF($result);
    }
 }
%typemap(freearg) property_value {
    if ($1) {
        property_value prop = (property_value)$1;
        if (prop->free_value) {
            if (prop->value)
                free(prop->value);
        }
        else
            free(prop);
    }
}
<<<<<<< HEAD
%typemap(out) maybeInt {
    if ($1) {
        $result = Py_BuildValue("i", *$1);
        free($1);
    }
    else {
        $result = Py_None;
        Py_INCREF($result);
    }
 }
%typemap(out) booltype {
    PyObject *o = $1 ? Py_True : Py_False;
    Py_INCREF(o);
    return o;
 }

%typemap(in) mapper_db_link_with_flags_t* %{
    mapper_db_link_with_flags_t *p = alloca(sizeof(*p));
    $1 = 0;
    if (PyDict_Check($input)) {
        memset(p, 0, sizeof(mapper_db_link_with_flags_t));
        PyObject *keys = PyDict_Keys($input);
        if (keys) {
            int i = PyList_GET_SIZE(keys), k;
            for (i=i-1; i>=0; --i) {
                PyObject *o = PyList_GetItem(keys, i);
                if (PyString_Check(o)) {
                    PyObject *v = PyDict_GetItem($input, o);
                    char *s = PyString_AsString(o);
                    if (strcmp(s, "src_name")==0) {
                        if (PyString_Check(v))
                            p->props.src_name = PyString_AsString(v);
                    }
                    else if (strcmp(s, "dest_name")==0) {
                        if (PyString_Check(v))
                            p->props.dest_name = PyString_AsString(v);
                    }
                    else if (strcmp(s, "src_host")==0) {
                        if (PyString_Check(v))
                            p->props.src_host = PyString_AsString(v);
                    }
                    else if (strcmp(s, "src_port")==0) {
                        int ecode = SWIG_AsVal_int(v, &k);
                        if (SWIG_IsOK(ecode))
                            p->props.src_port = k;
                    }
                    else if (strcmp(s, "dest_host")==0) {
                        if (PyString_Check(v))
                            p->props.dest_host = PyString_AsString(v);
                    }
                    else if (strcmp(s, "dest_port")==0) {
                        int ecode = SWIG_AsVal_int(v, &k);
                        if (SWIG_IsOK(ecode))
                            p->props.dest_port = k;
                    }
                }
            }
            Py_DECREF(keys);
            $1 = p;
        }
    }
    else if ($input != Py_None) {
        SWIG_exception_fail(SWIG_TypeError,
                            "argument $argnum must be 'dict'");
    }
 %}

%typemap(in) mapper_db_connection_with_flags_t* %{
    mapper_db_connection_with_flags_t *p = alloca(sizeof(*p));
    p->props.src_length = 0;
    p->props.dest_length = 0;
    p->props.src_type = 0;
    p->props.dest_type = 0;
    $1 = 0;
    if (PyDict_Check($input)) {
        memset(p, 0, sizeof(mapper_db_connection_with_flags_t));
        PyObject *keys = PyDict_Keys($input);
        if (keys) {
            // first try to retrieve src_type, dest_type if provided
            int i = PyList_GET_SIZE(keys), k;
            for (i=i-1; i>=0; --i) {
                PyObject *o = PyList_GetItem(keys, i);
                if (PyString_Check(o)) {
                    PyObject *v = PyDict_GetItem($input, o);
                    char *s = PyString_AsString(o);
                    if (strcmp(s, "src_type")==0) {
                        if (PyString_Check(v))
                            p->props.src_type = PyString_AsString(v)[0];
                        if (p->props.dest_type)
                            continue;
                    }
                    else if (strcmp(s, "dest_type")==0) {
                        if (PyString_Check(v))
                            p->props.dest_type = PyString_AsString(v)[0];
                        if (p->props.src_type)
                            continue;
                    }
                }
            }
            i = PyList_GET_SIZE(keys);
            for (i=i-1; i>=0; --i) {
                PyObject *o = PyList_GetItem(keys, i);
                if (PyString_Check(o)) {
                    PyObject *v = PyDict_GetItem($input, o);
                    char *s = PyString_AsString(o);
                    if (strcmp(s, "bound_max")==0) {
                        int ecode = SWIG_AsVal_int(v, &k);
                        if (SWIG_IsOK(ecode)) {
                            p->props.bound_max = k;
                            p->flags |= CONNECTION_BOUND_MAX;
                        }
                    }
                    else if (strcmp(s, "bound_min")==0) {
                        int ecode = SWIG_AsVal_int(v, &k);
                        if (SWIG_IsOK(ecode)) {
                            p->props.bound_min = k;
                            p->flags |= CONNECTION_BOUND_MIN;
                        }
                    }
                    else if (strcmp(s, "expression")==0) {
                        if (PyString_Check(v)) {
                            p->props.expression = PyString_AsString(v);
                            p->flags |= CONNECTION_EXPRESSION;
                        }
                    }
                    else if (strcmp(s, "mode")==0) {
                        int ecode = SWIG_AsVal_int(v, &k);
                        if (SWIG_IsOK(ecode)) {
                            p->props.mode = k;
                            p->flags |= CONNECTION_MODE;
                        }
                    }
                    else if (strcmp(s, "muted")==0) {
                        k = -1;
                        if (v == Py_True)
                            k = 1;
                        else if (v == Py_False) {
                            k = 0;
                        }
                        else {
                            int ecode = SWIG_AsVal_int(v, &k);
                            if (SWIG_IsOK(ecode))
                                k = k!=0;
                            else
                                k = -1;
                        }
                        if (k>-1) {
                            p->props.muted = k;
                            p->flags |= CONNECTION_MUTED;
                        }
                    }
                    else if (strcmp(s, "src_name")==0) {
                        if (PyString_Check(v))
                            p->props.src_name = PyString_AsString(v);
                    }
                    else if (strcmp(s, "dest_name")==0) {
                        if (PyString_Check(v))
                            p->props.dest_name = PyString_AsString(v);
                    }
                    else if (strcmp(s, "src_min")==0) {
                        alloc_and_copy_maybe_vector(v, &p->props.src_type,
                                                    &p->props.src_min,
                                                    &p->props.src_length);
                        if (p->props.src_min) {
                            p->props.range_known |= CONNECTION_RANGE_SRC_MIN;
                            p->flags |= CONNECTION_SRC_LENGTH;
                            p->flags |= CONNECTION_SRC_TYPE;
                        }
                    }
                    else if (strcmp(s, "src_max")==0) {
                        alloc_and_copy_maybe_vector(v, &p->props.src_type,
                                                    &p->props.src_max,
                                                    &p->props.src_length);
                        if (p->props.src_max) {
                            p->props.range_known |= CONNECTION_RANGE_SRC_MAX;
                            p->flags |= CONNECTION_SRC_LENGTH;
                            p->flags |= CONNECTION_SRC_TYPE;
                        }
                    }
                    else if (strcmp(s, "dest_min")==0) {
                        alloc_and_copy_maybe_vector(v, &p->props.dest_type,
                                                    &p->props.dest_min,
                                                    &p->props.dest_length);
                        if (p->props.dest_min) {
                            p->props.range_known |= CONNECTION_RANGE_DEST_MIN;
                            p->flags |= CONNECTION_DEST_LENGTH;
                            p->flags |= CONNECTION_DEST_TYPE;
                        }
                    }
                    else if (strcmp(s, "dest_max")==0) {
                        alloc_and_copy_maybe_vector(v, &p->props.dest_type,
                                                    &p->props.dest_max,
                                                    &p->props.dest_length);
                        if (p->props.dest_max) {
                            p->props.range_known |= CONNECTION_RANGE_DEST_MAX;
                            p->flags |= CONNECTION_DEST_LENGTH;
                            p->flags |= CONNECTION_DEST_TYPE;
                        }
                    }
                    else if (strcmp(s, "send_as_instance")==0) {
                        k = -1;
                        if (v == Py_True)
                            k = 1;
                        else if (v == Py_False) {
                            k = 0;
                        }
                        else {
                            int ecode = SWIG_AsVal_int(v, &k);
                            if (SWIG_IsOK(ecode))
                                k = k!=0;
                            else
                                k = -1;
                        }
                        if (k>-1) {
                            p->props.send_as_instance = k;
                            p->flags |= CONNECTION_SEND_AS_INSTANCE;
                        }
                    }
                    else if (strcmp(s, "scope_names")==0) {
                        // could be array or single string
                        if (PyString_Check(v)) {
                            p->props.scope.size = 1;
                            char *scope = PyString_AsString(v);
                            p->props.scope.names = &scope;
                        }
                        else if (PyList_Check(v)) {
                            p->props.scope.size = PyList_Size(v);
                            p->props.scope.names = malloc(p->props.scope.size
                                                          * sizeof(char *));
                            for (k=0; k<p->props.scope.size; k++) {
                                PyObject *element = PySequence_GetItem(v, k);
                                if (!PyString_Check(element)) {
                                    p->props.scope.size = 0;
                                    free(p->props.scope.names);
                                    break;
                                }
                                p->props.scope.names[k] =
                                    strdup(PyString_AsString(element));
                            }
                        }
                        if (p->props.scope.size > 0)
                            p->flags |= CONNECTION_SCOPE_NAMES;
                    }
                    p->flags |= p->props.range_known;
                }
=======
%typemap(in) named_property %{
    named_property_t *prop = alloca(sizeof(*prop));
    if ($input == Py_None)
        $1 = 0;
        else {
            prop->name = 0;
            prop->value.type = 0;
            check_type($input, &prop->value.type, 1, 1);
            if (!prop->value.type) {
                PyErr_SetString(PyExc_ValueError,
                                "Problem determining value type.");
                return NULL;
            }
            if (PyList_Check($input))
                prop->value.length = PyList_Size($input);
            else
                prop->value.length = 1;
            prop->value.value = malloc(prop->value.length
                                       * mapper_type_size(prop->value.type));
            prop->value.free_value = 1;
            if (py_to_prop($input, &prop->value, &prop->name)) {
                free(prop->value.value);
                PyErr_SetString(PyExc_ValueError,
                                "Problem parsing property value.");
                return NULL;
>>>>>>> a0999366
            }
            $1 = prop;
        }
<<<<<<< HEAD
    }
    else if ($input != Py_None) {
        SWIG_exception_fail(SWIG_TypeError, "argument $argnum must be 'dict'");
    }
 %}

%typemap(freearg) mapper_db_connection_with_flags_t* {
    if ($1) {
        if ($1->props.src_min)
            free($1->props.src_min);
        if ($1->props.src_max)
            free($1->props.src_max);
        if ($1->props.dest_min)
            free($1->props.dest_min);
        if ($1->props.dest_max)
            free($1->props.dest_max);
        if ($1->props.scope.size > 1) {
            int i;
            for (i=0; i<$1->props.scope.size; i++) {
                free($1->props.scope.names[i]);
            }
            free($1->props.scope.names);
        }
    }
}

%typemap(out) mapper_db_device_t ** {
=======
    %}
%typemap(out) named_property {
>>>>>>> a0999366
    if ($1) {
        named_property prop = (named_property)$1;
        $result = prop_to_py(&prop->value, prop->name);
        if ($result)
            free($1);
        else {
            $result = Py_None;
            Py_INCREF($result);
        }
    }
    else {
        $result = Py_None;
        Py_INCREF($result);
    }
}
%typemap(freearg) named_property {
    if ($1) {
        named_property prop = (named_property)$1;
        if (prop->value.free_value) {
            if (prop->value.value)
                free(prop->value.value);
        }
        else
            free(prop);
    }
}
%typemap(out) maybeInt {
    if ($1) {
        $result = Py_BuildValue("i", *$1);
        free($1);
    }
    else {
        $result = Py_None;
        Py_INCREF($result);
    }
 }
%typemap(in) booltype {
    $1 = PyObject_IsTrue($input);
 }
%typemap(out) booltype {
    PyObject *o = $1 ? Py_True : Py_False;
    Py_INCREF(o);
    return o;
 }

%{
#include <assert.h>
#include <mapper_internal.h>
static int my_error = 0;

// Note: inet_ntoa() crashes on OS X if this header isn't included!
// On the other hand, doesn't compile on Windows if it is.
#ifdef __APPLE__
#include <arpa/inet.h>
#endif

typedef struct _device {} device;
typedef struct _link {} link__;
typedef struct _signal {} signal__;
typedef struct _map {} map;
typedef struct _slot {} slot;
typedef struct _database {} database;
typedef struct _network {} network;

typedef struct _device_query {
    mapper_device *query;
} device_query;

typedef struct _link_query {
    mapper_link *query;
} link_query;

typedef struct _signal_query {
    mapper_signal *query;
} signal_query;

typedef struct _map_query {
    mapper_map *query;
} map_query;

typedef struct {
    void *value;
    int length;
    char free_value;
    char type;
} property_value_t, *property_value;

typedef struct {
    const char *name;
    property_value_t value;
} named_property_t, *named_property;

PyThreadState *_save;

static int py_to_prop(PyObject *from, property_value prop, const char **name)
{
    // here we are assuming sufficient memory has already been allocated
    if (!from || !prop->length)
        return 1;

    int i;

    switch (prop->type) {
        case 's':
        {
            // only strings are valid
            if (prop->length > 1) {
                char **str_to = (char**)prop->value;
                for (i = 0; i < prop->length; i++) {
                    PyObject *element = PySequence_GetItem(from, i);
                    if (!PyString_Check(element))
                        return 1;
                    str_to[i] = strdup(PyString_AsString(element));
                }
            }
            else {
                if (!PyString_Check(from))
                    return 1;
                char **str_to = (char**)&prop->value;
                *str_to = strdup(PyString_AsString(from));
            }
            break;
        }
        case 'c':
        {
            // only strings are valid
            char *char_to = (char*)prop->value;
            if (prop->length > 1) {
                for (i = 0; i < prop->length; i++) {
                    PyObject *element = PySequence_GetItem(from, i);
                    if (!PyString_Check(element))
                        return 1;
                    char *temp = PyString_AsString(element);
                    char_to[i] = temp[0];
                }
            }
            else {
                if (!PyString_Check(from))
                    return 1;
                char *temp = PyString_AsString(from);
                *char_to = temp[0];
            }
            break;
        }
        case 'i':
        {
            int *int_to = (int*)prop->value;
            if (prop->length > 1) {
                for (i = 0; i < prop->length; i++) {
                    PyObject *element = PySequence_GetItem(from, i);
                    if (PyInt_Check(element))
                        int_to[i] = PyInt_AsLong(element);
                    else if (PyFloat_Check(element))
                        int_to[i] = (int)PyFloat_AsDouble(element);
                    else if (PyBool_Check(element)) {
                        if (PyObject_IsTrue(element))
                            int_to[i] = 1;
                        else
                            int_to[i] = 0;
                    }
                    else
                        return 1;
                }
            }
            else {
                if (PyInt_Check(from))
                    *int_to = PyInt_AsLong(from);
                else if (PyFloat_Check(from))
                    *int_to = (int)PyFloat_AsDouble(from);
                else if (PyBool_Check(from)) {
                    if (PyObject_IsTrue(from))
                        *int_to = 1;
                    else
                        *int_to = 0;
                }
                else
                    return 1;
            }
            break;
        }
        case 'f':
        {
            float *float_to = (float*)prop->value;
            if (prop->length > 1) {
                for (i = 0; i < prop->length; i++) {
                    PyObject *element = PySequence_GetItem(from, i);
                    if (PyFloat_Check(element))
                        float_to[i] = PyFloat_AsDouble(element);
                    else if (PyInt_Check(element))
                        float_to[i] = (float)PyInt_AsLong(element);
                    else if (PyBool_Check(element)) {
                        if (PyObject_IsTrue(element))
                            float_to[i] = 1.;
                        else
                            float_to[i] = 0.;
                    }
                    else
                        return 1;
                }
            }
            else {
                if (PyFloat_Check(from))
                    *float_to = PyFloat_AsDouble(from);
                else if (PyInt_Check(from))
                    *float_to = (float)PyInt_AsLong(from);
                else if (PyBool_Check(from)) {
                    if (PyObject_IsTrue(from))
                        *float_to = 1.;
                    else
                        *float_to = 0.;
                }
                else
                    return 1;
            }
            break;
        }
        default:
            return 1;
            break;
    }
    return 0;
}

static int check_type(PyObject *v, char *c, int can_promote, int allow_sequence)
{
    if (PySequence_Check(v) && !PyString_Check(v)) {
        if (allow_sequence) {
            int i;
            for (i=0; i<PySequence_Size(v); i++) {
                if (check_type(PySequence_GetItem(v, i), c, can_promote, 0))
                    return 1;
            }
        }
        else
            return 1;
    }
    else if (PyInt_Check(v) || PyBool_Check(v)) {
        if (*c == 0)
            *c = 'i';
        else if (*c == 's')
            return 1;
    }
    else if (PyFloat_Check(v)) {
        if (*c == 0)
            *c = 'f';
        else if (*c == 's')
            return 1;
        else if (*c == 'i' && can_promote)
            *c = 'f';
    }
    else if (PyString_Check(v)) {
        if (*c == 0)
            *c = 's';
        else if (*c != 's' && *c != 'c')
            return 1;
    }
    return 0;
}

static PyObject *prop_to_py(property_value prop, const char *name)
{
    if (!prop->length)
        return 0;

    int i;
    PyObject *v = 0;
    if (prop->length > 1)
        v = PyList_New(prop->length);

    switch (prop->type) {
        case 's':
        case 'S':
        {
            if (prop->length > 1) {
                char **vect = (char**)prop->value;
                for (i=0; i<prop->length; i++)
                    PyList_SetItem(v, i, PyString_FromString(vect[i]));
            }
            else
                v = PyString_FromString((char*)prop->value);
            break;
        }
        case 'c':
        {
            if (prop->length > 1) {
                char *vect = (char*)prop->value;
                for (i=0; i<prop->length; i++)
                    PyList_SetItem(v, i, Py_BuildValue("c", vect[i]));
            }
            else
                v = Py_BuildValue("c", *(char*)prop->value);
            break;
        }
        case 'i':
        {
            if (prop->length > 1) {
                int *vect = (int*)prop->value;
                for (i=0; i<prop->length; i++)
                    PyList_SetItem(v, i, Py_BuildValue("i", vect[i]));
            }
            else
                v = Py_BuildValue("i", *(int*)prop->value);
            break;
        }
        case 'h':
        {
            if (prop->length > 1) {
                int64_t *vect = (int64_t*)prop->value;
                for (i=0; i<prop->length; i++)
                    PyList_SetItem(v, i, Py_BuildValue("l", vect[i]));
            }
            else
                v = Py_BuildValue("l", *(int64_t*)prop->value);
            break;
        }
        case 'f':
        {
            if (prop->length > 1) {
                float *vect = (float*)prop->value;
                for (i=0; i<prop->length; i++)
                    PyList_SetItem(v, i, Py_BuildValue("f", vect[i]));
            }
            else
                v = Py_BuildValue("f", *(float*)prop->value);
            break;
        }
        case 'd':
        {
            if (prop->length > 1) {
                double *vect = (double*)prop->value;
                for (i=0; i<prop->length; i++)
                    PyList_SetItem(v, i, Py_BuildValue("d", vect[i]));
            }
            else
                v = Py_BuildValue("d", *(double*)prop->value);
            break;
        }
        case 't':
        {
            mapper_timetag_t *vect = (mapper_timetag_t*)prop->value;
            if (prop->length > 1) {
                for (i=0; i<prop->length; i++)
                    PyList_SetItem(v, i, Py_BuildValue("d",
                        mapper_timetag_double(vect[i])));
            }
            else
                v = Py_BuildValue("d", mapper_timetag_double(*vect));
            break;
        }
        default:
            return 0;
            break;
    }
    if (name) {
        PyObject *o = Py_BuildValue("sO", name, v);
        return o;
    }
    return v;
}

/* Note: We want to call the signal object 'signal', but there is
 * already a function in the C standard library called signal().
 * Solution is to name it something else (signal__) but still tell
 * SWIG that it is called 'signal', and then use the preprocessor to
 * do replacement. Should work as long as signal() doesn't need to be
 * called from the SWIG wrapper code. */
#define signal signal__
#define link link__

/* Wrapper for callback back to python when a mapper_signal handler is
 * called. */
static void signal_handler_py(mapper_signal sig, mapper_id id,
                              const void *value, int count,
                              mapper_timetag_t *tt)
{
    PyEval_RestoreThread(_save);
    PyObject *arglist=0;
    PyObject *valuelist=0;
    PyObject *result=0;
    int i;

    PyObject *py_sig = SWIG_NewPointerObj(SWIG_as_voidptr(sig),
                                          SWIGTYPE_p__signal, 0);

    double timetag = mapper_timetag_double(*tt);
    char type = mapper_signal_type(sig);
    int length = mapper_signal_length(sig);

    if (value) {
        if (type == 'i') {
            int *vint = (int*)value;
            if (length > 1 || count > 1) {
                valuelist = PyList_New(length * count);
                for (i=0; i<length * count; i++) {
                    PyObject *o = Py_BuildValue("i", vint[i]);
                    PyList_SET_ITEM(valuelist, i, o);
                }
<<<<<<< HEAD
                arglist = Py_BuildValue("(OiOd)", py_msig, instance_id,
                                        valuelist, timetag);
            }
            else
                arglist = Py_BuildValue("(Oiid)", py_msig, instance_id,
                                        *(int*)v, timetag);
=======
                arglist = Py_BuildValue("(OLOd)", py_sig, id, valuelist,
                                        timetag);
            }
            else
                arglist = Py_BuildValue("(OLid)", py_sig, id,
                                        *(int*)value, timetag);
>>>>>>> a0999366
        }
        else if (type == 'f') {
            if (length > 1 || count > 1) {
                float *vfloat = (float*)value;
                valuelist = PyList_New(length * count);
                for (i=0; i<length * count; i++) {
                    PyObject *o = Py_BuildValue("f", vfloat[i]);
                    PyList_SET_ITEM(valuelist, i, o);
                }
<<<<<<< HEAD
                arglist = Py_BuildValue("(OiOd)", py_msig, instance_id,
                                        valuelist, timetag);
            }
            else
                arglist = Py_BuildValue("(Oifd)", py_msig, instance_id,
                                        *(float*)v, timetag);
        }
    }
    else {
        arglist = Py_BuildValue("(OiOd)", py_msig, instance_id,
                                Py_None, timetag);
=======
                arglist = Py_BuildValue("(OLOd)", py_sig, id, valuelist,
                                        timetag);
            }
            else
                arglist = Py_BuildValue("(OLfd)", py_sig, id, *(float*)value,
                                        timetag);
        }
    }
    else {
        arglist = Py_BuildValue("(OiOd)", py_sig, id, Py_None, timetag);
>>>>>>> a0999366
    }
    if (!arglist) {
        printf("[mapper] Could not build arglist (signal_handler_py).\n");
        return;
    }
    PyObject **callbacks = (PyObject**)mapper_signal_user_data(sig);
    result = PyEval_CallObject(callbacks[0], arglist);
    Py_DECREF(arglist);
    Py_XDECREF(valuelist);
    Py_XDECREF(result);
    _save = PyEval_SaveThread();
}

/* Wrapper for callback back to python when a mapper_instance_event handler
 * is called. */
static void instance_event_handler_py(mapper_signal sig, mapper_id id,
                                      mapper_instance_event event,
                                      mapper_timetag_t *tt)
{
    PyEval_RestoreThread(_save);
    PyObject *arglist=0;
    PyObject *result=0;

    PyObject *py_sig = SWIG_NewPointerObj(SWIG_as_voidptr(sig),
                                          SWIGTYPE_p__signal, 0);

    unsigned long long int timetag = 0;
    if (tt) {
        timetag = tt->sec;
        timetag = (timetag << 32) + tt->frac;
    }

    arglist = Py_BuildValue("(OLiL)", py_sig, id, event, timetag);
    if (!arglist) {
        printf("[mapper] Could not build arglist (instance_event_handler_py).\n");
        return;
    }
    PyObject **callbacks = (PyObject**)mapper_signal_user_data(sig);
    result = PyEval_CallObject(callbacks[1], arglist);
    Py_DECREF(arglist);
    Py_XDECREF(result);
    _save = PyEval_SaveThread();
}

/* Wrapper for callback back to python when a device map handler is called. */
static void device_link_handler_py(mapper_device dev, mapper_link link,
                                   mapper_record_action action)
{
    PyEval_RestoreThread(_save);
<<<<<<< HEAD
    PyObject *arglist = Py_BuildValue("OOi", device_to_py(&dev->props),
                                      link_to_py(link), action);
=======

    PyObject *py_link = SWIG_NewPointerObj(SWIG_as_voidptr(link),
                                           SWIGTYPE_p__link, 0);

    PyObject *arglist = Py_BuildValue("Oi", py_link, action);
>>>>>>> a0999366
    if (!arglist) {
        printf("[mapper] Could not build arglist (device_link_handler_py).\n");
        return;
    }
    PyObject **callbacks = mapper_device_user_data(dev);
    if (!callbacks || !callbacks[0]) {
        printf("[mapper] Could not retrieve callback (device_map_handler_py).\n");
        return;
    }
    PyObject *result = PyEval_CallObject(callbacks[0], arglist);
    Py_DECREF(arglist);
    Py_XDECREF(result);
    _save = PyEval_SaveThread();
}

/* Wrapper for callback back to python when a device map handler is called. */
static void device_map_handler_py(mapper_device dev, mapper_map map,
                                  mapper_record_action action)
{
    PyEval_RestoreThread(_save);
<<<<<<< HEAD
    PyObject *arglist = Py_BuildValue("OOOOi", device_to_py(&dev->props),
                                      link_to_py(link),
                                      signal_to_py(&signal->props),
                                      connection_to_py(connection),
                                      action);
=======

    PyObject *py_map = SWIG_NewPointerObj(SWIG_as_voidptr(map),
                                          SWIGTYPE_p__map, 0);

    PyObject *arglist = Py_BuildValue("Oi", py_map, action);
>>>>>>> a0999366
    if (!arglist) {
        printf("[mapper] Could not build arglist (device_map_handler_py).\n");
        return;
    }
    PyObject **callbacks = mapper_device_user_data(dev);
    if (!callbacks || !callbacks[1]) {
        printf("[mapper] Could not retrieve callback (device_map_handler_py).\n");
        return;
    }
    PyObject *result = PyEval_CallObject(callbacks[1], arglist);
    Py_DECREF(arglist);
    Py_XDECREF(result);
    _save = PyEval_SaveThread();
}

static int coerce_prop(property_value prop, char type)
{
    int i;
    if (!prop)
        return 1;
    if (prop->type == type)
        return 0;

    switch (type) {
        case 'i':
        {
            int *to = malloc(prop->length * sizeof(int));
            if (prop->type == 'f') {
                float *from = (float*)prop->value;
                for (i = 0; i < prop->length; i++)
                    to[i] = (int)from[i];
            }
            else if (prop->type == 'd') {
                double *from = (double*)prop->value;
                for (i = 0; i < prop->length; i++)
                    to[i] = (int)from[i];
            }
            else {
                free(to);
                return 1;
            }
            if (prop->free_value)
                free(prop->value);
            prop->value = to;
            prop->free_value = 1;
            break;
        }
        case 'f':
        {
            float *to = malloc(prop->length * sizeof(float));
            if (prop->type == 'i') {
                int *from = (int*)prop->value;
                for (i = 0; i < prop->length; i++)
                    to[i] = (float)from[i];
            }
            else if (prop->type == 'd') {
                double *from = (double*)prop->value;
                for (i = 0; i < prop->length; i++)
                    to[i] = (float)from[i];
            }
            else {
                free(to);
                return 1;
            }
            if (prop->free_value)
                free(prop->value);
            prop->value = to;
            prop->free_value = 1;
            break;
        }
        case 'd':
        {
            double *to = malloc(prop->length * sizeof(double));
            if (prop->type == 'i') {
                int *from = (int*)prop->value;
                for (i = 0; i < prop->length; i++)
                    to[i] = (double)from[i];
            }
            else if (prop->type == 'f') {
                float *from = (float*)prop->value;
                for (i = 0; i < prop->length; i++)
                    to[i] = (double)from[i];
            }
            else {
                free(to);
                return 1;
            }
            if (prop->free_value)
                free(prop->value);
            prop->value = to;
            prop->free_value = 1;
            break;
        }
        default:
            return 1;
            break;
    }
    return 0;
}

typedef int* maybeInt;
typedef int booltype;

/* Wrapper for callback back to python when a mapper_database_device handler
 * is called. */
static void database_device_handler_py(mapper_database db, mapper_device dev,
                                       mapper_record_action action,
                                       const void *user)
{
    PyEval_RestoreThread(_save);

    PyObject *py_dev = SWIG_NewPointerObj(SWIG_as_voidptr(dev),
                                          SWIGTYPE_p__device, 0);

    PyObject *arglist = Py_BuildValue("(Oi)", py_dev, action);
    if (!arglist) {
        printf("[mapper] Could not build arglist (database_device_handler_py).\n");
        return;
    }
    PyObject *result = PyEval_CallObject((PyObject*)user, arglist);
    Py_DECREF(arglist);
    Py_XDECREF(result);
    _save = PyEval_SaveThread();
}

/* Wrapper for callback back to python when a mapper_database_device handler
 * is called. */
static void database_link_handler_py(mapper_database db, mapper_link link,
                                     mapper_record_action action,
                                     const void *user)
{
    PyEval_RestoreThread(_save);

    PyObject *py_link = SWIG_NewPointerObj(SWIG_as_voidptr(link),
                                           SWIGTYPE_p__link, 0);

    PyObject *arglist = Py_BuildValue("(Oi)", py_link, action);
    if (!arglist) {
        printf("[mapper] Could not build arglist (database_link_handler_py).\n");
        return;
    }
    PyObject *result = PyEval_CallObject((PyObject*)user, arglist);
    Py_DECREF(arglist);
    Py_XDECREF(result);
    _save = PyEval_SaveThread();
}

/* Wrapper for callback back to python when a mapper_database_signal handler
 * is called. */
static void database_signal_handler_py(mapper_database db, mapper_signal sig,
                                       mapper_record_action action,
                                       const void *user)
{
    PyEval_RestoreThread(_save);

    PyObject *py_sig = SWIG_NewPointerObj(SWIG_as_voidptr(sig),
                                          SWIGTYPE_p__signal, 0);

    PyObject *arglist = Py_BuildValue("(Oi)", py_sig, action);
    if (!arglist) {
        printf("[mapper] Could not build arglist (database_signal_handler_py).\n");
        return;
    }
    PyObject *result = PyEval_CallObject((PyObject*)user, arglist);
    Py_DECREF(arglist);
    Py_XDECREF(result);
    _save = PyEval_SaveThread();
}

/* Wrapper for callback back to python when a mapper_database_map handler
 * is called. */
static void database_map_handler_py(mapper_database db, mapper_map map,
                                    mapper_record_action action,
                                    const void *user)
{
    PyEval_RestoreThread(_save);

    PyObject *py_map = SWIG_NewPointerObj(SWIG_as_voidptr(map),
                                          SWIGTYPE_p__map, 0);

    PyObject *arglist = Py_BuildValue("(Oi)", py_map, action);
    if (!arglist) {
        printf("[mapper] Could not build arglist (database_map_handler_py).\n");
        return;
    }
    PyObject *result = PyEval_CallObject((PyObject*)user, arglist);
    Py_DECREF(arglist);
    Py_XDECREF(result);
    _save = PyEval_SaveThread();
}

<<<<<<< HEAD
%}

typedef enum _mapper_boundary_action {
    BA_NONE,    /*!< Value is passed through unchanged. This is the
                 *   default. */
    BA_MUTE,    //!< Value is muted.
    BA_CLAMP,   //!< Value is limited to the boundary.
    BA_FOLD,    //!< Value continues in opposite direction.
    BA_WRAP,    /*!< Value appears as modulus offset at the opposite
                 *   boundary. */
    N_MAPPER_BOUNDARY_ACTIONS
} mapper_boundary_action;

/*! Describes the connection mode.
 *  @ingroup connectiondb */
typedef enum _mapper_mode_type {
    MO_UNDEFINED,    //!< Not yet defined
    MO_BYPASS,       //!< Direct throughput
    MO_LINEAR,       //!< Linear scaling
    MO_EXPRESSION,   //!< Expression
    MO_CALIBRATE,    //!< Calibrate to source signal
    MO_REVERSE,      //!< Update source on dest change
    N_MAPPER_MODE_TYPES
} mapper_mode_type;

/*! Describes the voice-stealing mode for instances.
 *  @ingroup connectiondb */
typedef enum _mapper_instance_allocation_type {
    IN_UNDEFINED,    //!< Not yet defined
    IN_STEAL_OLDEST, //!< Steal the oldest instance
    IN_STEAL_NEWEST, //!< Steal the newest instance
    N_MAPPER_INSTANCE_ALLOCATION_TYPES
} mapper_instance_allocation_type;

/*! The set of possible actions on an instance, used to register callbacks
 *  to inform them of what is happening. */
typedef enum {
    IN_NEW                  = 0x01, //!< New instance has been created.
    IN_UPSTREAM_RELEASE     = 0x02, //!< Instance released by upstream device.
    IN_DOWNSTREAM_RELEASE   = 0x04, //!< Instance released by downstream device.
    IN_OVERFLOW             = 0x08  //!< No local instances left.
} msig_instance_event_t;

/*! Possible monitor auto-subscribe settings. */
%constant int SUB_NONE                    = 0x00;
%constant int SUB_DEVICE                  = 0x01;
%constant int SUB_DEVICE_INPUTS           = 0x02;
%constant int SUB_DEVICE_OUTPUTS          = 0x04;
%constant int SUB_DEVICE_SIGNALS          = 0x06;
%constant int SUB_DEVICE_LINKS_IN         = 0x08;
%constant int SUB_DEVICE_LINKS_OUT        = 0x10;
%constant int SUB_DEVICE_LINKS            = 0x18;
%constant int SUB_DEVICE_CONNECTIONS_IN   = 0x20;
%constant int SUB_DEVICE_CONNECTIONS_OUT  = 0x40;
%constant int SUB_DEVICE_CONNECTIONS      = 0x60;
%constant int SUB_DEVICE_ALL              = 0xFF;

/*! The set of possible actions on a database record, used
 *  to inform callbacks of what is happening to a record. */
typedef enum {
    MDB_MODIFY,
    MDB_NEW,
    MDB_REMOVE,
    MDB_UNRESPONSIVE,
} mapper_db_action_t;

typedef enum {
    MDEV_LOCAL_ESTABLISHED,
    MDEV_LOCAL_DESTROYED,
    MDEV_LOCAL_MODIFIED,
} mapper_device_local_action_t;

typedef struct _device {} device;
typedef struct _signal {} signal;
typedef struct _monitor {} monitor;
typedef struct _db {} db;
typedef struct _admin {} admin;

%extend _device {
    _device(const char *name, int port=0, admin *DISOWN=0) {
        device *d = (device *)mdev_new(name, port, (mapper_admin) DISOWN);
        return d;
    }
    ~_device() {
        mdev_free((mapper_device)$self);
    }
    int poll(int timeout=0) {
        _save = PyEval_SaveThread();
        int rc = mdev_poll((mapper_device)$self, timeout);
        PyEval_RestoreThread(_save);
        return rc;
    }
    int ready() {
        return mdev_ready((mapper_device)$self);
    }

    // Note, these functions return memory which is _not_ owned by
    // Python.  Correspondingly, the SWIG default is to set thisown to
    // False, which is correct for this case.
    signal* add_input(const char *name, int length=1, const char type='f',
                      const char *unit=0, maybePropVal minimum=0,
                      maybePropVal maximum=0, PyObject *PyFunc=0)
    {
        int i;
        void *pmn=0, *pmx=0;
        int pmn_coerced=0, pmx_coerced=0;
        if (type == 'f')
        {
            if (minimum && minimum->length == length) {
                if (minimum->type == 'f')
                    pmn = minimum->value;
                else if (minimum->type == 'i') {
                    float *to = (float*)malloc(length * sizeof(float));
                    int *from = (int*)minimum->value;
                    for (i=0; i<length; i++) {
                        to[i] = (float)from[i];
                    }
                    pmn = to;
                    pmn_coerced = 1;
                }
            }
            if (maximum && maximum->length == length) {
                if (maximum->type == 'f')
                    pmx = maximum->value;
                else if (maximum->type == 'i') {
                    float *to = (float*)malloc(length * sizeof(float));
                    int *from = (int*)maximum->value;
                    for (i=0; i<length; i++) {
                        to[i] = (float)from[i];
                    }
                    pmx = to;
                    pmx_coerced = 1;
=======
static mapper_signal add_signal_internal(mapper_device dev, mapper_direction dir,
                                         const char *name, int length,
                                         const char type, const char *unit,
                                         property_value minimum,
                                         property_value maximum,
                                         PyObject *PyFunc)
{
    int i;
    void *h = 0;
    PyObject **callbacks = 0;
    if (PyFunc) {
        h = signal_handler_py;
        callbacks = malloc(2 * sizeof(PyObject*));
        callbacks[0] = PyFunc;
        callbacks[1] = 0;
        Py_INCREF(PyFunc);
    }
    void *pmn=0, *pmx=0;
    int pmn_coerced=0, pmx_coerced=0;
    if (type == 'f')
    {
        if (minimum && minimum->length == length) {
            if (minimum->type == 'f')
                pmn = minimum->value;
            else if (minimum->type == 'i') {
                float *to = (float*)malloc(length * sizeof(float));
                int *from = (int*)minimum->value;
                for (i=0; i<length; i++) {
                    to[i] = (float)from[i];
>>>>>>> a0999366
                }
                pmn = to;
                pmn_coerced = 1;
            }
        }
        if (maximum && maximum->length == length) {
            if (maximum->type == 'f')
                pmx = maximum->value;
            else if (maximum->type == 'i') {
                float *to = (float*)malloc(length * sizeof(float));
                int *from = (int*)maximum->value;
                for (i=0; i<length; i++) {
                    to[i] = (float)from[i];
                }
                pmx = to;
                pmx_coerced = 1;
            }
        }
<<<<<<< HEAD
        else {
            printf("Signal types must be 'i' or 'f'\n");
            return 0;
        }
        void *h = 0;
        PyObject **callbacks = 0;
        if (PyFunc) {
            h = msig_handler_py;
            callbacks = malloc(2 * sizeof(PyObject*));
            callbacks[0] = PyFunc;
            callbacks[1] = 0;
            Py_INCREF(PyFunc);
        }
        mapper_signal msig = mdev_add_input((mapper_device)$self, name,
                                            length, type, unit, pmn, pmx,
                                            h, callbacks);
        if (pmn_coerced)
            free(pmn);
        if (pmx_coerced)
            free(pmx);
        return (signal *)msig;
    }
    signal* add_output(const char *name, int length=1, const char type='f',
                       const char *unit=0, maybePropVal minimum=0,
                       maybePropVal maximum=0)
=======
    }
    else if (type == 'i')
>>>>>>> a0999366
    {
        if (minimum && minimum->length == length) {
            if (minimum->type == 'i')
                pmn = minimum->value;
            else if (minimum->type == 'f') {
                int *to = (int*)malloc(length * sizeof(int));
                float *from = (float*)minimum->value;
                for (i=0; i<length; i++) {
                    to[i] = (int)from[i];
                }
                pmn = to;
                pmn_coerced = 1;
            }
        }
        if (maximum && maximum->length == length) {
            if (maximum->type == 'i')
                pmx = maximum->value;
            else if (maximum->type == 'f') {
                int *to = (int*)malloc(length * sizeof(int));
                float *from = (float*)maximum->value;
                for (i=0; i<length; i++) {
                    to[i] = (int)from[i];
                }
                pmx = to;
                pmx_coerced = 1;
            }
        }
<<<<<<< HEAD
        else {
            printf("Signal types must be 'i' or 'f'\n");
            return 0;
        }
        mapper_signal msig = mdev_add_output((mapper_device)$self, name, length,
                                             type, unit, pmn, pmx);
        if (pmn_coerced)
            free(pmn);
        if (pmx_coerced)
            free(pmx);
        return (signal *)msig;
=======
>>>>>>> a0999366
    }
    mapper_signal sig = mapper_device_add_signal(dev, dir, name, length, type,
                                                 unit, pmn, pmx, h, callbacks);
    if (pmn_coerced)
        free(pmn);
    if (pmx_coerced)
        free(pmx);
    return sig;
}

%}

/*! Possible object types for subscriptions. */
%constant int OBJ_NONE                  = MAPPER_OBJ_ALL;
%constant int OBJ_DEVICES               = MAPPER_OBJ_DEVICES;
%constant int OBJ_INPUT_SIGNALS         = MAPPER_OBJ_INPUT_SIGNALS;
%constant int OBJ_OUTPUT_SIGNALS        = MAPPER_OBJ_OUTPUT_SIGNALS;
%constant int OBJ_SIGNALS               = MAPPER_OBJ_SIGNALS;
%constant int OBJ_INCOMING_LINKS        = MAPPER_OBJ_INCOMING_LINKS;
%constant int OBJ_OUTGOING_LINKS        = MAPPER_OBJ_OUTGOING_LINKS;
%constant int OBJ_LINKS                 = MAPPER_OBJ_LINKS;
%constant int OBJ_INCOMING_MAPS         = MAPPER_OBJ_INCOMING_MAPS;
%constant int OBJ_OUTGOING_MAPS         = MAPPER_OBJ_OUTGOING_MAPS;
%constant int OBJ_MAPS                  = MAPPER_OBJ_MAPS;
%constant int OBJ_ALL                   = MAPPER_OBJ_ALL;

/*! Possible operations for composing database queries. */
%constant int OP_DOES_NOT_EXIST         = MAPPER_OP_DOES_NOT_EXIST;
%constant int OP_EQUAL                  = MAPPER_OP_DOES_NOT_EXIST;
%constant int OP_EXISTS                 = MAPPER_OP_DOES_NOT_EXIST;
%constant int OP_GREATER_THAN           = MAPPER_OP_DOES_NOT_EXIST;
%constant int OP_GREATER_THAN_OR_EQUAL  = MAPPER_OP_DOES_NOT_EXIST;
%constant int OP_LESS_THAN              = MAPPER_OP_DOES_NOT_EXIST;
%constant int OP_LESS_THAN_OR_EQUAL     = MAPPER_OP_DOES_NOT_EXIST;
%constant int OP_NOT_EQUAL              = MAPPER_OP_DOES_NOT_EXIST;

/*! Describes what happens when the range boundaries are exceeded. */
%constant int BOUND_UNDEFINED           = MAPPER_BOUND_UNDEFINED;
%constant int BOUND_NONE                = MAPPER_BOUND_NONE;
%constant int BOUND_MUTE                = MAPPER_BOUND_MUTE;
%constant int BOUND_CLAMP               = MAPPER_BOUND_CLAMP;
%constant int BOUND_FOLD                = MAPPER_BOUND_FOLD;
%constant int BOUND_WRAP                = MAPPER_BOUND_WRAP;

/*! Describes the map modes. */
%constant int MODE_LINEAR               = MAPPER_MODE_LINEAR;
%constant int MODE_EXPRESSION           = MAPPER_MODE_EXPRESSION;

/*! Describes the possible locations for map stream processing. */
%constant int LOC_SOURCE                = MAPPER_LOC_SOURCE;
%constant int LOC_DESTINATION           = MAPPER_LOC_DESTINATION;

/*! The set of possible directions for a signal or mapping slot. */
%constant int DIR_ANY                   = MAPPER_DIR_ANY;
%constant int DIR_INCOMING              = MAPPER_DIR_INCOMING;
%constant int DIR_OUTGOING              = MAPPER_DIR_OUTGOING;

/*! The set of possible actions on an instance, used to register callbacks to
 *  inform them of what is happening. */
%constant int NEW_INSTANCE              = MAPPER_NEW_INSTANCE;
%constant int UPSTREAM_RELEASE          = MAPPER_UPSTREAM_RELEASE;
%constant int DOWNSTREAM_RELEASE        = MAPPER_DOWNSTREAM_RELEASE;
%constant int INSTANCE_OVERFLOW         = MAPPER_INSTANCE_OVERFLOW;
%constant int INSTANCE_ALL              = MAPPER_INSTANCE_ALL;

/*! Describes the voice-stealing mode for instances. */
%constant int NO_STEALING               = MAPPER_NO_STEALING;
%constant int STEAL_OLDEST              = MAPPER_STEAL_OLDEST;
%constant int STEAL_NEWEST              = MAPPER_STEAL_NEWEST;

/*! The set of possible actions on a database record, used to inform callbacks
 *  of what is happening to a record. */
%constant int ADDED                     = MAPPER_ADDED;
%constant int MODIFIED                  = MAPPER_MODIFIED;
%constant int REMOVED                   = MAPPER_REMOVED;
%constant int EXPIRED                   = MAPPER_EXPIRED;

%constant char* version                 = PACKAGE_VERSION;

typedef struct _device {} device;
typedef struct _link {} link;
typedef struct _signal {} signal;
typedef struct _map {} map;
typedef struct _slot {} slot;
typedef struct _database {} database;
typedef struct _network {} network;

typedef struct _device_query {
    mapper_device *query;
} device_query;

%exception _device_query::next {
    assert(!my_error);
    $action
    if (my_error) {
        my_error = 0;
        PyErr_SetString(PyExc_StopIteration, "End of list");
        return NULL;
    }
}

%extend _device_query {
    _device_query(const device_query *orig) {
        struct _device_query *d = malloc(sizeof(struct _device_query));
        d->query = mapper_device_query_copy(orig->query);
        return d;
    }
    ~_device_query() {
        mapper_device_query_done($self->query);
        free($self);
    }
    struct _device_query *__iter__() {
        return $self;
    }
<<<<<<< HEAD
    const char *get_interface() { return mdev_interface((mapper_device)$self); }
    unsigned int get_ordinal() { return mdev_ordinal((mapper_device)$self); }
    int get_num_inputs() { return mdev_num_inputs((mapper_device)$self); }
    int get_num_outputs() { return mdev_num_outputs((mapper_device)$self); }
    int get_num_links_in() { return mdev_num_links_in((mapper_device)$self); }
    int get_num_links_out() { return mdev_num_links_out((mapper_device)$self); }
    int get_num_connections_in()
        { return mdev_num_connections_in((mapper_device)$self); }
    int get_num_connections_out()
        { return mdev_num_connections_out((mapper_device)$self); }
    signal *get_input_by_name(const char *name) {
        return (signal *)mdev_get_input_by_name((mapper_device)$self, name, 0);
=======
    device *next() {
        mapper_device result = 0;
        if ($self->query) {
            result = *($self->query);
            $self->query = mapper_device_query_next($self->query);
        }
        if (result)
            return (device*)result;
        my_error = 1;
        return NULL;
>>>>>>> a0999366
    }
    device_query *join(device_query *d) {
        if (!d || !d->query)
            return $self;
        // need to use a copy of query
        mapper_device *copy = mapper_device_query_copy(d->query);
        $self->query = mapper_device_query_union($self->query, copy);
        return $self;
    }
    device_query *intersect(device_query *d) {
        if (!d || !d->query)
            return $self;
        // need to use a copy of query
        mapper_device *copy = mapper_device_query_copy(d->query);
        $self->query = mapper_device_query_intersection($self->query, copy);
        return $self;
    }
    device_query *subtract(device_query *d) {
        if (!d || !d->query)
            return $self;
        // need to use a copy of query
        mapper_device *copy = mapper_device_query_copy(d->query);
        $self->query = mapper_device_query_difference($self->query, copy);
        return $self;
    }
}

%extend _device {
    _device(const char *name, int port=0, network *DISOWN=0) {
        device *d = (device*)mapper_device_new(name, port, (mapper_network) DISOWN);
        return d;
    }
    ~_device() {
        PyObject **callbacks = mapper_device_user_data((mapper_device)$self);
        if (callbacks) {
            if (callbacks[0])
                Py_XDECREF(callbacks[0]);
            if (callbacks[1])
                Py_XDECREF(callbacks[1]);
            free(callbacks);
        }
        mapper_device_free((mapper_device)$self);
    }
    network *network() {
        return (network*)mapper_device_network((mapper_device)$self);
    }
    database *database() {
        return (database*)mapper_device_database((mapper_device)$self);
    }

    // functions
    /* Note, these functions return memory which is _not_ owned by Python.
     * Correspondingly, the SWIG default is to set thisown to False, which is
     * correct for this case. */
    signal *add_signal(mapper_direction dir, const char *name, int length=1,
                       const char type='f', const char *unit=0,
                       property_value minimum=0, property_value maximum=0,
                       PyObject *PyFunc=0)
    {
        return (signal*)add_signal_internal((mapper_device)$self, dir, name,
                                            length, type, unit, minimum,
                                            maximum, PyFunc);
    }
    signal *add_input_signal(const char *name, int length=1,
                             const char type='f', const char *unit=0,
                             property_value minimum=0, property_value maximum=0,
                             PyObject *PyFunc=0)
    {
        return (signal*)add_signal_internal((mapper_device)$self,
                                            MAPPER_DIR_INCOMING, name, length,
                                            type, unit, minimum, maximum,
                                            PyFunc);
    }
    signal *add_output_signal(const char *name, int length=1, const char type='f',
                              const char *unit=0, property_value minimum=0,
                              property_value maximum=0, PyObject *PyFunc=0)
    {
        return (signal*)add_signal_internal((mapper_device)$self,
                                            MAPPER_DIR_OUTGOING, name, length,
                                            type, unit, minimum, maximum,
                                            PyFunc);
    }
    double now() {
        mapper_timetag_t tt;
        mapper_device_now((mapper_device)$self, &tt);
        return mapper_timetag_double(tt);
    }
    int poll(int timeout=0) {
        _save = PyEval_SaveThread();
        int rc = mapper_device_poll((mapper_device)$self, timeout);
        PyEval_RestoreThread(_save);
        return rc;
    }
    device *push() {
        mapper_device_push((mapper_device)$self);
        return $self;
    }
    int ready() {
        return mapper_device_ready((mapper_device)$self);
    }
    device *remove_signal(signal *sig) {
        mapper_signal msig = (mapper_signal)sig;
        if (msig->user_data) {
            PyObject **callbacks = msig->user_data;
            Py_XDECREF(callbacks[0]);
            Py_XDECREF(callbacks[1]);
            free(callbacks);
        }
        mapper_device_remove_signal((mapper_device)$self, msig);
        return $self;
    }
    device *send_queue(double timetag) {
        mapper_timetag_t tt;
        mapper_timetag_set_double(&tt, timetag);
        mapper_device_send_queue((mapper_device)$self, tt);
        return $self;
    }
    device *set_link_callback(PyObject *PyFunc=0) {
        void *h = 0;
        PyObject **callbacks = mapper_device_user_data((mapper_device)$self);
        if (!callbacks) {
            callbacks = calloc(1, 2 * sizeof(PyObject*));
            mapper_device_set_user_data((mapper_device)$self, callbacks);
        }
        else {
            if (callbacks[0] == PyFunc)
                return $self;
            if (callbacks[0])
                Py_XDECREF(callbacks[0]);
        }
        if (PyFunc) {
            Py_XINCREF(PyFunc);
            callbacks[0] = PyFunc;
            h = device_link_handler_py;
        }
        else
            callbacks[0] = 0;
        mapper_device_set_link_callback((mapper_device)$self, h);
        return $self;
    }
    device *set_map_callback(PyObject *PyFunc=0) {
        void *h = 0;
        PyObject **callbacks = mapper_device_user_data((mapper_device)$self);
        if (!callbacks) {
            callbacks = calloc(1, 2 * sizeof(PyObject*));
            mapper_device_set_user_data((mapper_device)$self, callbacks);
        }
        else {
            if (callbacks[1] == PyFunc)
                return $self;
            if (callbacks[1])
                Py_XDECREF(callbacks[1]);
        }
        if (PyFunc) {
            Py_XINCREF(PyFunc);
            callbacks[1] = PyFunc;
            h = device_map_handler_py;
        }
        else
            callbacks[1] = 0;
        mapper_device_set_map_callback((mapper_device)$self, h);
        return $self;
    }
    double start_queue(double timetag=0) {
        mapper_timetag_t tt = MAPPER_NOW;
        if (timetag)
            mapper_timetag_set_double(&tt, timetag);
        mapper_device_start_queue((mapper_device)$self, tt);
        return mapper_timetag_double(tt);
    }
    double synced() {
        mapper_timetag_t tt;
        mapper_device_synced((mapper_device)$self, &tt);
        return mapper_timetag_double(tt);
    }
    mapper_id generate_unique_id() {
        return mapper_device_generate_unique_id((mapper_device)$self);
    }

    // property getters
    int get_num_properties() {
        return mapper_device_num_properties((mapper_device)$self);
    }
    const char *get_description() {
        return mapper_device_description((mapper_device)$self);
    }
    const char *get_host() {
        return mapper_device_host((mapper_device)$self);
    }
    mapper_id get_id() {
        return mapper_device_id((mapper_device)$self);
    }
    booltype get_is_local() {
        return mapper_device_is_local((mapper_device)$self);
    }
    const char *get_name() {
        return mapper_device_name((mapper_device)$self);
    }
    int get_num_signals(mapper_direction dir=MAPPER_DIR_ANY) {
        return mapper_device_num_signals((mapper_device)$self, dir);
    }
    int get_num_links(mapper_direction dir=MAPPER_DIR_ANY) {
        return mapper_device_num_links((mapper_device)$self, dir);
    }
    int get_num_maps(mapper_direction dir=MAPPER_DIR_ANY) {
        return mapper_device_num_maps((mapper_device)$self, dir);
    }
    unsigned int get_ordinal() {
        return mapper_device_ordinal((mapper_device)$self);
    }
    maybeInt get_port() {
        int *pi = 0, port = mapper_device_port((mapper_device)$self);
        if (port) {
            pi = malloc(sizeof(int));
            *pi = port;
        }
        return pi;
    }
    int get_version() {
        return mapper_device_version((mapper_device)$self);
    }
    property_value get_property(const char *key) {
        mapper_device dev = (mapper_device)$self;
        int length;
        char type;
        const void *value;
        if (!mapper_device_property(dev, key, &length, &type, &value)) {
            if (type == 'v') {
                // don't include user_data
                return 0;
            }
            property_value prop = malloc(sizeof(property_value_t));
            prop->length = length;
            prop->type = type;
            prop->value = (void*)value;
            prop->free_value = 0;
            return prop;
        }
        return 0;
    }
    named_property get_property(int index) {
        mapper_device dev = (mapper_device)$self;
        const char *name;
        int length;
        char type;
        const void *value;
        if (!mapper_device_property_index(dev, index, &name, &length, &type,
                                          &value)) {
            if (type == 'v') {
                // don't include user_data
                return 0;
            }
            named_property prop = malloc(sizeof(named_property_t));
            prop->name = name;
            prop->value.length = length;
            prop->value.type = type;
            prop->value.value = (void*)value;
            prop->value.free_value = 0;
            return prop;
        }
        return 0;
    }

    // property setters
    device *set_description(const char *description) {
        mapper_device_set_description((mapper_device)$self, description);
        return $self;
    }
    device *set_property(const char *key, property_value val=0) {
        if (!key || strcmp(key, "user_data")==0)
            return $self;;
        if (val)
            mapper_device_set_property((mapper_device)$self, key, val->length,
                                       val->type, val->value);
        else
            mapper_device_remove_property((mapper_device)$self, key);
        return $self;
    }
    device *remove_property(const char *key) {
        if (key && strcmp(key, "user_data"))
            mapper_device_remove_property((mapper_device)$self, key);
        return $self;
    }

    // signal getters
    signal *signal(mapper_id id) {
        return (signal*)mapper_device_signal_by_id((mapper_device)$self, id);
    }
    signal *signal(const char *name) {
        return (signal*)mapper_device_signal_by_name((mapper_device)$self, name);
    }
    signal_query *signals(mapper_direction dir=MAPPER_DIR_ANY) {
        signal_query *ret = malloc(sizeof(struct _signal_query));
        ret->query = mapper_device_signals((mapper_device)$self, dir);
        return ret;
    }

    // map getters
    map_query *maps(mapper_direction dir=MAPPER_DIR_ANY) {
        map_query *ret = malloc(sizeof(struct _map_query));
        ret->query = mapper_device_maps((mapper_device)$self, dir);
        return ret;
    }
    %pythoncode {
        description = property(get_description, set_description)
        id = property(get_id)
        is_local = property(get_is_local)
        name = property(get_name)
        num_signals = property(get_num_signals)
        num_links = property(get_num_links)
        num_maps = property(get_num_maps)
        num_properties = property(get_num_properties)
        ordinal = property(get_ordinal)
        port = property(get_port)
        version = property(get_version)
        def get_properties(self):
            props = {}
            for i in range(self.num_properties):
                prop = self.get_property(i)
                if prop:
                    props[prop[0]] = prop[1];
            return props
        def __propgetter(self):
            device = self
            props = self.get_properties()
            class propsetter(dict):
                __getitem__ = props.__getitem__
                def __setitem__(self, key, value):
                    props[key] = value
                    device.set_property(key, value)
            return propsetter(self.get_properties())
        properties = property(__propgetter)
        def set_properties(self, props):
            [self.set_property(k, props[k]) for k in props]
    }
}

typedef struct _link_query {
    mapper_link *query;
} link_query;

%exception _link_query::next {
    assert(!my_error);
    $action
    if (my_error) {
        my_error = 0;
        PyErr_SetString(PyExc_StopIteration, "End of list");
        return NULL;
    }
}

%extend _link_query {
    _link_query(const link_query *orig) {
        struct _link_query *l = malloc(sizeof(struct _link_query));
        l->query = mapper_link_query_copy(orig->query);
        return l;
    }
    ~_link_query() {
        mapper_link_query_done($self->query);
        free($self);
    }
    struct _link_query *__iter__() {
        return $self;
    }
    link *next() {
        mapper_link result = 0;
        if ($self->query) {
            result = *($self->query);
            $self->query = mapper_link_query_next($self->query);
        }
        if (result)
            return (link*)result;
        my_error = 1;
        return NULL;
    }
    link_query *join(link_query *l) {
        if (!l || !l->query)
            return $self;
        // need to use a copy of query
        mapper_link *copy = mapper_link_query_copy(l->query);
        $self->query = mapper_link_query_union($self->query, copy);
        return $self;
    }
    link_query *intersect(link_query *l) {
        if (!l || !l->query)
            return $self;
        // need to use a copy of query
        mapper_link *copy = mapper_link_query_copy(l->query);
        $self->query = mapper_link_query_intersection($self->query, copy);
        return $self;
    }
    link_query *subtract(link_query *l) {
        if (!l || !l->query)
            return $self;
        // need to use a copy of query
        mapper_link *copy = mapper_link_query_copy(l->query);
        $self->query = mapper_link_query_difference($self->query, copy);
        return $self;
    }
}

%extend _link {
    // functions
    /* Note, these functions return memory which is _not_ owned by Python.
     * Correspondingly, the SWIG default is to set thisown to False, which is
     * correct for this case. */
    link *push() {
        mapper_link_push((mapper_link)$self);
        return $self;
    }

    // property getters
    int get_num_properties() {
        return mapper_link_num_properties((mapper_link)$self);
    }
    mapper_id get_id() {
        return mapper_link_id((mapper_link)$self);
    }
    int get_num_maps() {
        return mapper_link_num_maps((mapper_link)$self);
    }
    property_value get_property(const char *key) {
        mapper_link link = (mapper_link)$self;
        int length;
        char type;
        const void *value;
        if (!mapper_link_property(link, key, &length, &type, &value)) {
            if (type == 'v') {
                // don't include user_data
                return 0;
            }
            property_value prop = malloc(sizeof(property_value_t));
            prop->length = length;
            prop->type = type;
            prop->value = (void*)value;
            prop->free_value = 0;
            return prop;
        }
        return 0;
    }
    named_property get_property(int index) {
        mapper_link link = (mapper_link)$self;
        const char *name;
        int length;
        char type;
        const void *value;
        if (!mapper_link_property_index(link, index, &name, &length, &type,
                                        &value)) {
            if (type == 'v') {
                // don't include user_data
                return 0;
            }
            named_property prop = malloc(sizeof(named_property_t));
            prop->name = name;
            prop->value.length = length;
            prop->value.type = type;
            prop->value.value = (void*)value;
            prop->value.free_value = 0;
            return prop;
        }
        return 0;
    }

    // property setters
    link *set_property(const char *key, property_value val=0) {
        if (!key || strcmp(key, "user_data")==0)
            return $self;;
        if (val)
            mapper_link_set_property((mapper_link)$self, key, val->length,
                                     val->type, val->value);
        else
            mapper_link_remove_property((mapper_link)$self, key);
        return $self;
    }
    link *remove_property(const char *key) {
        if (key && strcmp(key, "user_data"))
            mapper_link_remove_property((mapper_link)$self, key);
        return $self;
    }

    // device getters
    // TODO: return devices as tuple instead
    device *device(int index = 0) {
        return (device*)mapper_link_device((mapper_link)$self, index);
    }

    // map getters
    map_query *maps() {
        map_query *ret = malloc(sizeof(struct _map_query));
        ret->query = mapper_link_maps((mapper_link)$self);
        return ret;
    }
    %pythoncode {
        id = property(get_id)
        num_maps = property(get_num_maps)
        num_properties = property(get_num_properties)
        def get_properties(self):
            props = {}
            for i in range(self.num_properties):
                prop = self.get_property(i)
                if prop:
                    props[prop[0]] = prop[1];
            return props
        def __propgetter(self):
            device = self
            props = self.get_properties()
            class propsetter(dict):
                __getitem__ = props.__getitem__
                def __setitem__(self, key, value):
                    props[key] = value
                    device.set_property(key, value)
            return propsetter(self.get_properties())
        properties = property(__propgetter)
        def set_properties(self, props):
            [self.set_property(k, props[k]) for k in props]
    }
}

typedef struct _signal_query {
    mapper_signal *query;
} signal_query;

%exception _signal_query::next {
    assert(!my_error);
    $action
    if (my_error) {
        my_error = 0;
        PyErr_SetString(PyExc_StopIteration, "End of list");
        return NULL;
    }
}

%extend _signal_query {
    _signal_query(const signal_query *orig) {
        struct _signal_query *s = malloc(sizeof(struct _signal_query));
        s->query = mapper_signal_query_copy(orig->query);
        return s;
    }
    ~_signal_query() {
        mapper_signal_query_done($self->query);
        free($self);
    }
    struct _signal_query *__iter__() {
        return $self;
    }
    signal *next() {
        mapper_signal result = 0;
        if ($self->query) {
            result = *($self->query);
            $self->query = mapper_signal_query_next($self->query);
        }
        if (result)
            return (signal*)result;
        my_error = 1;
        return NULL;
    }
    signal_query *join(signal_query *s) {
        if (!s || !s->query)
            return $self;
        // need to use a copy of query
        mapper_signal *copy = mapper_signal_query_copy(s->query);
        $self->query = mapper_signal_query_union($self->query, copy);
        return $self;
    }
    signal_query *intersect(signal_query *s) {
        if (!s || !s->query)
            return $self;
        // need to use a copy of query
        mapper_signal *copy = mapper_signal_query_copy(s->query);
        $self->query = mapper_signal_query_intersection($self->query, copy);
        return $self;
    }
    signal_query *subtract(signal_query *s) {
        if (!s || !s->query)
            return $self;
        // need to use a copy of query
        mapper_signal *copy = mapper_signal_query_copy(s->query);
        $self->query = mapper_signal_query_difference($self->query, copy);
        return $self;
    }
}

%extend _signal {
    device *device() {
        return (device*)mapper_signal_device((mapper_signal)$self);
    }

    // functions
    int active_instance_id(int index) {
        return mapper_signal_active_instance_id((mapper_signal)$self, index);
    }
    int instance_id(int index) {
        return mapper_signal_instance_id((mapper_signal)$self, index);
    }
    signal *push() {
        mapper_signal_push((mapper_signal)$self);
        return $self;
    }
    int query_remotes(double timetag=0) {
        mapper_timetag_t tt = MAPPER_NOW;
        if (timetag)
            mapper_timetag_set_double(&tt, timetag);
        return mapper_signal_query_remotes((mapper_signal)$self, tt);
    }
    signal *release_instance(int id, double timetag=0) {
        mapper_timetag_t tt = MAPPER_NOW;
        if (timetag)
            mapper_timetag_set_double(&tt, timetag);
        mapper_signal_instance_release((mapper_signal)$self, id, tt);
        return $self;
    }
    signal *remove_instance(int id) {
        mapper_signal_remove_instance((mapper_signal)$self, id);
        return $self;
    }
    signal *reserve_instances(int num=1) {
        mapper_signal_reserve_instances((mapper_signal)$self, num, 0, 0);
        return $self;
    }
    signal *reserve_instances(int num_ids, mapper_id *argv) {
        mapper_signal_reserve_instances((mapper_signal)$self, num_ids, argv, 0);
        return $self;
    }
    signal *set_instance_event_callback(PyObject *PyFunc=0, int flags=0) {
        mapper_instance_event_handler *h = 0;
        mapper_signal sig = (mapper_signal)$self;
        PyObject **callbacks = (PyObject**)sig->user_data;
        if (PyFunc) {
            h = instance_event_handler_py;
            if (callbacks) {
                callbacks[1] = PyFunc;
            }
            else {
                callbacks = malloc(2 * sizeof(PyObject*));
                callbacks[0] = 0;
                callbacks[1] = PyFunc;
            }
            Py_INCREF(PyFunc);
        }
        else if (callbacks) {
            Py_XDECREF(callbacks[1]);
            if (callbacks[0])
                callbacks[1] = 0;
            else {
                free(callbacks);
                callbacks = 0;
            }
        }
<<<<<<< HEAD
        msig_set_instance_event_callback((mapper_signal)$self, h,
                                         flags, callbacks);
=======
        mapper_signal_set_instance_event_callback((mapper_signal)$self, h,
                                                  flags);
        return $self;
>>>>>>> a0999366
    }
    signal *set_callback(PyObject *PyFunc=0) {
        mapper_signal_update_handler *h = 0;
        mapper_signal sig = (mapper_signal)$self;
        PyObject **callbacks = (PyObject**)sig->user_data;
        if (PyFunc) {
            h = signal_handler_py;
            if (callbacks) {
                callbacks[0] = PyFunc;
            }
            else {
                callbacks = malloc(2 * sizeof(PyObject*));
                callbacks[0] = PyFunc;
                callbacks[1] = 0;
            }
            Py_INCREF(PyFunc);
        }
        else if (callbacks) {
            Py_XDECREF(callbacks[0]);
            if (callbacks[1]) {
                callbacks[0] = 0;
            }
            else {
                free(callbacks);
                callbacks = 0;
            }
        }
        mapper_signal_set_user_data((mapper_signal)$self, callbacks);
        mapper_signal_set_callback((mapper_signal)$self, h);
        return $self;
    }
    signal *update(property_value val=0, double timetag=0) {
        mapper_timetag_t tt = MAPPER_NOW;
        if (timetag)
            mapper_timetag_set_double(&tt, timetag);
        mapper_signal sig = (mapper_signal)$self;
        if (!val) {
            mapper_signal_update(sig, 0, 1, tt);
            return $self;;
        }
        else if ( val->length < sig->length ||
                 (val->length % sig->length) != 0) {
            printf("Signal update requires multiples of %i values.\n",
                   sig->length);
            return $self;
        }
        int count = val->length / sig->length;
        if (coerce_prop(val, sig->type)) {
            printf("update: type mismatch\n");
            return self;
        }
        mapper_signal_update(sig, val->value, count, tt);
        return $self;
    }
    signal *update_instance(int id, property_value val=0, double timetag=0) {
        mapper_timetag_t tt = MAPPER_NOW;
        if (timetag)
            mapper_timetag_set_double(&tt, timetag);
        mapper_signal sig = (mapper_signal)$self;
        if (!val) {
            mapper_signal_update(sig, 0, 1, tt);
            return $self;;
        }
        else if (val->length < sig->length ||
                 (val->length % sig->length) != 0) {
            printf("Signal update requires multiples of %i values.\n",
                   sig->length);
            return self;
        }
        int count = val->length / sig->length;
        if (coerce_prop(val, sig->type)) {
            printf("update: type mismatch\n");
            return self;
        }
        mapper_signal_instance_update(sig, id, val->value, count, tt);
        return $self;
    }

    // property getters
    int get_num_properties() {
        return mapper_signal_num_properties((mapper_signal)$self);
    }
    const char *get_description() {
        return mapper_signal_description((mapper_signal)$self);
    }
    int get_direction() {
        return ((mapper_signal)$self)->direction;
    }
    mapper_id get_id() {
        return mapper_signal_id((mapper_signal)$self);
    }
    booltype get_is_local() {
        return mapper_signal_is_local((mapper_signal)$self);
    }
    int get_instance_stealing_mode()
    {
        return mapper_signal_instance_stealing_mode((mapper_signal)$self);
    }
    int get_length() {
        return ((mapper_signal)$self)->length;
    }
    property_value get_minimum() {
        mapper_signal sig = (mapper_signal)$self;
        if (sig->minimum) {
            property_value prop = malloc(sizeof(property_value_t));
            prop->type = sig->type;
            prop->length = sig->length;
            prop->value = sig->minimum;
            prop->free_value = 0;
            return prop;
        }
        return 0;
    }
    property_value get_maximum() {
        mapper_signal sig = (mapper_signal)$self;
        if (sig->maximum) {
            property_value prop = malloc(sizeof(property_value_t));
            prop->type = sig->type;
            prop->length = sig->length;
            prop->value = sig->maximum;
            prop->free_value = 0;
            return prop;
        }
        return 0;
    }
    const char *get_name() {
        return ((mapper_signal)$self)->name;
    }
    int get_num_active_instances() {
        return mapper_signal_num_active_instances((mapper_signal)$self);
    }
    int get_num_instances() {
        return mapper_signal_num_instances((mapper_signal)$self);
    }
    int get_num_maps(mapper_direction dir=MAPPER_DIR_ANY) {
        return mapper_signal_num_maps((mapper_signal)$self, dir);
    }
    int get_num_reserved_instances() {
        return mapper_signal_num_reserved_instances((mapper_signal)$self);
    }
    float get_rate() {
        return mapper_signal_rate((mapper_signal)$self);
    }
    char get_type() {
        return ((mapper_signal)$self)->type;
    }
    const char *get_unit() {
        return ((mapper_signal)$self)->unit;
    }
    property_value get_property(const char *key) {
        mapper_signal sig = (mapper_signal)$self;
        int length;
        char type;
        const void *value;
        if (!mapper_signal_property(sig, key, &length, &type, &value)) {
            if (type == 'v') {
                // don't include user_data
                return 0;
            }
            property_value prop = malloc(sizeof(property_value_t));
            prop->length = length;
            prop->type = type;
            prop->value = (void*)value;
            prop->free_value = 0;
            return prop;
        }
        return 0;
    }
    named_property get_property(int index) {
        fflush(stdout);
        mapper_signal sig = (mapper_signal)$self;
        const char *name;
        int length;
        char type;
        const void *value;
        if (!mapper_signal_property_index(sig, index, &name, &length, &type,
                                          &value)) {
            if (type == 'v') {
                // don't include user_data
                return 0;
            }
            named_property prop = malloc(sizeof(named_property_t));
            prop->name = name;
            prop->value.length = length;
            prop->value.type = type;
            prop->value.value = (void*)value;
            prop->value.free_value = 0;
            return prop;
        }
        return 0;
    }
    property_value value() {
        mapper_signal sig = (mapper_signal)$self;
        const void *value = mapper_signal_value(sig, 0);
        if (!value)
            return 0;
        property_value prop = malloc(sizeof(property_value_t));
        prop->length = sig->length;
        prop->type = sig->type;
        prop->value = (void*)value;
        return prop;
    }

    // property setters
    signal *set_description(const char *description) {
        mapper_signal_set_description((mapper_signal)$self, description);
        return $self;
    }
    signal *set_instance_stealing_mode(int mode) {
        mapper_signal_set_instance_stealing_mode((mapper_signal)$self, mode);
        return $self;
    }
    signal *set_maximum(property_value val=0) {
        mapper_signal sig = (mapper_signal)$self;
        if (!val) {
            mapper_signal_set_maximum((mapper_signal)$self, 0);
            return $self;
        }
        else if (sig->length != val->length) {
            printf("set_maximum: value length must be %i\n", sig->length);
            return $self;
        }
        else if (coerce_prop(val, sig->type)) {
            printf("set_maximum: value type mismatch\n");
            return $self;
        }
        mapper_signal_set_maximum((mapper_signal)$self, val->value);
        return $self;
    }
    signal *set_minimum(property_value val=0) {
        mapper_signal sig = (mapper_signal)$self;
        if (!val) {
            mapper_signal_set_minimum((mapper_signal)$self, 0);
            return $self;
        }
        else if (sig->length != val->length) {
            printf("set_minimum: value length must be %i\n", sig->length);
            return $self;
        }
        else if (coerce_prop(val, sig->type)) {
            printf("set_minimum: value type mismatch\n");
            return $self;
        }
        mapper_signal_set_minimum((mapper_signal)$self, val->value);
        return $self;
    }
    signal *set_rate(float rate) {
        mapper_signal_set_rate((mapper_signal)$self, rate);
        return $self;
    }
    signal *set_unit(const char *unit) {
        mapper_signal_set_unit((mapper_signal)$self, unit);
        return $self;
    }
    signal *set_property(const char *key, property_value val=0) {
        if (!key || strcmp(key, "user_data")==0)
            return $self;
        if (val)
            mapper_signal_set_property((mapper_signal)$self, key, val->length,
                                       val->type, val->value);
        else
            mapper_signal_remove_property((mapper_signal)$self, key);
        return $self;
    }
    signal *remove_property(const char *key) {
        if (key && strcmp(key, "user_data"))
            mapper_signal_remove_property((mapper_signal)$self, key);
        return $self;
    }
    map_query *maps(mapper_direction dir=MAPPER_DIR_ANY) {
        map_query *ret = malloc(sizeof(struct _map_query));
        ret->query = mapper_signal_maps((mapper_signal)$self, dir);
        return ret;
    }
    %pythoncode {
        description = property(get_description, set_description)
        direction = property(get_direction)
        id = property(get_id)
        instance_stealing_mode = property(get_instance_stealing_mode,
                                          set_instance_stealing_mode)
        is_local = property(get_is_local)
        length = property(get_length)
        maximum = property(get_maximum, set_maximum)
        minimum = property(get_minimum, set_minimum)
        name = property(get_name)
        num_active_instances = property(get_num_active_instances)
        num_instances = property(get_num_instances)
        num_maps = property(get_num_maps)
        num_properties = property(get_num_properties)
        num_reserved_instances = property(get_num_reserved_instances)
        rate = property(get_rate, set_rate)
        type = property(get_type)
        unit = property(get_unit, set_unit)
        def get_properties(self):
            props = {}
            for i in range(self.num_properties):
                prop = self.get_property(i)
                if prop:
                    props[prop[0]] = prop[1];
            return props
        def __propgetter(self):
            signal = self
            props = self.get_properties()
            class propsetter(dict):
                __getitem__ = props.__getitem__
                def __setitem__(self, key, value):
                    props[key] = value
                    signal.set_property(key, value)
            return propsetter(self.get_properties())
        properties = property(__propgetter)
        def set_properties(self, props):
            [self.set_property(k, props[k]) for k in props]
    }
}

typedef struct _map_query {
    mapper_map *query;
} map_query;

%exception _map_query::next {
    assert(!my_error);
    $action
    if (my_error) {
        my_error = 0;
        PyErr_SetString(PyExc_StopIteration, "End of list");
        return NULL;
    }
}

%extend _map_query {
    _map_query(const map_query *orig) {
        struct _map_query *mq = malloc(sizeof(struct _map_query));
        mq->query = mapper_map_query_copy(orig->query);
        return mq;
    }
    ~_map_query() {
        mapper_map_query_done($self->query);
        free($self);
    }
    struct _map_query *__iter__() {
        return $self;
    }
    map *next() {
        mapper_map result = 0;
        if ($self->query) {
            result = *($self->query);
            $self->query = mapper_map_query_next($self->query);
        }
        if (result)
            return (map*)result;
        my_error = 1;
        return NULL;
    }
    map_query *join(map_query *m) {
        if (!m || !m->query)
            return $self;
        // need to use a copy of query
        mapper_map *copy = mapper_map_query_copy(m->query);
        $self->query = mapper_map_query_union($self->query, copy);
        return $self;
    }
    map_query *intersect(map_query *m) {
        if (!m || !m->query)
            return $self;
        // need to use a copy of query
        mapper_map *copy = mapper_map_query_copy(m->query);
        $self->query = mapper_map_query_intersection($self->query, copy);
        return $self;
    }
    map_query *subtract(map_query *m) {
        if (!m || !m->query)
            return $self;
        // need to use a copy of query
        mapper_map *copy = mapper_map_query_copy(m->query);
        $self->query = mapper_map_query_difference($self->query, copy);
        return $self;
    }
}

%extend _map {
    _map(signal *src, signal *dst) {
        mapper_signal msig = (mapper_signal)src;
        return (map*)mapper_map_new(1, &msig, (mapper_signal)dst);
    }
    ~_map() {
        ;
    }
    map *push() {
        mapper_map_push((mapper_map)$self);
        return $self;
    }
    map *refresh() {
        mapper_map_refresh((mapper_map)$self);
        return $self;
    }
    void release() {
        mapper_map_release((mapper_map)$self);
    }
    booltype ready() {
        return mapper_map_ready((mapper_map)$self);
    }

    // slot getters
    // TODO: return generator for source slot iterable
    slot *source(int index=0) {
        return (slot*)mapper_map_slot((mapper_map)$self, MAPPER_LOC_SOURCE, index);
    }
    slot *destination() {
        return (slot*)mapper_map_slot((mapper_map)$self, MAPPER_LOC_DESTINATION, 0);
    }
    slot *slot(signal *sig) {
        return (slot*)mapper_map_slot_by_signal((mapper_map)$self,
                                                (mapper_signal)sig);
    }

    // scopes
    map *add_scope(device *dev) {
        mapper_map_add_scope((mapper_map)$self, (mapper_device)dev);
        return $self;
    }
    map *remove_scope(device *dev) {
        mapper_map_remove_scope((mapper_map)$self, (mapper_device)dev);
        return $self;
    }
    device_query *scopes() {
        device_query *ret = malloc(sizeof(struct _device_query));
        ret->query = mapper_map_scopes((mapper_map)$self);
        return ret;
    }

    // property getters
    int get_num_properties() {
        return mapper_map_num_properties((mapper_map)$self);
    }
    const char *get_description() {
        return mapper_map_description((mapper_map)$self);
    }
    const char *get_expression() {
        return mapper_map_expression((mapper_map)$self);
    }
    mapper_id get_id() {
        return mapper_map_id((mapper_map)$self);
    }
    int get_mode() {
        return mapper_map_mode((mapper_map)$self);
    }
    booltype get_muted() {
        return mapper_map_muted((mapper_map)$self);
    }
    int get_num_sources() {
        return mapper_map_num_sources((mapper_map)$self);
    }
    mapper_location get_process_location() {
        return mapper_map_process_location((mapper_map)$self);
    }
    property_value get_property(const char *key) {
        mapper_map map = (mapper_map)$self;
        int length;
        char type;
        const void *value;
        if (!mapper_map_property(map, key, &length, &type, &value)) {
            if (type == 'v') {
                // don't include user_data
                return 0;
            }
            property_value prop = malloc(sizeof(property_value_t));
            prop->length = length;
            prop->type = type;
            prop->value = (void*)value;
            prop->free_value = 0;
            return prop;
        }
        return 0;
    }
    named_property get_property(int index) {
        mapper_map map = (mapper_map)$self;
        const char *name;
        int length;
        char type;
        const void *value;
        if (!mapper_map_property_index(map, index, &name, &length, &type,
                                       &value)) {
            if (type == 'v') {
                // don't include user_data
                return 0;
            }
            named_property prop = malloc(sizeof(named_property_t));
            prop->name = name;
            prop->value.length = length;
            prop->value.type = type;
            prop->value.value = (void*)value;
            prop->value.free_value = 0;
            return prop;
        }
        return 0;
    }

    // property setters
    map *set_description(const char *description) {
        mapper_map_set_description((mapper_map)$self, description);
        return $self;
    }
    map *set_expression(const char *expression) {
        mapper_map_set_expression((mapper_map)$self, expression);
        return $self;
    }
    map *set_mode(int mode) {
        mapper_map_set_mode((mapper_map)$self, mode);
        return $self;
    }
    map *set_muted(booltype muted) {
        mapper_map_set_muted((mapper_map)$self, muted);
        return $self;
    }
    map *set_process_location(mapper_location loc) {
        mapper_map_set_process_location((mapper_map)$self, loc);
        return $self;
    }
    map *set_property(const char *key, property_value val=0) {
        if (!key || strcmp(key, "user_data")==0)
            return $self;
        if (val)
            mapper_map_set_property((mapper_map)$self, key, val->length,
                                    val->type, val->value);
        else
            mapper_map_remove_property((mapper_map)$self, key);
        return $self;
    }
    map *remove_property(const char *key) {
        if (key && strcmp(key, "user_data"))
            mapper_map_remove_property((mapper_map)$self, key);
        return $self;
    }
    %pythoncode {
        description = property(get_description, set_description)
        expression = property(get_expression, set_expression)
        id = property(get_id)
        mode = property(get_mode, set_mode)
        muted = property(get_muted, set_muted)
        num_properties = property(get_num_properties)
        num_sources = property(get_num_sources)
        process_location = property(get_process_location, set_process_location)
        def get_properties(self):
            props = {}
            for i in range(self.num_properties):
                prop = self.get_property(i)
                if prop:
                    props[prop[0]] = prop[1];
            return props
        def __propgetter(self):
            map = self
            props = self.get_properties()
            class propsetter(dict):
                __getitem__ = props.__getitem__
                def __setitem__(self, key, value):
                    props[key] = value
                    map.set_property(key, value)
            return propsetter(self.get_properties())
        properties = property(__propgetter)
        def set_properties(self, props):
            [self.set_property(k, props[k]) for k in props]
    }
}

%extend _slot {
    signal *signal() {
        return (signal*)mapper_slot_signal((mapper_slot)$self);
    }

    // property getters
    int get_num_properties() {
        return mapper_slot_num_properties((mapper_slot)$self);
    }
    int get_bound_max() {
        return mapper_slot_bound_max((mapper_slot)$self);
    }
    int get_bound_min() {
        return mapper_slot_bound_min((mapper_slot)$self);
    }
    booltype get_calibrating() {
        return mapper_slot_calibrating((mapper_slot)$self);
    }
    booltype get_causes_update() {
        return mapper_slot_causes_update((mapper_slot)$self);
    }
    int get_index() {
        return mapper_slot_index((mapper_slot)$self);
    }
    property_value get_minimum() {
        mapper_slot slot = (mapper_slot)$self;
        if (slot->minimum) {
            mapper_signal sig = mapper_slot_signal(slot);
            property_value prop = malloc(sizeof(property_value_t));
            prop->type = sig->type;
            prop->length = sig->length;
            prop->value = slot->minimum;
            prop->free_value = 0;
            return prop;
        }
        return 0;
    }
    property_value get_maximum() {
        mapper_slot slot = (mapper_slot)$self;
        if (slot->maximum) {
            mapper_signal sig = mapper_slot_signal(slot);
            property_value prop = malloc(sizeof(property_value_t));
            prop->type = sig->type;
            prop->length = sig->length;
            prop->value = slot->maximum;
            prop->free_value = 0;
            return prop;
        }
        return 0;
    }
    booltype get_use_instances() {
        return mapper_slot_use_instances((mapper_slot)$self);
    }
    property_value get_property(const char *key) {
        mapper_slot slot = (mapper_slot)$self;
        int length;
        char type;
        const void *value;
        if (!mapper_slot_property(slot, key, &length, &type, &value)) {
            if (type == 'v') {
                // don't include user_data
                return 0;
            }
            property_value prop = malloc(sizeof(property_value_t));
            prop->length = length;
            prop->type = type;
            prop->value = (void*)value;
            prop->free_value = 0;
            return prop;
        }
        return 0;
    }
    named_property get_property(int index) {
        mapper_slot slot = (mapper_slot)$self;
        const char *name;
        int length;
        char type;
        const void *value;
        if (!mapper_slot_property_index(slot, index, &name, &length, &type,
                                        &value)) {
            if (type == 'v') {
                // don't include user_data
                return 0;
            }
            named_property prop = malloc(sizeof(named_property_t));
            prop->value.length = length;
            prop->value.type = type;
            prop->value.value = (void*)value;
            prop->value.free_value = 0;
            return prop;
        }
        return 0;
    }

    // property setters
    slot *set_bound_max(int action) {
        mapper_slot_set_bound_max((mapper_slot)$self, action);
        return $self;
    }
    slot *set_bound_min(int action) {
        mapper_slot_set_bound_min((mapper_slot)$self, action);
        return $self;
    }
    slot *set_calibrating(booltype calibrating) {
        mapper_slot_set_calibrating((mapper_slot)$self, calibrating);
        return $self;
    }
    slot *set_causes_update(booltype causes_update) {
        mapper_slot_set_causes_update((mapper_slot)$self, causes_update);
        return $self;
    }
    slot *set_maximum(property_value val=0) {
        if (!val)
            mapper_slot_set_maximum((mapper_slot)$self, 0, 0, 0);
        else
<<<<<<< HEAD
            mapper_monitor_connect((mapper_monitor)$self, source_signal,
                                   dest_signal, 0, 0);
=======
            mapper_slot_set_maximum((mapper_slot)$self, val->length, val->type,
                                    val->value);
        return $self;
>>>>>>> a0999366
    }
    slot *set_minimum(property_value val=0) {
        if (!val)
            mapper_slot_set_minimum((mapper_slot)$self, 0, 0, 0);
        else
            mapper_slot_set_minimum((mapper_slot)$self,val->length, val->type,
                                    val->value);
        return $self;
    }
    slot *set_property(const char *key, property_value val=0) {
        if (!key || strcmp(key, "user_data")==0)
            return $self;
        if (val)
            mapper_slot_set_property((mapper_slot)$self, key, val->length,
                                     val->type, val->value);
        else
            mapper_slot_remove_property((mapper_slot)$self, key);
        return $self;
    }
    slot *set_use_instances(booltype use_instances) {
        mapper_slot_set_use_instances((mapper_slot)$self, use_instances);
        return $self;
    }
    slot *remove_property(const char *key) {
        if (key && strcmp(key, "user_data"))
            mapper_slot_remove_property((mapper_slot)$self, key);
        return $self;
    }
    %pythoncode {
        bound_max = property(get_bound_max, set_bound_max)
        bound_min = property(get_bound_min, set_bound_min)
        calibrating = property(get_calibrating, set_calibrating)
        causes_update = property(get_causes_update, set_causes_update)
        index = property(get_index)
        maximum = property(get_maximum, set_maximum)
        minimum = property(get_minimum, set_minimum)
        num_properties = property(get_num_properties)
        use_instances = property(get_use_instances, set_use_instances)
        def get_properties(self):
            props = {}
            for i in range(self.num_properties):
                prop = self.get_property(i)
                if prop:
                    props[prop[0]] = prop[1];
            return props
        def __propgetter(self):
            slot = self
            props = self.get_properties()
            class propsetter(dict):
                __getitem__ = props.__getitem__
                def __setitem__(self, key, value):
                    props[key] = value
                    slot.set_property(key, value)
            return propsetter(self.get_properties())
        properties = property(__propgetter)
        def set_properties(self, props):
            [self.set_property(k, props[k]) for k in props]
    }
}

<<<<<<< HEAD
%extend _db {
    void add_device_callback(PyObject *PyFunc) {
        Py_XINCREF(PyFunc);
        mapper_db_add_device_callback((mapper_db)$self,
                                      device_db_handler_py, PyFunc);
    }
    void remove_device_callback(PyObject *PyFunc) {
        mapper_db_remove_device_callback((mapper_db)$self,
                                         device_db_handler_py, PyFunc);
        Py_XDECREF(PyFunc);
    }
    void add_signal_callback(PyObject *PyFunc) {
        Py_XINCREF(PyFunc);
        mapper_db_add_signal_callback((mapper_db)$self,
                                      signal_db_handler_py, PyFunc);
    }
    void remove_signal_callback(PyObject *PyFunc) {
        mapper_db_remove_signal_callback((mapper_db)$self,
                                         signal_db_handler_py, PyFunc);
=======
%extend _database {
    _database(network *DISOWN=0, int subscribe_flags=0x00) {
        return (database*)mapper_database_new((mapper_network)DISOWN,
                                              subscribe_flags);
    }
    ~_database() {
        mapper_database_free((mapper_database)$self);
    }
    int poll(int timeout=0) {
        _save = PyEval_SaveThread();
        int rc = mapper_database_poll((mapper_database)$self, timeout);
        PyEval_RestoreThread(_save);
        return rc;
    }
    database *subscribe(device *dev, int subscribe_flags=0, int timeout=0) {
        mapper_database_subscribe((mapper_database)$self, (mapper_device)dev,
                                  subscribe_flags, timeout);
        return $self;
    }
    database *unsubscribe(device *dev) {
        mapper_database_unsubscribe((mapper_database)$self, (mapper_device)dev);
        return $self;
    }
    database *request_devices() {
        mapper_database_request_devices((mapper_database)$self);
        return $self;
    }
    database *flush(int timeout=-1, int quiet=1) {
        mapper_database_flush((mapper_database)$self, timeout, quiet);
        return $self;
    }
    network *network() {
        return (network*)mapper_database_network((mapper_database)$self);
    }
    int timeout() {
        return mapper_database_timeout((mapper_database)$self);
    }
    database *set_timeout(int timeout) {
        mapper_database_set_timeout((mapper_database)$self, timeout);
        return $self;
    }
    database *add_device_callback(PyObject *PyFunc) {
        Py_XINCREF(PyFunc);
        mapper_database_add_device_callback((mapper_database)$self,
                                            database_device_handler_py, PyFunc);
        return $self;
    }
    database *remove_device_callback(PyObject *PyFunc) {
        mapper_database_remove_device_callback((mapper_database)$self,
                                               database_device_handler_py,
                                               PyFunc);
>>>>>>> a0999366
        Py_XDECREF(PyFunc);
        return $self;
    }
    database *add_link_callback(PyObject *PyFunc) {
        Py_XINCREF(PyFunc);
<<<<<<< HEAD
        mapper_db_add_connection_callback((mapper_db)$self,
                                          connection_db_handler_py,
                                          PyFunc);
    }
    void remove_connection_callback(PyObject *PyFunc) {
        mapper_db_remove_connection_callback((mapper_db)$self,
                                             connection_db_handler_py,
=======
        mapper_database_add_link_callback((mapper_database)$self,
                                          database_link_handler_py, PyFunc);
        return $self;
    }
    database *remove_link_callback(PyObject *PyFunc) {
        mapper_database_remove_link_callback((mapper_database)$self,
                                             database_link_handler_py,
>>>>>>> a0999366
                                             PyFunc);
        Py_XDECREF(PyFunc);
        return $self;
    }
    database *add_signal_callback(PyObject *PyFunc) {
        Py_XINCREF(PyFunc);
<<<<<<< HEAD
        mapper_db_add_link_callback((mapper_db)$self,
                                    link_db_handler_py, PyFunc);
    }
    void remove_link_callback(PyObject *PyFunc) {
        mapper_db_remove_link_callback((mapper_db)$self,
                                       link_db_handler_py, PyFunc);
=======
        mapper_database_add_signal_callback((mapper_database)$self,
                                            database_signal_handler_py, PyFunc);
        return $self;
    }
    database *remove_signal_callback(PyObject *PyFunc) {
        mapper_database_remove_signal_callback((mapper_database)$self,
                                               database_signal_handler_py,
                                               PyFunc);
>>>>>>> a0999366
        Py_XDECREF(PyFunc);
        return $self;
    }
    database *add_map_callback(PyObject *PyFunc) {
        Py_XINCREF(PyFunc);
        mapper_database_add_map_callback((mapper_database)$self,
                                         database_map_handler_py, PyFunc);
        return $self;
    }
    database *remove_map_callback(PyObject *PyFunc) {
        mapper_database_remove_map_callback((mapper_database)$self,
                                            database_map_handler_py, PyFunc);
        Py_XDECREF(PyFunc);
        return $self;
    }
    int get_num_devices() {
        return mapper_database_num_devices((mapper_database)$self);
    }
    mapper_device device(const char *device_name) {
        return mapper_database_device_by_name((mapper_database)$self,
                                              device_name);
    }
    mapper_device device(mapper_id id) {
        return mapper_database_device_by_id((mapper_database)$self, id);
    }
    device_query *devices() {
        device_query *ret = malloc(sizeof(struct _device_query));
        ret->query = mapper_database_devices((mapper_database)$self);
        return ret;
    }
    device_query *devices(const char *name) {
        mapper_device *devs;
        devs = mapper_database_devices_by_name((mapper_database)$self, name);
        device_query *ret = malloc(sizeof(struct _device_query));
        ret->query = devs;
        return ret;
    }
    device_query *devices_by_property(named_property prop=0,
                                      mapper_op op=MAPPER_OP_EQUAL) {
        device_query *ret = malloc(sizeof(struct _device_query));
        if (prop && prop->name) {
            property_value val = &prop->value;
            ret->query = mapper_database_devices_by_property((mapper_database)$self,
                                                             prop->name, val->length,
                                                             val->type, val->value, op);
        }
        return ret;
    }
    int get_num_links() {
        return mapper_database_num_links((mapper_database)$self);
    }
    mapper_link link(mapper_id id) {
        return mapper_database_link_by_id((mapper_database)$self, id);
    }
    link_query *links() {
        mapper_link *links;
        links = mapper_database_links((mapper_database)$self);
        link_query *ret = malloc(sizeof(struct _link_query));
        ret->query = links;
        return ret;
    }
    link_query *links_by_property(named_property prop=0,
                                  mapper_op op=MAPPER_OP_EQUAL) {
        link_query *ret = malloc(sizeof(struct _link_query));
        if (prop && prop->name) {
            property_value val = &prop->value;
            ret->query = mapper_database_links_by_property((mapper_database)$self,
                                                           prop->name, val->length,
                                                           val->type, val->value, op);
        }
        return ret;
    }
    int get_num_signals(mapper_direction dir=MAPPER_DIR_ANY) {
        return mapper_database_num_signals((mapper_database)$self, dir);
    }
    mapper_signal signal(mapper_id id) {
        return mapper_database_signal_by_id((mapper_database)$self, id);
    }
    signal_query *signals(mapper_direction dir=MAPPER_DIR_ANY) {
        mapper_signal *sigs;
        sigs = mapper_database_signals((mapper_database)$self, dir);
        signal_query *ret = malloc(sizeof(struct _signal_query));
        ret->query = sigs;
        return ret;
    }
    signal_query *signals(const char *name) {
        mapper_signal *sigs;
        sigs = mapper_database_signals_by_name((mapper_database)$self, name);
        signal_query *ret = malloc(sizeof(struct _signal_query));
        ret->query = sigs;
        return ret;
    }
    signal_query *signals_by_property(named_property prop=0,
                                      mapper_op op=MAPPER_OP_EQUAL) {
        signal_query *ret = calloc(1, sizeof(struct _signal_query));
        if (prop && prop->name) {
            property_value val = &prop->value;
            ret->query = mapper_database_signals_by_property((mapper_database)$self,
                                                             prop->name, val->length,
                                                             val->type, val->value, op);
        }
        return ret;
    }
    int get_num_maps() {
        return mapper_database_num_maps((mapper_database)$self);
    }
    mapper_map map(mapper_id id) {
        return mapper_database_map_by_id((mapper_database)$self, id);
    }
    map_query *maps() {
        mapper_map *maps = mapper_database_maps((mapper_database)$self);
        map_query *ret = malloc(sizeof(struct _map_query));
        ret->query = maps;
        return ret;
    }
    map_query *maps_by_property(named_property prop=0,
                                mapper_op op=MAPPER_OP_EQUAL) {
        map_query *ret = calloc(1, sizeof(struct _map_query));
        if (prop && prop->name) {
            property_value val = &prop->value;
            ret->query = mapper_database_maps_by_property((mapper_database)$self,
                                                          prop->name, val->length,
                                                          val->type, val->value, op);
        }
        return ret;
    }
    map_query *maps_by_scope(device *dev) {
        mapper_map *maps = mapper_database_maps_by_scope((mapper_database)$self,
                                                         (mapper_device)dev);
        map_query *ret = malloc(sizeof(struct _map_query));
        ret->query = maps;
        return ret;
    }
    map_query *maps_by_slot_property(named_property prop=0,
                                     mapper_op op=MAPPER_OP_EQUAL) {
        map_query *ret = malloc(sizeof(struct _map_query));
        if (prop && prop->name) {
            property_value val = &prop->value;
            ret->query = mapper_database_maps_by_slot_property((mapper_database)$self,
                                                               prop->name, val->length,
                                                               val->type, val->value, op);
        }
        return ret;
    }
    %pythoncode {
        num_devices = property(get_num_devices)
        num_signals = property(get_num_signals)
        num_links = property(get_num_links)
        num_maps = property(get_num_maps)
    }
}

%extend _network {
    _network(const char *iface=0, const char *ip=0, int port=7570) {
        return (network*)mapper_network_new(iface, ip, port);
    }
    ~_network() {
        mapper_network_free((mapper_network)$self);
    }
    database *database() {
        return (database*)mapper_network_database((mapper_network)$self);
    }
    const char *get_group() {
        return mapper_network_group((mapper_network)$self);
    }
    const char *get_interface() {
        return mapper_network_interface((mapper_network)$self);
    }
    const char *get_ip4() {
        const struct in_addr *a = mapper_network_ip4((mapper_network)$self);
        return a ? inet_ntoa(*a) : 0;
    }
    double now() {
        mapper_timetag_t tt;
        mapper_network_now((mapper_network)$self, &tt);
        return mapper_timetag_double(tt);
    }
    int get_port() {
        return mapper_network_port((mapper_network)$self);
    }
//    network *send_message() {
//        mapper_network_send_message();
//        return $self;
//    }
    %pythoncode {
        group = property(get_group)
        ip4 = property(get_ip4)
        interface = property(get_interface)
        port = property(get_port)
        def get_properties(self):
            props = {}
            for i in range(self.num_properties):
                prop = self.get_property(i)
                if prop:
                    props[prop[0]] = prop[1];
            return props
        def __propgetter(self):
            slot = self
            props = self.get_properties()
            class propsetter(dict):
                __getitem__ = props.__getitem__
                def __setitem__(self, key, value):
                    props[key] = value
                    slot.set_property(key, value)
            return propsetter(self.get_properties())
        properties = property(__propgetter)
        def set_properties(self, props):
            [self.set_property(k, props[k]) for k in props]
    }
}<|MERGE_RESOLUTION|>--- conflicted
+++ resolved
@@ -136,253 +136,6 @@
             free(prop);
     }
 }
-<<<<<<< HEAD
-%typemap(out) maybeInt {
-    if ($1) {
-        $result = Py_BuildValue("i", *$1);
-        free($1);
-    }
-    else {
-        $result = Py_None;
-        Py_INCREF($result);
-    }
- }
-%typemap(out) booltype {
-    PyObject *o = $1 ? Py_True : Py_False;
-    Py_INCREF(o);
-    return o;
- }
-
-%typemap(in) mapper_db_link_with_flags_t* %{
-    mapper_db_link_with_flags_t *p = alloca(sizeof(*p));
-    $1 = 0;
-    if (PyDict_Check($input)) {
-        memset(p, 0, sizeof(mapper_db_link_with_flags_t));
-        PyObject *keys = PyDict_Keys($input);
-        if (keys) {
-            int i = PyList_GET_SIZE(keys), k;
-            for (i=i-1; i>=0; --i) {
-                PyObject *o = PyList_GetItem(keys, i);
-                if (PyString_Check(o)) {
-                    PyObject *v = PyDict_GetItem($input, o);
-                    char *s = PyString_AsString(o);
-                    if (strcmp(s, "src_name")==0) {
-                        if (PyString_Check(v))
-                            p->props.src_name = PyString_AsString(v);
-                    }
-                    else if (strcmp(s, "dest_name")==0) {
-                        if (PyString_Check(v))
-                            p->props.dest_name = PyString_AsString(v);
-                    }
-                    else if (strcmp(s, "src_host")==0) {
-                        if (PyString_Check(v))
-                            p->props.src_host = PyString_AsString(v);
-                    }
-                    else if (strcmp(s, "src_port")==0) {
-                        int ecode = SWIG_AsVal_int(v, &k);
-                        if (SWIG_IsOK(ecode))
-                            p->props.src_port = k;
-                    }
-                    else if (strcmp(s, "dest_host")==0) {
-                        if (PyString_Check(v))
-                            p->props.dest_host = PyString_AsString(v);
-                    }
-                    else if (strcmp(s, "dest_port")==0) {
-                        int ecode = SWIG_AsVal_int(v, &k);
-                        if (SWIG_IsOK(ecode))
-                            p->props.dest_port = k;
-                    }
-                }
-            }
-            Py_DECREF(keys);
-            $1 = p;
-        }
-    }
-    else if ($input != Py_None) {
-        SWIG_exception_fail(SWIG_TypeError,
-                            "argument $argnum must be 'dict'");
-    }
- %}
-
-%typemap(in) mapper_db_connection_with_flags_t* %{
-    mapper_db_connection_with_flags_t *p = alloca(sizeof(*p));
-    p->props.src_length = 0;
-    p->props.dest_length = 0;
-    p->props.src_type = 0;
-    p->props.dest_type = 0;
-    $1 = 0;
-    if (PyDict_Check($input)) {
-        memset(p, 0, sizeof(mapper_db_connection_with_flags_t));
-        PyObject *keys = PyDict_Keys($input);
-        if (keys) {
-            // first try to retrieve src_type, dest_type if provided
-            int i = PyList_GET_SIZE(keys), k;
-            for (i=i-1; i>=0; --i) {
-                PyObject *o = PyList_GetItem(keys, i);
-                if (PyString_Check(o)) {
-                    PyObject *v = PyDict_GetItem($input, o);
-                    char *s = PyString_AsString(o);
-                    if (strcmp(s, "src_type")==0) {
-                        if (PyString_Check(v))
-                            p->props.src_type = PyString_AsString(v)[0];
-                        if (p->props.dest_type)
-                            continue;
-                    }
-                    else if (strcmp(s, "dest_type")==0) {
-                        if (PyString_Check(v))
-                            p->props.dest_type = PyString_AsString(v)[0];
-                        if (p->props.src_type)
-                            continue;
-                    }
-                }
-            }
-            i = PyList_GET_SIZE(keys);
-            for (i=i-1; i>=0; --i) {
-                PyObject *o = PyList_GetItem(keys, i);
-                if (PyString_Check(o)) {
-                    PyObject *v = PyDict_GetItem($input, o);
-                    char *s = PyString_AsString(o);
-                    if (strcmp(s, "bound_max")==0) {
-                        int ecode = SWIG_AsVal_int(v, &k);
-                        if (SWIG_IsOK(ecode)) {
-                            p->props.bound_max = k;
-                            p->flags |= CONNECTION_BOUND_MAX;
-                        }
-                    }
-                    else if (strcmp(s, "bound_min")==0) {
-                        int ecode = SWIG_AsVal_int(v, &k);
-                        if (SWIG_IsOK(ecode)) {
-                            p->props.bound_min = k;
-                            p->flags |= CONNECTION_BOUND_MIN;
-                        }
-                    }
-                    else if (strcmp(s, "expression")==0) {
-                        if (PyString_Check(v)) {
-                            p->props.expression = PyString_AsString(v);
-                            p->flags |= CONNECTION_EXPRESSION;
-                        }
-                    }
-                    else if (strcmp(s, "mode")==0) {
-                        int ecode = SWIG_AsVal_int(v, &k);
-                        if (SWIG_IsOK(ecode)) {
-                            p->props.mode = k;
-                            p->flags |= CONNECTION_MODE;
-                        }
-                    }
-                    else if (strcmp(s, "muted")==0) {
-                        k = -1;
-                        if (v == Py_True)
-                            k = 1;
-                        else if (v == Py_False) {
-                            k = 0;
-                        }
-                        else {
-                            int ecode = SWIG_AsVal_int(v, &k);
-                            if (SWIG_IsOK(ecode))
-                                k = k!=0;
-                            else
-                                k = -1;
-                        }
-                        if (k>-1) {
-                            p->props.muted = k;
-                            p->flags |= CONNECTION_MUTED;
-                        }
-                    }
-                    else if (strcmp(s, "src_name")==0) {
-                        if (PyString_Check(v))
-                            p->props.src_name = PyString_AsString(v);
-                    }
-                    else if (strcmp(s, "dest_name")==0) {
-                        if (PyString_Check(v))
-                            p->props.dest_name = PyString_AsString(v);
-                    }
-                    else if (strcmp(s, "src_min")==0) {
-                        alloc_and_copy_maybe_vector(v, &p->props.src_type,
-                                                    &p->props.src_min,
-                                                    &p->props.src_length);
-                        if (p->props.src_min) {
-                            p->props.range_known |= CONNECTION_RANGE_SRC_MIN;
-                            p->flags |= CONNECTION_SRC_LENGTH;
-                            p->flags |= CONNECTION_SRC_TYPE;
-                        }
-                    }
-                    else if (strcmp(s, "src_max")==0) {
-                        alloc_and_copy_maybe_vector(v, &p->props.src_type,
-                                                    &p->props.src_max,
-                                                    &p->props.src_length);
-                        if (p->props.src_max) {
-                            p->props.range_known |= CONNECTION_RANGE_SRC_MAX;
-                            p->flags |= CONNECTION_SRC_LENGTH;
-                            p->flags |= CONNECTION_SRC_TYPE;
-                        }
-                    }
-                    else if (strcmp(s, "dest_min")==0) {
-                        alloc_and_copy_maybe_vector(v, &p->props.dest_type,
-                                                    &p->props.dest_min,
-                                                    &p->props.dest_length);
-                        if (p->props.dest_min) {
-                            p->props.range_known |= CONNECTION_RANGE_DEST_MIN;
-                            p->flags |= CONNECTION_DEST_LENGTH;
-                            p->flags |= CONNECTION_DEST_TYPE;
-                        }
-                    }
-                    else if (strcmp(s, "dest_max")==0) {
-                        alloc_and_copy_maybe_vector(v, &p->props.dest_type,
-                                                    &p->props.dest_max,
-                                                    &p->props.dest_length);
-                        if (p->props.dest_max) {
-                            p->props.range_known |= CONNECTION_RANGE_DEST_MAX;
-                            p->flags |= CONNECTION_DEST_LENGTH;
-                            p->flags |= CONNECTION_DEST_TYPE;
-                        }
-                    }
-                    else if (strcmp(s, "send_as_instance")==0) {
-                        k = -1;
-                        if (v == Py_True)
-                            k = 1;
-                        else if (v == Py_False) {
-                            k = 0;
-                        }
-                        else {
-                            int ecode = SWIG_AsVal_int(v, &k);
-                            if (SWIG_IsOK(ecode))
-                                k = k!=0;
-                            else
-                                k = -1;
-                        }
-                        if (k>-1) {
-                            p->props.send_as_instance = k;
-                            p->flags |= CONNECTION_SEND_AS_INSTANCE;
-                        }
-                    }
-                    else if (strcmp(s, "scope_names")==0) {
-                        // could be array or single string
-                        if (PyString_Check(v)) {
-                            p->props.scope.size = 1;
-                            char *scope = PyString_AsString(v);
-                            p->props.scope.names = &scope;
-                        }
-                        else if (PyList_Check(v)) {
-                            p->props.scope.size = PyList_Size(v);
-                            p->props.scope.names = malloc(p->props.scope.size
-                                                          * sizeof(char *));
-                            for (k=0; k<p->props.scope.size; k++) {
-                                PyObject *element = PySequence_GetItem(v, k);
-                                if (!PyString_Check(element)) {
-                                    p->props.scope.size = 0;
-                                    free(p->props.scope.names);
-                                    break;
-                                }
-                                p->props.scope.names[k] =
-                                    strdup(PyString_AsString(element));
-                            }
-                        }
-                        if (p->props.scope.size > 0)
-                            p->flags |= CONNECTION_SCOPE_NAMES;
-                    }
-                    p->flags |= p->props.range_known;
-                }
-=======
 %typemap(in) named_property %{
     named_property_t *prop = alloca(sizeof(*prop));
     if ($input == Py_None)
@@ -408,42 +161,11 @@
                 PyErr_SetString(PyExc_ValueError,
                                 "Problem parsing property value.");
                 return NULL;
->>>>>>> a0999366
             }
             $1 = prop;
         }
-<<<<<<< HEAD
-    }
-    else if ($input != Py_None) {
-        SWIG_exception_fail(SWIG_TypeError, "argument $argnum must be 'dict'");
-    }
- %}
-
-%typemap(freearg) mapper_db_connection_with_flags_t* {
-    if ($1) {
-        if ($1->props.src_min)
-            free($1->props.src_min);
-        if ($1->props.src_max)
-            free($1->props.src_max);
-        if ($1->props.dest_min)
-            free($1->props.dest_min);
-        if ($1->props.dest_max)
-            free($1->props.dest_max);
-        if ($1->props.scope.size > 1) {
-            int i;
-            for (i=0; i<$1->props.scope.size; i++) {
-                free($1->props.scope.names[i]);
-            }
-            free($1->props.scope.names);
-        }
-    }
-}
-
-%typemap(out) mapper_db_device_t ** {
-=======
     %}
 %typemap(out) named_property {
->>>>>>> a0999366
     if ($1) {
         named_property prop = (named_property)$1;
         $result = prop_to_py(&prop->value, prop->name);
@@ -841,21 +563,12 @@
                     PyObject *o = Py_BuildValue("i", vint[i]);
                     PyList_SET_ITEM(valuelist, i, o);
                 }
-<<<<<<< HEAD
-                arglist = Py_BuildValue("(OiOd)", py_msig, instance_id,
-                                        valuelist, timetag);
-            }
-            else
-                arglist = Py_BuildValue("(Oiid)", py_msig, instance_id,
-                                        *(int*)v, timetag);
-=======
                 arglist = Py_BuildValue("(OLOd)", py_sig, id, valuelist,
                                         timetag);
             }
             else
                 arglist = Py_BuildValue("(OLid)", py_sig, id,
                                         *(int*)value, timetag);
->>>>>>> a0999366
         }
         else if (type == 'f') {
             if (length > 1 || count > 1) {
@@ -865,19 +578,6 @@
                     PyObject *o = Py_BuildValue("f", vfloat[i]);
                     PyList_SET_ITEM(valuelist, i, o);
                 }
-<<<<<<< HEAD
-                arglist = Py_BuildValue("(OiOd)", py_msig, instance_id,
-                                        valuelist, timetag);
-            }
-            else
-                arglist = Py_BuildValue("(Oifd)", py_msig, instance_id,
-                                        *(float*)v, timetag);
-        }
-    }
-    else {
-        arglist = Py_BuildValue("(OiOd)", py_msig, instance_id,
-                                Py_None, timetag);
-=======
                 arglist = Py_BuildValue("(OLOd)", py_sig, id, valuelist,
                                         timetag);
             }
@@ -888,7 +588,6 @@
     }
     else {
         arglist = Py_BuildValue("(OiOd)", py_sig, id, Py_None, timetag);
->>>>>>> a0999366
     }
     if (!arglist) {
         printf("[mapper] Could not build arglist (signal_handler_py).\n");
@@ -938,16 +637,11 @@
                                    mapper_record_action action)
 {
     PyEval_RestoreThread(_save);
-<<<<<<< HEAD
-    PyObject *arglist = Py_BuildValue("OOi", device_to_py(&dev->props),
-                                      link_to_py(link), action);
-=======
 
     PyObject *py_link = SWIG_NewPointerObj(SWIG_as_voidptr(link),
                                            SWIGTYPE_p__link, 0);
 
     PyObject *arglist = Py_BuildValue("Oi", py_link, action);
->>>>>>> a0999366
     if (!arglist) {
         printf("[mapper] Could not build arglist (device_link_handler_py).\n");
         return;
@@ -968,19 +662,11 @@
                                   mapper_record_action action)
 {
     PyEval_RestoreThread(_save);
-<<<<<<< HEAD
-    PyObject *arglist = Py_BuildValue("OOOOi", device_to_py(&dev->props),
-                                      link_to_py(link),
-                                      signal_to_py(&signal->props),
-                                      connection_to_py(connection),
-                                      action);
-=======
 
     PyObject *py_map = SWIG_NewPointerObj(SWIG_as_voidptr(map),
                                           SWIGTYPE_p__map, 0);
 
     PyObject *arglist = Py_BuildValue("Oi", py_map, action);
->>>>>>> a0999366
     if (!arglist) {
         printf("[mapper] Could not build arglist (device_map_handler_py).\n");
         return;
@@ -1172,143 +858,10 @@
     _save = PyEval_SaveThread();
 }
 
-<<<<<<< HEAD
-%}
-
-typedef enum _mapper_boundary_action {
-    BA_NONE,    /*!< Value is passed through unchanged. This is the
-                 *   default. */
-    BA_MUTE,    //!< Value is muted.
-    BA_CLAMP,   //!< Value is limited to the boundary.
-    BA_FOLD,    //!< Value continues in opposite direction.
-    BA_WRAP,    /*!< Value appears as modulus offset at the opposite
-                 *   boundary. */
-    N_MAPPER_BOUNDARY_ACTIONS
-} mapper_boundary_action;
-
-/*! Describes the connection mode.
- *  @ingroup connectiondb */
-typedef enum _mapper_mode_type {
-    MO_UNDEFINED,    //!< Not yet defined
-    MO_BYPASS,       //!< Direct throughput
-    MO_LINEAR,       //!< Linear scaling
-    MO_EXPRESSION,   //!< Expression
-    MO_CALIBRATE,    //!< Calibrate to source signal
-    MO_REVERSE,      //!< Update source on dest change
-    N_MAPPER_MODE_TYPES
-} mapper_mode_type;
-
-/*! Describes the voice-stealing mode for instances.
- *  @ingroup connectiondb */
-typedef enum _mapper_instance_allocation_type {
-    IN_UNDEFINED,    //!< Not yet defined
-    IN_STEAL_OLDEST, //!< Steal the oldest instance
-    IN_STEAL_NEWEST, //!< Steal the newest instance
-    N_MAPPER_INSTANCE_ALLOCATION_TYPES
-} mapper_instance_allocation_type;
-
-/*! The set of possible actions on an instance, used to register callbacks
- *  to inform them of what is happening. */
-typedef enum {
-    IN_NEW                  = 0x01, //!< New instance has been created.
-    IN_UPSTREAM_RELEASE     = 0x02, //!< Instance released by upstream device.
-    IN_DOWNSTREAM_RELEASE   = 0x04, //!< Instance released by downstream device.
-    IN_OVERFLOW             = 0x08  //!< No local instances left.
-} msig_instance_event_t;
-
-/*! Possible monitor auto-subscribe settings. */
-%constant int SUB_NONE                    = 0x00;
-%constant int SUB_DEVICE                  = 0x01;
-%constant int SUB_DEVICE_INPUTS           = 0x02;
-%constant int SUB_DEVICE_OUTPUTS          = 0x04;
-%constant int SUB_DEVICE_SIGNALS          = 0x06;
-%constant int SUB_DEVICE_LINKS_IN         = 0x08;
-%constant int SUB_DEVICE_LINKS_OUT        = 0x10;
-%constant int SUB_DEVICE_LINKS            = 0x18;
-%constant int SUB_DEVICE_CONNECTIONS_IN   = 0x20;
-%constant int SUB_DEVICE_CONNECTIONS_OUT  = 0x40;
-%constant int SUB_DEVICE_CONNECTIONS      = 0x60;
-%constant int SUB_DEVICE_ALL              = 0xFF;
-
-/*! The set of possible actions on a database record, used
- *  to inform callbacks of what is happening to a record. */
-typedef enum {
-    MDB_MODIFY,
-    MDB_NEW,
-    MDB_REMOVE,
-    MDB_UNRESPONSIVE,
-} mapper_db_action_t;
-
-typedef enum {
-    MDEV_LOCAL_ESTABLISHED,
-    MDEV_LOCAL_DESTROYED,
-    MDEV_LOCAL_MODIFIED,
-} mapper_device_local_action_t;
-
-typedef struct _device {} device;
-typedef struct _signal {} signal;
-typedef struct _monitor {} monitor;
-typedef struct _db {} db;
-typedef struct _admin {} admin;
-
-%extend _device {
-    _device(const char *name, int port=0, admin *DISOWN=0) {
-        device *d = (device *)mdev_new(name, port, (mapper_admin) DISOWN);
-        return d;
-    }
-    ~_device() {
-        mdev_free((mapper_device)$self);
-    }
-    int poll(int timeout=0) {
-        _save = PyEval_SaveThread();
-        int rc = mdev_poll((mapper_device)$self, timeout);
-        PyEval_RestoreThread(_save);
-        return rc;
-    }
-    int ready() {
-        return mdev_ready((mapper_device)$self);
-    }
-
-    // Note, these functions return memory which is _not_ owned by
-    // Python.  Correspondingly, the SWIG default is to set thisown to
-    // False, which is correct for this case.
-    signal* add_input(const char *name, int length=1, const char type='f',
-                      const char *unit=0, maybePropVal minimum=0,
-                      maybePropVal maximum=0, PyObject *PyFunc=0)
-    {
-        int i;
-        void *pmn=0, *pmx=0;
-        int pmn_coerced=0, pmx_coerced=0;
-        if (type == 'f')
-        {
-            if (minimum && minimum->length == length) {
-                if (minimum->type == 'f')
-                    pmn = minimum->value;
-                else if (minimum->type == 'i') {
-                    float *to = (float*)malloc(length * sizeof(float));
-                    int *from = (int*)minimum->value;
-                    for (i=0; i<length; i++) {
-                        to[i] = (float)from[i];
-                    }
-                    pmn = to;
-                    pmn_coerced = 1;
-                }
-            }
-            if (maximum && maximum->length == length) {
-                if (maximum->type == 'f')
-                    pmx = maximum->value;
-                else if (maximum->type == 'i') {
-                    float *to = (float*)malloc(length * sizeof(float));
-                    int *from = (int*)maximum->value;
-                    for (i=0; i<length; i++) {
-                        to[i] = (float)from[i];
-                    }
-                    pmx = to;
-                    pmx_coerced = 1;
-=======
 static mapper_signal add_signal_internal(mapper_device dev, mapper_direction dir,
-                                         const char *name, int length,
-                                         const char type, const char *unit,
+                                         int num_instances, const char *name,
+                                         int length, const char type,
+                                         const char *unit,
                                          property_value minimum,
                                          property_value maximum,
                                          PyObject *PyFunc)
@@ -1335,7 +888,6 @@
                 int *from = (int*)minimum->value;
                 for (i=0; i<length; i++) {
                     to[i] = (float)from[i];
->>>>>>> a0999366
                 }
                 pmn = to;
                 pmn_coerced = 1;
@@ -1354,36 +906,8 @@
                 pmx_coerced = 1;
             }
         }
-<<<<<<< HEAD
-        else {
-            printf("Signal types must be 'i' or 'f'\n");
-            return 0;
-        }
-        void *h = 0;
-        PyObject **callbacks = 0;
-        if (PyFunc) {
-            h = msig_handler_py;
-            callbacks = malloc(2 * sizeof(PyObject*));
-            callbacks[0] = PyFunc;
-            callbacks[1] = 0;
-            Py_INCREF(PyFunc);
-        }
-        mapper_signal msig = mdev_add_input((mapper_device)$self, name,
-                                            length, type, unit, pmn, pmx,
-                                            h, callbacks);
-        if (pmn_coerced)
-            free(pmn);
-        if (pmx_coerced)
-            free(pmx);
-        return (signal *)msig;
-    }
-    signal* add_output(const char *name, int length=1, const char type='f',
-                       const char *unit=0, maybePropVal minimum=0,
-                       maybePropVal maximum=0)
-=======
     }
     else if (type == 'i')
->>>>>>> a0999366
     {
         if (minimum && minimum->length == length) {
             if (minimum->type == 'i')
@@ -1411,23 +935,10 @@
                 pmx_coerced = 1;
             }
         }
-<<<<<<< HEAD
-        else {
-            printf("Signal types must be 'i' or 'f'\n");
-            return 0;
-        }
-        mapper_signal msig = mdev_add_output((mapper_device)$self, name, length,
-                                             type, unit, pmn, pmx);
-        if (pmn_coerced)
-            free(pmn);
-        if (pmx_coerced)
-            free(pmx);
-        return (signal *)msig;
-=======
->>>>>>> a0999366
-    }
-    mapper_signal sig = mapper_device_add_signal(dev, dir, name, length, type,
-                                                 unit, pmn, pmx, h, callbacks);
+    }
+    mapper_signal sig = mapper_device_add_signal(dev, dir, num_instances, name,
+                                                 length, type, unit, pmn, pmx,
+                                                 h, callbacks);
     if (pmn_coerced)
         free(pmn);
     if (pmx_coerced)
@@ -1539,20 +1050,6 @@
     struct _device_query *__iter__() {
         return $self;
     }
-<<<<<<< HEAD
-    const char *get_interface() { return mdev_interface((mapper_device)$self); }
-    unsigned int get_ordinal() { return mdev_ordinal((mapper_device)$self); }
-    int get_num_inputs() { return mdev_num_inputs((mapper_device)$self); }
-    int get_num_outputs() { return mdev_num_outputs((mapper_device)$self); }
-    int get_num_links_in() { return mdev_num_links_in((mapper_device)$self); }
-    int get_num_links_out() { return mdev_num_links_out((mapper_device)$self); }
-    int get_num_connections_in()
-        { return mdev_num_connections_in((mapper_device)$self); }
-    int get_num_connections_out()
-        { return mdev_num_connections_out((mapper_device)$self); }
-    signal *get_input_by_name(const char *name) {
-        return (signal *)mdev_get_input_by_name((mapper_device)$self, name, 0);
-=======
     device *next() {
         mapper_device result = 0;
         if ($self->query) {
@@ -1563,7 +1060,6 @@
             return (device*)result;
         my_error = 1;
         return NULL;
->>>>>>> a0999366
     }
     device_query *join(device_query *d) {
         if (!d || !d->query)
@@ -1618,12 +1114,14 @@
     /* Note, these functions return memory which is _not_ owned by Python.
      * Correspondingly, the SWIG default is to set thisown to False, which is
      * correct for this case. */
-    signal *add_signal(mapper_direction dir, const char *name, int length=1,
+    signal *add_signal(mapper_direction dir, int num_instances,
+                       const char *name, int length=1,
                        const char type='f', const char *unit=0,
                        property_value minimum=0, property_value maximum=0,
                        PyObject *PyFunc=0)
     {
-        return (signal*)add_signal_internal((mapper_device)$self, dir, name,
+        return (signal*)add_signal_internal((mapper_device)$self, dir,
+                                            num_instances, name,
                                             length, type, unit, minimum,
                                             maximum, PyFunc);
     }
@@ -1633,7 +1131,7 @@
                              PyObject *PyFunc=0)
     {
         return (signal*)add_signal_internal((mapper_device)$self,
-                                            MAPPER_DIR_INCOMING, name, length,
+                                            MAPPER_DIR_INCOMING, 1, name, length,
                                             type, unit, minimum, maximum,
                                             PyFunc);
     }
@@ -1642,7 +1140,7 @@
                               property_value maximum=0, PyObject *PyFunc=0)
     {
         return (signal*)add_signal_internal((mapper_device)$self,
-                                            MAPPER_DIR_OUTGOING, name, length,
+                                            MAPPER_DIR_OUTGOING, 1, name, length,
                                             type, unit, minimum, maximum,
                                             PyFunc);
     }
@@ -2212,14 +1710,9 @@
                 callbacks = 0;
             }
         }
-<<<<<<< HEAD
-        msig_set_instance_event_callback((mapper_signal)$self, h,
-                                         flags, callbacks);
-=======
         mapper_signal_set_instance_event_callback((mapper_signal)$self, h,
                                                   flags);
         return $self;
->>>>>>> a0999366
     }
     signal *set_callback(PyObject *PyFunc=0) {
         mapper_signal_update_handler *h = 0;
@@ -2899,14 +2392,9 @@
         if (!val)
             mapper_slot_set_maximum((mapper_slot)$self, 0, 0, 0);
         else
-<<<<<<< HEAD
-            mapper_monitor_connect((mapper_monitor)$self, source_signal,
-                                   dest_signal, 0, 0);
-=======
             mapper_slot_set_maximum((mapper_slot)$self, val->length, val->type,
                                     val->value);
         return $self;
->>>>>>> a0999366
     }
     slot *set_minimum(property_value val=0) {
         if (!val)
@@ -2967,27 +2455,6 @@
     }
 }
 
-<<<<<<< HEAD
-%extend _db {
-    void add_device_callback(PyObject *PyFunc) {
-        Py_XINCREF(PyFunc);
-        mapper_db_add_device_callback((mapper_db)$self,
-                                      device_db_handler_py, PyFunc);
-    }
-    void remove_device_callback(PyObject *PyFunc) {
-        mapper_db_remove_device_callback((mapper_db)$self,
-                                         device_db_handler_py, PyFunc);
-        Py_XDECREF(PyFunc);
-    }
-    void add_signal_callback(PyObject *PyFunc) {
-        Py_XINCREF(PyFunc);
-        mapper_db_add_signal_callback((mapper_db)$self,
-                                      signal_db_handler_py, PyFunc);
-    }
-    void remove_signal_callback(PyObject *PyFunc) {
-        mapper_db_remove_signal_callback((mapper_db)$self,
-                                         signal_db_handler_py, PyFunc);
-=======
 %extend _database {
     _database(network *DISOWN=0, int subscribe_flags=0x00) {
         return (database*)mapper_database_new((mapper_network)DISOWN,
@@ -3039,21 +2506,11 @@
         mapper_database_remove_device_callback((mapper_database)$self,
                                                database_device_handler_py,
                                                PyFunc);
->>>>>>> a0999366
         Py_XDECREF(PyFunc);
         return $self;
     }
     database *add_link_callback(PyObject *PyFunc) {
         Py_XINCREF(PyFunc);
-<<<<<<< HEAD
-        mapper_db_add_connection_callback((mapper_db)$self,
-                                          connection_db_handler_py,
-                                          PyFunc);
-    }
-    void remove_connection_callback(PyObject *PyFunc) {
-        mapper_db_remove_connection_callback((mapper_db)$self,
-                                             connection_db_handler_py,
-=======
         mapper_database_add_link_callback((mapper_database)$self,
                                           database_link_handler_py, PyFunc);
         return $self;
@@ -3061,21 +2518,12 @@
     database *remove_link_callback(PyObject *PyFunc) {
         mapper_database_remove_link_callback((mapper_database)$self,
                                              database_link_handler_py,
->>>>>>> a0999366
                                              PyFunc);
         Py_XDECREF(PyFunc);
         return $self;
     }
     database *add_signal_callback(PyObject *PyFunc) {
         Py_XINCREF(PyFunc);
-<<<<<<< HEAD
-        mapper_db_add_link_callback((mapper_db)$self,
-                                    link_db_handler_py, PyFunc);
-    }
-    void remove_link_callback(PyObject *PyFunc) {
-        mapper_db_remove_link_callback((mapper_db)$self,
-                                       link_db_handler_py, PyFunc);
-=======
         mapper_database_add_signal_callback((mapper_database)$self,
                                             database_signal_handler_py, PyFunc);
         return $self;
@@ -3084,7 +2532,6 @@
         mapper_database_remove_signal_callback((mapper_database)$self,
                                                database_signal_handler_py,
                                                PyFunc);
->>>>>>> a0999366
         Py_XDECREF(PyFunc);
         return $self;
     }
