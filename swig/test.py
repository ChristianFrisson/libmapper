
import sys, mapper

def h(sig, id, f, timetag):
    try:
        print sig.name, f
    except:
        print 'exception'
        print sig, f

def setup(d):
    sig = d.add_input_signal("freq", 1, 'i', "Hz", None, None, h)

    while not d.ready():
        d.poll(10)

    print 'device name', d.name
    print 'device port', d.port
    print 'device ip', d.network().ip4
    print 'device interface', d.network().interface
    print 'device ordinal', d.ordinal

    d.set_properties({"testInt":5, "testFloat":12.7, "testString":["test","foo"],
                     "removed1":"shouldn't see this"})
    d.properties['testInt'] = 7
#    d.set_properties({"removed1":None, "removed2":"test"})
#    d.remove_property("removed1")

    print 'Printing', d.num_properties, 'properties:'
    for key, value in d.properties.items():
        print '  ', key, ':', value

    print 'device properties:', d.properties

    print 'signal name', sig.name
    print 'signal direction', sig.direction
    print 'signal length', sig.length
    print 'signal type', sig.type
    print 'signal direction', sig.direction
    print 'signal unit', sig.unit
    print 'signal minimum', sig.minimum
    sig.minimum = 34.0
    print 'signal minimum', sig.minimum
    sig.minimum = 12
    print 'signal minimum', sig.minimum
    sig.minimum = None
    print 'signal minimum', sig.minimum

    sig.properties['testInt'] = 3

    print 'signal properties:', sig.properties

    d.add_input_signal("insig", 4, 'f', None, None, None, h)
    d.add_output_signal("outsig", 4, 'f')
    print 'setup done!'

#check libmapper version
print 'using libmapper version', mapper.version
dev = mapper.device("test")
setup(dev)

def database_cb(rectype, record, action):
    print rectype,["ADDED", "MODIFIED", "REMOVED", "EXPIRED"][action],'callback'
    if rectype is 'device':
        print '  ', record.name

db = mapper.database(subscribe_flags=mapper.OBJ_ALL)

db.add_device_callback(lambda x,y:database_cb('device',x,y))
db.add_signal_callback(lambda x,y:database_cb('signal',x,y))
db.add_map_callback(lambda x,y:database_cb('map',x,y))

while not dev.ready():
    dev.poll(10)
    db.poll()

outsig = dev.signal("outsig")
for i in range(1000):
    dev.poll(10)
    db.poll()
    outsig.update([i+1,i+2,i+3,i+4])
    
    if i==250:
        map = mapper.map(outsig, dev.signal("insig"))
        map.mode = mapper.MODE_EXPRESSION
        map.expression = 'y=y{-1}+x'
        map.source().minimum = [1,2,3,4]
        map.source().bound_min = mapper.BOUND_WRAP
        map.source().bound_max = mapper.BOUND_CLAMP
        map.push()

#        # test creating multi-source map
#        map = mapper.map([sig1, sig2], sig3)
#        map.mode = mapper.MODE_EXPRESSION
#        map.expression = 'y=x0-x1'
#        map.push()

    if i==500:
<<<<<<< HEAD
        mon.connect("/test.1/outsig", "/test.1/insig",
                    {'mode': mapper.MO_EXPRESSION,
                     'expression': 'y=x',
                     'src_min': [1,2,3,4],
                     'bound_min': mapper.BA_WRAP,
                     'bound_max': mapper.BA_CLAMP})
    if i==750:
        mon.modify_connection("/test.1/outsig", "/test.1/insig",
                              {'src_min': [10,11,12,13],
                               'muted': True,
                               'mode': mapper.MO_LINEAR})
=======
        print 'muting map'
        map.source().minimum = [10,11,12,13]
        map.muted = True
        map.mode = mapper.MODE_LINEAR
        map.push()

    if i==800:
        map.release()

print db.num_devices, 'devices and', db.num_signals, 'signals:'
for i in db.devices():
    print "  ", i.name
    for j in i.signals():
        print "    ", j.name

print db.num_links, 'links:'
for i in db.links():
    print "    ", i.device(0).name, '<->', i.device(1).name

print db.num_maps, 'maps:'
for i in db.maps():
    print "    ", i.source().signal().device().name, ':', i.source().signal().name,\
        '->', i.destination().signal().device().name, ':', i.destination().signal().name

# combining queries
print 'signals matching \'out*\' or \'*req\':'
q1 = db.signals("out*")
q1.join(db.signals("*req"))
for i in q1:
    print "    ", i.name
>>>>>>> a0999366
<|MERGE_RESOLUTION|>--- conflicted
+++ resolved
@@ -96,19 +96,6 @@
 #        map.push()
 
     if i==500:
-<<<<<<< HEAD
-        mon.connect("/test.1/outsig", "/test.1/insig",
-                    {'mode': mapper.MO_EXPRESSION,
-                     'expression': 'y=x',
-                     'src_min': [1,2,3,4],
-                     'bound_min': mapper.BA_WRAP,
-                     'bound_max': mapper.BA_CLAMP})
-    if i==750:
-        mon.modify_connection("/test.1/outsig", "/test.1/insig",
-                              {'src_min': [10,11,12,13],
-                               'muted': True,
-                               'mode': mapper.MO_LINEAR})
-=======
         print 'muting map'
         map.source().minimum = [10,11,12,13]
         map.muted = True
@@ -138,5 +125,4 @@
 q1 = db.signals("out*")
 q1.join(db.signals("*req"))
 for i in q1:
-    print "    ", i.name
->>>>>>> a0999366
+    print "    ", i.name