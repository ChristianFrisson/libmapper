if TESTS
TEST_CFLAGS = -Wall -I$(top_srcdir)/include @liblo_CFLAGS@
TEST_CXXFLAGS = -Wall -I$(top_srcdir)/include @liblo_CFLAGS@

if WINDOWS_DLL
TEST_LDADD = $(top_builddir)/src/*.lo $(liblo_LIBS)
else
TEST_LDADD = $(top_builddir)/src/libmapper-@MAJOR_VERSION@.la $(liblo_LIBS)
endif

<<<<<<< HEAD
noinst_PROGRAMS = test testadmin testcustomtransport testdb testexpression \
                  testinstance testlinear testmany testmonitor testparams \
                  testparser testprops testqueue testquery testrate testrecv \
                  testreverse testselect testsend testsignals testspeed testsync \
                  testvector
if HAVE_LAMBDA
noinst_PROGRAMS += testcpp
endif
=======
noinst_PROGRAMS = test testconvergent testcpp testcustomtransport testdatabase \
                  testexpression testinstance testlinear testmany testmapinput \
                  testmonitor testnetwork testparams testparser testprops      \
                  testqueue testquery testrate testreverse testselect          \
                  testsignals testspeed testsync testvector
>>>>>>> a0999366

test_all_ordered = testparams testprops testdatabase testparser testnetwork    \
                   testmany test testlinear testexpression testqueue testquery \
                   testrate testinstance testreverse testselect testvector     \
                   testcustomtransport testspeed testsync testcpp testmapinput \
                   testconvergent

test_CFLAGS = $(TEST_CFLAGS)
test_SOURCES = test.c
test_LDADD = $(TEST_LDADD)

testconvergent_CFLAGS = $(TEST_CFLAGS)
testconvergent_SOURCES = testconvergent.c
testconvergent_LDADD = $(TEST_LDADD)

testcpp_CXXFLAGS = $(TEST_CXXFLAGS)
testcpp_SOURCES = testcpp.cpp
testcpp_LDADD = $(TEST_LDADD)

testcustomtransport_CFLAGS = $(TEST_CFLAGS)
testcustomtransport_SOURCES = testcustomtransport.c
testcustomtransport_LDADD = $(TEST_LDADD)

testdatabase_CFLAGS = $(TEST_CFLAGS)
testdatabase_SOURCES = testdatabase.c
testdatabase_LDADD = $(TEST_LDADD)

testexpression_CFLAGS = $(TEST_CFLAGS)
testexpression_SOURCES = testexpression.c
testexpression_LDADD = $(TEST_LDADD)

testinstance_CFLAGS = $(TEST_CFLAGS)
testinstance_SOURCES = testinstance.c
testinstance_LDADD = $(TEST_LDADD)

testlinear_CFLAGS = $(TEST_CFLAGS)
testlinear_SOURCES = testlinear.c
testlinear_LDADD = $(TEST_LDADD)

testmany_CFLAGS = $(TEST_CFLAGS)
testmany_SOURCES = testmany.c
testmany_LDADD = $(TEST_LDADD)

testmapinput_CFLAGS = $(TEST_CFLAGS)
testmapinput_SOURCES = testmapinput.c
testmapinput_LDADD = $(TEST_LDADD)

testmonitor_CFLAGS = $(TEST_CFLAGS)
testmonitor_SOURCES = testmonitor.c
testmonitor_LDADD = $(TEST_LDADD)

testnetwork_CFLAGS = $(TEST_CFLAGS)
testnetwork_SOURCES = testnetwork.c
testnetwork_LDADD = $(TEST_LDADD)

testparams_CFLAGS = $(TEST_CFLAGS)
testparams_SOURCES = testparams.c
testparams_LDADD = $(TEST_LDADD)

testparser_CFLAGS = $(TEST_CFLAGS)
testparser_SOURCES = testparser.c
testparser_LDADD = $(TEST_LDADD)

testprops_CFLAGS = $(TEST_CFLAGS)
testprops_SOURCES = testprops.c
testprops_LDADD = $(TEST_LDADD)

testqueue_CFLAGS = $(TEST_CFLAGS)
testqueue_SOURCES = testqueue.c
testqueue_LDADD = $(TEST_LDADD)

testquery_CFLAGS = $(TEST_CFLAGS)
testquery_SOURCES = testquery.c
testquery_LDADD = $(TEST_LDADD)

testrate_CFLAGS = $(TEST_CFLAGS)
testrate_SOURCES = testrate.c
testrate_LDADD = $(TEST_LDADD)

testreverse_CFLAGS = $(TEST_CFLAGS)
testreverse_SOURCES = testreverse.c
testreverse_LDADD = $(TEST_LDADD)

testselect_CFLAGS = $(TEST_CFLAGS)
testselect_SOURCES = testselect.c
testselect_LDADD = $(TEST_LDADD)

testsignals_CFLAGS = $(TEST_CFLAGS)
testsignals_SOURCES = testsignals.c
testsignals_LDADD = $(TEST_LDADD)

testspeed_CFLAGS = $(TEST_CFLAGS)
testspeed_SOURCES = testspeed.c
testspeed_LDADD = $(TEST_LDADD)

testsync_CFLAGS = $(TEST_CFLAGS)
testsync_SOURCES = testsync.c
testsync_LDADD = $(TEST_LDADD)

testvector_CFLAGS = $(TEST_CFLAGS)
testvector_SOURCES = testvector.c
testvector_LDADD = $(TEST_LDADD)
endif

tests: all
	for i in $(test_all_ordered); do echo Running $$i; if ! ./$$i -qt; then exit 1; fi; done
	echo Running testmonitor and testsignals; ./testmonitor -t & ./testsignals

memtest: all
	for i in $(noinst_PROGRAMS); do echo Running $$i; if ! LD_PRELOAD=/usr/local/lib/libmapper-0.2.dylib valgrind --leak-check=full ./.libs/$$i -qt; then exit 1; fi; done<|MERGE_RESOLUTION|>--- conflicted
+++ resolved
@@ -8,22 +8,11 @@
 TEST_LDADD = $(top_builddir)/src/libmapper-@MAJOR_VERSION@.la $(liblo_LIBS)
 endif
 
-<<<<<<< HEAD
-noinst_PROGRAMS = test testadmin testcustomtransport testdb testexpression \
-                  testinstance testlinear testmany testmonitor testparams \
-                  testparser testprops testqueue testquery testrate testrecv \
-                  testreverse testselect testsend testsignals testspeed testsync \
-                  testvector
-if HAVE_LAMBDA
-noinst_PROGRAMS += testcpp
-endif
-=======
 noinst_PROGRAMS = test testconvergent testcpp testcustomtransport testdatabase \
                   testexpression testinstance testlinear testmany testmapinput \
                   testmonitor testnetwork testparams testparser testprops      \
                   testqueue testquery testrate testreverse testselect          \
                   testsignals testspeed testsync testvector
->>>>>>> a0999366
 
 test_all_ordered = testparams testprops testdatabase testparser testnetwork    \
                    testmany test testlinear testexpression testqueue testquery \
