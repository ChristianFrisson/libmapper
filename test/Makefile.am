--- conflicted
+++ resolved
@@ -7,15 +7,10 @@
 TEST_LDADD = $(top_builddir)/src/libmapper-@MAJOR_VERSION@.la $(liblo_LIBS)
 endif
 
-noinst_PROGRAMS = test testadmin testdb testexpression testinstance \
-				  testlinear testmany testmonitor testparams testparser \
-				  testprops testqueue testquery testrate testrecv \
-				  testreverse testsend testspeed testsync testvector \
-<<<<<<< HEAD
-				  testselect
-=======
-				  testcustomtransport
->>>>>>> 3afa5e01
+noinst_PROGRAMS = test testadmin testcustomtransport testdb testexpression \
+                  testinstance testlinear testmany testmonitor testparams \
+                  testparser testprops testqueue testquery testrate testrecv \
+                  testreverse testselect testsend testspeed testsync testvector
 
 test_CFLAGS = $(TEST_CFLAGS)
 test_SOURCES = test.c
@@ -24,6 +19,10 @@
 testadmin_CFLAGS = $(TEST_CFLAGS)
 testadmin_SOURCES = testadmin.c
 testadmin_LDADD = $(TEST_LDADD)
+
+testcustomtransport_CFLAGS = $(TEST_CFLAGS)
+testcustomtransport_SOURCES = testcustomtransport.c
+testcustomtransport_LDADD = $(TEST_LDADD)
 
 testdb_CFLAGS = $(TEST_CFLAGS)
 testdb_SOURCES = testdb.c
@@ -81,6 +80,10 @@
 testreverse_SOURCES = testreverse.c
 testreverse_LDADD = $(TEST_LDADD)
 
+testselect_CFLAGS = $(TEST_CFLAGS)
+testselect_SOURCES = testselect.c
+testselect_LDADD = $(TEST_LDADD)
+
 testsend_CFLAGS = $(TEST_CFLAGS)
 testsend_SOURCES = testsend.c
 testsend_LDADD = $(TEST_LDADD)
@@ -95,14 +98,4 @@
 
 testvector_CFLAGS = $(TEST_CFLAGS)
 testvector_SOURCES = testvector.c
-testvector_LDADD = $(TEST_LDADD)
-
-<<<<<<< HEAD
-testselect_CFLAGS = $(TEST_CFLAGS)
-testselect_SOURCES = testselect.c
-testselect_LDADD = $(TEST_LDADD)
-=======
-testcustomtransport_CFLAGS = $(TEST_CFLAGS)
-testcustomtransport_SOURCES = testcustomtransport.c
-testcustomtransport_LDADD = $(TEST_LDADD)
->>>>>>> 3afa5e01
+testvector_LDADD = $(TEST_LDADD)