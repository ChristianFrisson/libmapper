
TEST_CFLAGS = -Wall -I$(top_srcdir)/include $(liblo_CFLAGS)

if WINDOWS_DLL
TEST_LDADD = $(top_builddir)/src/*.lo $(liblo_LIBS)
else
TEST_LDADD = $(top_builddir)/src/libmapper-@MAJOR_VERSION@.la $(liblo_LIBS)
endif

<<<<<<< HEAD
noinst_PROGRAMS = test testmany testadmin testsend testrecv			\
                  testexpression testlinear testparams testmonitor	\
                  testdb testparser testprops testquery testvector	\
                  testinstance testspeed
=======
noinst_PROGRAMS = test testmany testadmin testsend testrecv \
                  testexpression testlinear testparams testmonitor \
                  testdb testparser testprops testquery testvector \
                  testspeed
>>>>>>> 524bb8b2

testadmin_CFLAGS = $(TEST_CFLAGS)
testadmin_SOURCES = testadmin.c
testadmin_LDADD = $(TEST_LDADD)

testsend_CFLAGS = $(TEST_CFLAGS)
testsend_SOURCES = testsend.c
testsend_LDADD = $(TEST_LDADD)

testrecv_CFLAGS = $(TEST_CFLAGS)
testrecv_SOURCES = testrecv.c
testrecv_LDADD = $(TEST_LDADD)

testlinear_CFLAGS = $(TEST_CFLAGS)
testlinear_SOURCES = testlinear.c
testlinear_LDADD = $(TEST_LDADD)

testvector_CFLAGS = $(TEST_CFLAGS)
testvector_SOURCES = testvector.c
testvector_LDADD = $(TEST_LDADD)

testexpression_CFLAGS = $(TEST_CFLAGS)
testexpression_SOURCES = testexpression.c
testexpression_LDADD = $(TEST_LDADD)

testparams_CFLAGS = $(TEST_CFLAGS)
testparams_SOURCES = testparams.c
testparams_LDADD = $(TEST_LDADD)

testmonitor_CFLAGS = $(TEST_CFLAGS)
testmonitor_SOURCES = testmonitor.c
testmonitor_LDADD = $(TEST_LDADD)

testdb_CFLAGS = $(TEST_CFLAGS)
testdb_SOURCES = testdb.c
testdb_LDADD = $(TEST_LDADD)

testparser_CFLAGS = $(TEST_CFLAGS)
testparser_SOURCES = testparser.c
testparser_LDADD = $(TEST_LDADD)

testprops_CFLAGS = $(TEST_CFLAGS)
testprops_SOURCES = testprops.c
testprops_LDADD = $(TEST_LDADD)

testmany_CFLAGS = $(TEST_CFLAGS)
testmany_SOURCES = testmany.c
testmany_LDADD = $(TEST_LDADD)

test_CFLAGS = $(TEST_CFLAGS)
test_SOURCES = test.c
test_LDADD = $(TEST_LDADD)

testquery_CFLAGS = $(TEST_CFLAGS)
testquery_SOURCES = testquery.c
testquery_LDADD = $(TEST_LDADD)

<<<<<<< HEAD
testinstance_CFLAGS = $(TEST_CFLAGS)
testinstance_SOURCES = testinstance.c
testinstance_LDADD = $(TEST_LDADD)

=======
>>>>>>> 524bb8b2
testspeed_CFLAGS = $(TEST_CFLAGS)
testspeed_SOURCES = testspeed.c
testspeed_LDADD = $(TEST_LDADD)<|MERGE_RESOLUTION|>--- conflicted
+++ resolved
@@ -7,17 +7,10 @@
 TEST_LDADD = $(top_builddir)/src/libmapper-@MAJOR_VERSION@.la $(liblo_LIBS)
 endif
 
-<<<<<<< HEAD
-noinst_PROGRAMS = test testmany testadmin testsend testrecv			\
-                  testexpression testlinear testparams testmonitor	\
-                  testdb testparser testprops testquery testvector	\
-                  testinstance testspeed
-=======
 noinst_PROGRAMS = test testmany testadmin testsend testrecv \
                   testexpression testlinear testparams testmonitor \
                   testdb testparser testprops testquery testvector \
-                  testspeed
->>>>>>> 524bb8b2
+                  testinstance testspeed
 
 testadmin_CFLAGS = $(TEST_CFLAGS)
 testadmin_SOURCES = testadmin.c
@@ -75,13 +68,10 @@
 testquery_SOURCES = testquery.c
 testquery_LDADD = $(TEST_LDADD)
 
-<<<<<<< HEAD
 testinstance_CFLAGS = $(TEST_CFLAGS)
 testinstance_SOURCES = testinstance.c
 testinstance_LDADD = $(TEST_LDADD)
 
-=======
->>>>>>> 524bb8b2
 testspeed_CFLAGS = $(TEST_CFLAGS)
 testspeed_SOURCES = testspeed.c
 testspeed_LDADD = $(TEST_LDADD)