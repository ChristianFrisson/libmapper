--- conflicted
+++ resolved
@@ -478,18 +478,11 @@
         return 1;
     eprintf("Expected: FAILURE\n");
 
-<<<<<<< HEAD
-    /* Some examples of bad syntax */
-    strcpy(str, "");
-    setup_test('i', 1, 1, src_int, 'f', 1, 3, dest_float);
-    result += parse_and_eval(EXPECT_FAILURE);
-=======
     /* 33) Bad syntax */
     snprintf(str, 256, " ");
     setup_test('i', 1, src_int, 'f', 3, dest_float);
     if (parse_and_eval(EXPECT_FAILURE))
         return 1;
->>>>>>> a0999366
     eprintf("Expected: FAILURE\n");
 
     /* 34) Bad syntax */
@@ -541,15 +534,6 @@
         return 1;
     eprintf("Expected: 2\n");
 
-<<<<<<< HEAD
-    /* Multiple variable declaration */
-    snprintf(str, 256, "a=1.1; b=2.2; c=3.3; y=x+a-b*c");
-    setup_test('i', 1, 1, src_int, 'f', 1, 1, dest_float);
-    result += parse_and_eval(EXPECT_SUCCESS);
-    eprintf("Expected: %g\n", (float)src_int[0] + 1.1 - 2.2 * 3.3);
-
-    /* Use of uninitialized variable */
-=======
     /* 41) Multiple variable declaration */
     snprintf(str, 256, "a=1.1; b=2.2; c=3.3; y=x+a-b*c");
     setup_test('i', 1, src_int, 'f', 1, dest_float);
@@ -558,7 +542,6 @@
     eprintf("Expected: %g\n", (float)src_int[0] + 1.1 - 2.2 * 3.3);
 
     /* 42) Malformed variable declaration */
->>>>>>> a0999366
     snprintf(str, 256, "y=x + myvariable * 10");
     setup_test('i', 1, src_int, 'f', 1, dest_float);
     if (parse_and_eval(EXPECT_FAILURE))
