
#include <../src/mapper_internal.h>
#include <math.h>
#include <stdio.h>
#include <stdlib.h>
#include <time.h>
#include <sys/time.h>
#include <string.h>

#define eprintf(format, ...) do {               \
    if (verbose)                                \
        fprintf(stdout, format, ##__VA_ARGS__); \
} while(0)

int verbose = 1;
char str[256];
mapper_expr e;
int result = 0;
int iterations = 1;//000000;

int src_int[] = {1, 2, 3}, dest_int[3];
float src_float[] = {1.0f, 2.0f, 3.0f}, dest_float[3];
double src_double[] = {1.0, 2.0, 3.0}, dest_double[3];
double then, now;

mapper_timetag_t tt_in = {0, 0}, tt_out = {0, 0};

// signal_history structures
mapper_signal_history_t inh, outh;

/*! Internal function to get the current time. */
static double get_current_time()
{
    struct timeval tv;
    gettimeofday(&tv, NULL);
    return (double) tv.tv_sec + tv.tv_usec / 1000000.0;
}

/* Examples:
 unit-delay indexing
 vector length mismatches
 multiplication by 0
 addition/subtraction of 0
 division by 0?
 */

void setup_test(char in_type, int in_size, int in_length, void *in_value,
                char out_type, int out_size, int out_length, void *out_value)
{
    inh.type = in_type;
    inh.size = in_size;
    inh.length = in_length;
    inh.value = in_value;
    inh.position = 0;
    inh.timetag = &tt_in;

    outh.type = out_type;
    outh.size = out_size;
    outh.length = out_length;
    outh.value = out_value;
    outh.position = -1;
    outh.timetag = &tt_out;
}

int parse_and_eval()
{
    eprintf("**********************************\n");
    eprintf("Parsing string '%s'\n", str);
    if (!(e = mapper_expr_new_from_string(str, inh.type, outh.type,
                                          inh.length, outh.length,
                                          &inh.size, &outh.size))) {
        eprintf("Parser FAILED.\n");
        return 1;
    }

#ifdef DEBUG
    if (verbose)
        printexpr("Parser returned:", e);
#endif

    if (!mapper_expr_evaluate(e, &inh, &outh)) {
        eprintf("Evaluation FAILED.\n");
        return 1;
    }

    then = get_current_time();
    eprintf("Calculate expression %i times... ", iterations);
    int i = iterations;
    while (i--) {
        mapper_expr_evaluate(e, &inh, &outh);
    }
    now = get_current_time();
    eprintf("%f seconds.\n", now-then);

    eprintf("Got:      ");
    if (verbose)
        mapper_prop_pp(outh.type, outh.length, outh.value);
    eprintf(" \n");

    mapper_expr_free(e);

    if (!verbose)
        printf(".");
    return 0;
}

int run_tests()
{
    int result = 0;

    /* Complex string */
    snprintf(str, 256, "y=26*2/2+log10(pi)+2.*pow(2,1*(3+7*.1)*1.1+x{0}[0])*3*4+cos(2.)");
    setup_test('f', 1, 1, src_float, 'f', 1, 1, dest_float);
    result += parse_and_eval();
    eprintf("Expected: %f\n", 26*2/2+log10f(M_PI)+2.f*powf(2,1*(3+7*.1f)*1.1f+src_float[0])*3*4+cosf(2.0f));

    /* Building vectors, conditionals */
    snprintf(str, 256, "y=(x>1)?[1,2,3]:[2,4,6]");
    setup_test('f', 1, 3, src_float, 'i', 1, 3, dest_int);
    result += parse_and_eval();
    eprintf("Expected: [%i, %i, %i]\n", src_float[0]>1?1:2, src_float[1]>1?2:4,
           src_float[2]>1?3:6);

    /* Conditionals with shortened syntax */
    snprintf(str, 256, "y=x?:123");
    setup_test('f', 1, 1, src_float, 'i', 1, 1, dest_int);
    result += parse_and_eval();
    eprintf("Expected: %i\n", (int)src_float[0]?:123);

    /* Building vectors with variables, operations inside vector-builder */
    snprintf(str, 256, "y=[x*-2+1,0]");
    setup_test('i', 1, 2, src_int, 'd', 1, 3, dest_double);
    result += parse_and_eval();
    eprintf("Expected: [%f, %f, %f]\n", (double)src_int[0]*-2+1,
           (double)src_int[1]*-2+1, 0.0);

    /* Building vectors with variables, operations inside vector-builder */
    snprintf(str, 256, "y=[-99.4, -x*1.1+x]");
    setup_test('i', 1, 2, src_int, 'd', 1, 3, dest_double);
    result += parse_and_eval();
    eprintf("Expected: [%f, %f, %f]\n", -99.4,
           (double)(-src_int[0]*1.1+src_int[0]),
           (double)(-src_int[1]*1.1+src_int[1]));

    /* Indexing vectors by range */
    snprintf(str, 256, "y=x[1:2]+100");
    setup_test('d', 1, 3, src_double, 'f', 1, 2, dest_float);
    result += parse_and_eval();
    eprintf("Expected: [%f, %f]\n", (float)src_double[1]+100,
           (float)src_double[2]+100);

    /* Typical linear scaling expression with vectors */
    snprintf(str, 256, "y=x*[0.1,3.7,-.1112]+[2,1.3,9000]");
    setup_test('f', 1, 3, src_float, 'f', 1, 3, dest_float);
    result += parse_and_eval();
    eprintf("Expected: [%f, %f, %f]\n", src_float[0]*0.1f+2.f,
           src_float[1]*3.7f+1.3f, src_float[2]*-.1112f+9000.f);

    /* Check type and vector length promotion of operation sequences */
    snprintf(str, 256, "y=1+2*3-4*x");
    setup_test('f', 1, 2, src_float, 'f', 1, 2, dest_float);
    result += parse_and_eval();
    eprintf("Expected: [%f, %f]\n", 1.f+2.f*3.f-4.f*src_float[0],
           1.f+2.f*3.f-4.f*src_float[1]);

    /* Swizzling, more pre-computation */
    snprintf(str, 256, "y=[x[2],x[0]]*0+1+12");
    setup_test('f', 1, 3, src_float, 'f', 1, 2, dest_float);
    result += parse_and_eval();
    eprintf("Expected: [%f, %f]\n", src_float[2]*0.f+1.f+12.f,
           src_float[0]*0.f+1.f+12.f);

    /* Logical negation */
    snprintf(str, 256, "y=!(x[1]*0)");
    setup_test('d', 1, 3, src_double, 'i', 1, 1, dest_int);
    result += parse_and_eval();
    eprintf("Expected: %i\n", (int)!(src_double[1]*0));

    /* any() */
    snprintf(str, 256, "y=any(x-1)");
    setup_test('d', 1, 3, src_double, 'i', 1, 1, dest_int);
    result += parse_and_eval();
    eprintf("Expected: %i\n", ((int)src_double[0]-1)?1:0
           | ((int)src_double[1]-1)?1:0
           | ((int)src_double[2]-1)?1:0);

    /* all() */
    snprintf(str, 256, "y=x[1:2]*all(x-1)");
    setup_test('d', 1, 3, src_double, 'i', 1, 2, dest_int);
    result += parse_and_eval();
    int temp = ((int)src_double[0]-1)?1:0 & ((int)src_double[1]-1)?1:0
                & ((int)src_double[2]-1)?1:0;
    eprintf("Expected: [%i, %i]\n", (int)src_double[1] * temp,
           (int)src_double[2] * temp);

    /* pi and e, extra spaces */
    snprintf(str, 256, "y=x + pi -     e");
    setup_test('d', 1, 1, src_double, 'f', 1, 1, dest_float);
    result += parse_and_eval();
    eprintf("Expected: %f\n", (float)(src_double[0]+M_PI-M_E));

    /* bad vector notation */
    snprintf(str, 256, "y=(x-2)[1]");
    setup_test('i', 1, 1, src_int, 'i', 1, 1, dest_int);
    result += !parse_and_eval();
    eprintf("Expected: FAILURE\n");

    /* vector index outside bounds */
    snprintf(str, 256, "y=x[3]");
    setup_test('i', 1, 3, src_int, 'i', 1, 1, dest_int);
    result += !parse_and_eval();
    eprintf("Expected: FAILURE\n");

    /* vector length mismatch */
    snprintf(str, 256, "y=x[1:2]");
    setup_test('i', 1, 3, src_int, 'i', 1, 1, dest_int);
    result += !parse_and_eval();
    eprintf("Expected: FAILURE\n");

    /* unnecessary vector notation */
    snprintf(str, 256, "y=x+[1]");
    setup_test('i', 1, 1, src_int, 'i', 1, 1, dest_int);
    result += parse_and_eval();
    eprintf("Expected: %i\n", src_int[0]+1);

    /* invalid history index */
    snprintf(str, 256, "y=x{-101}");
    setup_test('i', 1, 1, src_int, 'i', 1, 1, dest_int);
    result += !parse_and_eval();
    eprintf("Expected: FAILURE\n");

    /* invalid history index */
    snprintf(str, 256, "y=x-y{-101}");
    setup_test('i', 1, 1, src_int, 'i', 1, 1, dest_int);
    result += !parse_and_eval();
    eprintf("Expected: FAILURE\n");

    /* Initialize filters */
//    snprintf(str, 256, "y=x+y{-1}, y{-1}=100");
//    setup_test('i', 1, 1, src_int, 'i', 1, 1, dest_int);
//    result += parse_and_eval();
//    eprintf("Expected: %i\n", src_int[0]*iterations + 100);

    /* TODO: scientific notation */

<<<<<<< HEAD
=======
    /* Vector functions mean() and sum() */
    snprintf(str, 256, "y=mean(x)==(sum(x)/3)");
    setup_test('f', 1, 3, src_float, 'i', 1, 1, dest_int);
    result += parse_and_eval();
    printf("Expected: %i\n", 1);

    /* Vector function vmax() and vmin() */
    snprintf(str, 256, "y=vmax(x)-vmin(x)");
    setup_test('f', 1, 3, src_float, 'i', 1, 1, dest_int);
    result += parse_and_eval();
    printf("Expected: %i\n",
           ((src_float[0]>src_float[1])?
                (src_float[0]>src_float[2]?(int)src_float[0]:(int)src_float[2]):
                (src_float[1]>src_float[2]?(int)src_float[1]:(int)src_float[2])) -
           ((src_float[0]<src_float[1])?
                (src_float[0]<src_float[2]?(int)src_float[0]:(int)src_float[2]):
                (src_float[1]<src_float[2]?(int)src_float[1]:(int)src_float[2])));

    printf("**********************************\n");
    printf("Failed %d tests\n", result);
>>>>>>> cbfc8538
    return result;
}

int main(int argc, char **argv)
{
    int i, j, result = 0;
    // process flags for -v verbose, -h help
    for (i = 1; i < argc; i++) {
        if (argv[i] && argv[i][0] == '-') {
            int len = strlen(argv[i]);
            for (j = 1; j < len; j++) {
                switch (argv[i][j]) {
                    case 'h':
                        eprintf("testparser.c: possible arguments "
                                "-q quiet (suppress output), "
                                "-h help\n");
                        return 1;
                        break;
                    case 'q':
                        verbose = 0;
                        break;
                    default:
                        break;
                }
            }
        }
    }

    result = run_tests();
    printf("Test %s.\n", result ? "FAILED" : "PASSED");
}<|MERGE_RESOLUTION|>--- conflicted
+++ resolved
@@ -16,7 +16,7 @@
 char str[256];
 mapper_expr e;
 int result = 0;
-int iterations = 1;//000000;
+int iterations = 1000000;
 
 int src_int[] = {1, 2, 3}, dest_int[3];
 float src_float[] = {1.0f, 2.0f, 3.0f}, dest_float[3];
@@ -243,29 +243,27 @@
 
     /* TODO: scientific notation */
 
-<<<<<<< HEAD
-=======
     /* Vector functions mean() and sum() */
     snprintf(str, 256, "y=mean(x)==(sum(x)/3)");
     setup_test('f', 1, 3, src_float, 'i', 1, 1, dest_int);
     result += parse_and_eval();
-    printf("Expected: %i\n", 1);
+    eprintf("Expected: %i\n", 1);
 
     /* Vector function vmax() and vmin() */
     snprintf(str, 256, "y=vmax(x)-vmin(x)");
     setup_test('f', 1, 3, src_float, 'i', 1, 1, dest_int);
     result += parse_and_eval();
-    printf("Expected: %i\n",
-           ((src_float[0]>src_float[1])?
-                (src_float[0]>src_float[2]?(int)src_float[0]:(int)src_float[2]):
-                (src_float[1]>src_float[2]?(int)src_float[1]:(int)src_float[2])) -
-           ((src_float[0]<src_float[1])?
-                (src_float[0]<src_float[2]?(int)src_float[0]:(int)src_float[2]):
-                (src_float[1]<src_float[2]?(int)src_float[1]:(int)src_float[2])));
+    eprintf("Expected: %i\n",
+            ((src_float[0]>src_float[1])?
+             (src_float[0]>src_float[2]?(int)src_float[0]:(int)src_float[2]):
+             (src_float[1]>src_float[2]?(int)src_float[1]:(int)src_float[2])) -
+            ((src_float[0]<src_float[1])?
+             (src_float[0]<src_float[2]?(int)src_float[0]:(int)src_float[2]):
+             (src_float[1]<src_float[2]?(int)src_float[1]:(int)src_float[2])));
 
     printf("**********************************\n");
     printf("Failed %d tests\n", result);
->>>>>>> cbfc8538
+
     return result;
 }
 
