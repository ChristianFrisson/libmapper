
#include <cstring>
#include <iostream>
#include <cstdio>
#include <cstdlib>
#include <array>
#include <signal.h>

#include "config.h"

#include <mapper/mapper_cpp.h>

#ifdef HAVE_ARPA_INET_H
 #include <arpa/inet.h>
#endif

using namespace mapper;

int received = 0;
int done = 0;

int verbose = 1;
int terminate = 0;
int period = 100;

class out_stream : public std::ostream {
public:
    out_stream() : std::ostream (&buf) {}

private:
    class null_out_buf : public std::streambuf {
    public:
        virtual std::streamsize xsputn (const char * s, std::streamsize n) {
            return n;
        }
        virtual int overflow (int c) {
            return 1;
        }
    };
    null_out_buf buf;
};
out_stream null_out;

void handler(mpr_sig sig, mpr_sig_evt event, mpr_id instance, int length,
             mpr_type type, const void *value, mpr_time t)
{
    ++received;
    if (verbose) {
        const char *name = mpr_obj_get_prop_as_str(sig, MPR_PROP_NAME, NULL);
        printf("\t\t\t\t\t   | --> signal update: %s:%2lu got", name,
               (unsigned long)instance);
    }

    if (!value) {
        if (verbose)
            printf(" ––––––––\n");
        mpr_sig_release_inst(sig, instance);
        return;
    }
    else if (!verbose)
        return;

    switch (type) {
        case MPR_INT32: {
            int *v = (int*)value;
            for (int i = 0; i < length; i++) {
                printf(" %2d", v[i]);
            }
            break;
        }
        case MPR_FLT: {
            float *v = (float*)value;
            for (int i = 0; i < length; i++) {
                printf(" %2f", v[i]);
            }
            break;
        }
        case MPR_DBL: {
            double *v = (double*)value;
            for (int i = 0; i < length; i++) {
                printf(" %2f", v[i]);
            }
            break;
        }
        default:
            break;
    }
    printf("\n");
}

void ctrlc(int sig)
{
    done = 1;
}

int main(int argc, char ** argv)
{
    int i = 0, j, result = 0;

    // process flags for -v verbose, -t terminate, -h help
    for (i = 1; i < argc; i++) {
        if (argv[i] && argv[i][0] == '-') {
            int len = (int)strlen(argv[i]);
            for (j = 1; j < len; j++) {
                switch (argv[i][j]) {
                    case 'h':
                        printf("testcpp.cpp: possible arguments "
                               "-q quiet (suppress output), "
                               "-t terminate automatically, "
                               "-f fast (execute quickly), "
                               "-h help\n");
                        return 1;
                        break;
                    case 'q':
                        verbose = 0;
                        break;
                    case 'f':
                        period = 1;
                        break;
                    case 't':
                        terminate = 1;
                        break;
                    default:
                        break;
                }
            }
        }
    }

    signal(SIGINT, ctrlc);

    std::ostream& out = verbose ? std::cout : null_out;

    Device dev("mydevice");

    // make a copy of the device to check reference counting
    Device devcopy(dev);

    Signal sig = dev.add_signal(MPR_DIR_IN, "in1", 1, MPR_FLT, "meters", 0, 0, 0, handler);
    dev.remove_signal(sig);
    dev.add_signal(MPR_DIR_IN, "in2", 2, MPR_INT32, 0, 0, 0, 0, handler);
    dev.add_signal(MPR_DIR_IN, "in3", 2, MPR_INT32, 0, 0, 0, 0, handler);
    dev.add_signal(MPR_DIR_IN, "in4", 2, MPR_INT32, 0, 0, 0, 0, handler);

    sig = dev.add_signal(MPR_DIR_OUT, "out1", 1, MPR_FLT, "na");
    dev.remove_signal(sig);
    sig = dev.add_signal(MPR_DIR_OUT, "out2", 3, MPR_DBL, "meters");

    out << "waiting" << std::endl;
    while (!dev.ready() && !done) {
        dev.poll(10);
    }
    out << "ready" << std::endl;

    out << "device " << dev[MPR_PROP_NAME] << " ready..." << std::endl;
    out << "  ordinal: " << dev["ordinal"] << std::endl;
    out << "  id: " << dev[MPR_PROP_ID] << std::endl;
    out << "  interface: " << dev.graph().iface() << std::endl;
    out << "  bus url: " << dev.graph().address() << std::endl;
    out << "  port: " << dev["port"] << std::endl;
    out << "  num_inputs: " << dev.signals(MPR_DIR_IN).size() << std::endl;
    out << "  num_outputs: " << dev.signals(MPR_DIR_OUT).size() << std::endl;
    out << "  num_incoming_maps: " << dev.maps(MPR_DIR_IN).size() << std::endl;
    out << "  num_outgoing_maps: " << dev.maps(MPR_DIR_OUT).size() << std::endl;

    int value[] = {1,2,3,4,5,6};
    dev.set_property("foo", 6, value);
    out << "foo: " << dev["foo"] << std::endl;

    dev["foo"] = 100;
    out << "foo: " << dev["foo"] << std::endl;

    // test std::array<std::string>
    out << "set and get std::array<std::string>: ";
    std::array<std::string, 3> a1 = {{"one", "two", "three"}};
    dev["foo"] = a1;
    const std::array<std::string, 8> a2 = dev["foo"];
    for (i = 0; i < 8; i++)
        out << a2[i] << " ";
    out << std::endl;

    // test std::array<const char*>
    out << "set and get std::array<const char*>: ";
    std::array<const char*, 3> a3 = {{"four", "five", "six"}};
    dev["foo"] = a3;
    std::array<const char*, 3> a4 = dev["foo"];
    for (i = 0; i < (int)a4.size(); i++)
        out << a4[i] << " ";
    out << std::endl;

    // test plain array of const char*
    out << "set and get const char*[]: ";
    const char* a5[3] = {"seven", "eight", "nine"};
    dev.set_property("foo", 3, a5);
    const char **a6 = dev["foo"];
    out << a6[0] << " " << a6[1] << " " << a6[2] << std::endl;

    // test plain array of float
    out << "set and get float[]: ";
    float a7[3] = {7.7f, 8.8f, 9.9f};
    dev.set_property("foo", 3, a7);
    const float *a8 = dev["foo"];
    out << a8[0] << " " << a8[1] << " " << a8[2] << std::endl;

    // test std::vector<const char*>
    out << "set and get std::vector<const char*>: ";
    const char *a9[3] = {"ten", "eleven", "twelve"};
    std::vector<const char*> v1(a9, std::end(a9));
    dev["foo"] = v1;
    std::vector<const char*> v2 = dev["foo"];
    out << "foo: ";
    for (std::vector<const char*>::iterator it = v2.begin(); it != v2.end(); ++it)
        out << *it << " ";
    out << std::endl;

    // test std::vector<std::string>
    out << "set and get std::vector<std::string>: ";
    const char *a10[3] = {"thirteen", "14", "15"};
    std::vector<std::string> v3(a10, std::end(a10));
    dev["foo"] = v3;
    std::vector<std::string> v4 = dev["foo"];
    out << "foo: ";
    for (std::vector<std::string>::iterator it = v4.begin(); it != v4.end(); ++it)
        out << *it << " ";
    out << std::endl;

    Property p("temp", "tempstring");
    dev.set_property(p);
    out << p.key << ": " << p << std::endl;

    dev.remove_property("foo");
    out << "foo: " << dev["foo"] << " (should be 0x0)" << std::endl;

    out << "signal: " << sig << std::endl;

    List<Signal> qsig = dev.signals(MPR_DIR_IN);
    qsig.begin();
    for (; qsig != qsig.end(); ++qsig) {
        out << "  input: " << *qsig << std::endl;
    }

    Graph graph(MPR_OBJ);
    Map map(dev.signals(MPR_DIR_OUT)[0], dev.signals(MPR_DIR_IN)[1]);
    map[MPR_PROP_EXPR] = "y=x[0:1]+123";

    map.push();

    while (!map.ready() && !done) {
        dev.poll(10);
    }

    std::vector <double> v(3);
<<<<<<< HEAD
    while (i++ < 100) {
=======
    while (i++ < 100 && !done) {
        dev.poll(period);
>>>>>>> 2846114f
        graph.poll();
        v[i%3] = i;
        sig.set_value(v);
        dev.poll(period);
    }

    // try retrieving linked devices
    out << "devices linked to " << dev << ":" << std::endl;
    List<Device> foo = dev[MPR_PROP_LINKED];
    for (; foo != foo.end(); foo++) {
        out << "  " << *foo << std::endl;
    }

    // try combining queries
    out << "devices with name matching 'my*' AND >=0 inputs" << std::endl;
    List<Device> qdev = graph.devices();
    qdev.filter(Property(MPR_PROP_NAME, "my*"), MPR_OP_EQ);
    qdev.filter(Property(MPR_PROP_NUM_SIGS_IN, 0), MPR_OP_GTE);
    for (; qdev != qdev.end(); qdev++) {
        out << "  " << *qdev << " (" << (*qdev)[MPR_PROP_NUM_SIGS_IN]
            << " inputs)" << std::endl;
    }

    // check graph records
    out << "graph records:" << std::endl;
    for (const Device d : graph.devices()) {
        out << "  device: " << d << std::endl;
        for (Signal s : d.signals(MPR_DIR_IN)) {
            out << "    input: " << s << std::endl;
        }
        for (Signal s : d.signals(MPR_DIR_OUT)) {
            out << "    output: " << s << std::endl;
        }
    }
    for (Map m : graph.maps()) {
        out << "  map: " << m << std::endl;
    }

    // test API for signal instances
    out << "testing instances API" << std::endl;

    int num_inst = 10;
    mapper::Signal multisend = dev.add_signal(MPR_DIR_OUT, "multisend", 1, MPR_FLT,
                                              0, 0, 0, &num_inst, 0, 0);
    mapper::Signal multirecv = dev.add_signal(MPR_DIR_IN, "multirecv", 1, MPR_FLT,
                                              0, 0, 0, &num_inst, handler, MPR_SIG_UPDATE);
    multisend.set_property(MPR_PROP_STEAL_MODE, (int)MPR_STEAL_OLDEST);
    multirecv.set_property(MPR_PROP_STEAL_MODE, (int)MPR_STEAL_OLDEST);
    mapper::Map map2(multisend, multirecv);
    map2.push();
    while (!map2.ready() && !done) {
        dev.poll(10);
    }
    unsigned long id;
<<<<<<< HEAD
    for (int i = 0; i < 200; i++) {
=======
    for (int i = 0; i < 200 && !done; i++) {
        dev.poll(period);
>>>>>>> 2846114f
        id = (rand() % 10) + 5;
        switch (rand() % 5) {
            case 0:
                // try to destroy an instance
                if (verbose)
                    printf("\t\t  Retiring instance %2lu --> |\n",
                           (unsigned long)id);
                multisend.instance(id).release();
                break;
            default:
                // try to update an instance
                float v = (rand() % 10) * 1.0f;
                multisend.instance(id).set_value(v);
                if (verbose)
                    printf("Sender instance %2lu updated to %2f --> |\n",
                           (unsigned long)id, v);
                break;
        }
        dev.poll(period);
    }

    // test some time manipulation
    Time t1(10, 200);
    Time t2(10, 300);
    if (t1 < t2)
        out << "t1 is less than t2" << std::endl;
    t1 += t2;
    if (t1 >= t2)
        out << "(t1 + t2) is greater then or equal to t2" << std::endl;

    printf("\r..................................................Test %s\x1B[0m.\n",
           result ? "\x1B[31mFAILED" : "\x1B[32mPASSED");
    return result;
}<|MERGE_RESOLUTION|>--- conflicted
+++ resolved
@@ -250,12 +250,7 @@
     }
 
     std::vector <double> v(3);
-<<<<<<< HEAD
-    while (i++ < 100) {
-=======
     while (i++ < 100 && !done) {
-        dev.poll(period);
->>>>>>> 2846114f
         graph.poll();
         v[i%3] = i;
         sig.set_value(v);
@@ -310,12 +305,7 @@
         dev.poll(10);
     }
     unsigned long id;
-<<<<<<< HEAD
-    for (int i = 0; i < 200; i++) {
-=======
     for (int i = 0; i < 200 && !done; i++) {
-        dev.poll(period);
->>>>>>> 2846114f
         id = (rand() % 10) + 5;
         switch (rand() % 5) {
             case 0:
