--- conflicted
+++ resolved
@@ -35,40 +35,27 @@
 {
     int i;
     if (value) {
-<<<<<<< HEAD
         if (props->type == 'f') {
-            printf("--> %s got ", props->is_output ?
-                   "source" : "destination");
+            eprintf("--> %s got ", props->is_output ?
+                    "source" : "destination");
             for (i = 0; i < props->length * count; i++)
-                printf("%f ", ((float*)value)[i]);
-            printf("\n");
+                eprintf("%f ", ((float*)value)[i]);
+            eprintf("\n");
         }
         else if (props->type == 'i') {
-            printf("--> %s got ", props->is_output ?
-                   "source" : "destination");
+            eprintf("--> %s got ", props->is_output ?
+                    "source" : "destination");
             for (i = 0; i < props->length * count; i++)
-                printf("%i ", ((int*)value)[i]);
-            printf("\n");
+                eprintf("%i ", ((int*)value)[i]);
+            eprintf("\n");
         }
     }
     else {
-        printf("--> %s got ", props->is_output ?
-               "source" : "destination");
+        eprintf("--> %s got ", props->is_output ?
+                "source" : "destination");
         for (i = 0; i < props->length * count; i++)
-            printf("NIL ");
-        printf("\n");
-=======
-        if (props->type == 'f')
-            eprintf("--> %s got %f\n", props->is_output ?
-                    "source" : "destination", (*(float*)value));
-        else if (props->type == 'i')
-            eprintf("--> %s got %i\n", props->is_output ?
-                    "source" : "destination", (*(int*)value));
-    }
-    else {
-        eprintf("--> %s got NIL\n", props->is_output ?
-                "source" : "destination");
->>>>>>> 2ba01d2f
+            eprintf("NIL ");
+        eprintf("\n");
     }
     received++;
 }
@@ -172,21 +159,18 @@
             return 1;
     }
 
-<<<<<<< HEAD
+    mapper_monitor_free(mon);
+    return 0;
+}
+
+void loop()
+{
+    eprintf("-------------------- GO ! --------------------\n");
+    int i = 0;
     int val[] = {0, 0};
     msig_update(sendsig, val, 1, MAPPER_NOW);
-    while (i >= 0 && !done) {
-=======
-    mapper_monitor_free(mon);
-    return 0;
-}
-
-void loop()
-{
-    eprintf("-------------------- GO ! --------------------\n");
-    int i = 0;
+
     while ((!terminate || i < 50) && !done) {
->>>>>>> 2ba01d2f
         msig_update_float(recvsig, ((i % 10) * 1.0f));
         sent++;
         eprintf("\ndestination value updated to %f -->\n", (i % 10) * 1.0f);
