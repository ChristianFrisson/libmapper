--- conflicted
+++ resolved
@@ -125,40 +125,19 @@
 int setup_connections()
 {
     int i = 0;
-<<<<<<< HEAD
-
-    if (automate) {
-        mapper_monitor mon = mapper_monitor_new(source->admin, 0);
-
-        char src_name[1024], dest_name[1024];
-        mapper_monitor_link(mon, mdev_name(source),
-                            mdev_name(destination), 0, 0);
-
-        while (!destination->receivers) {
-            mdev_poll(source, 10);
-            mdev_poll(destination, 10);
-        }
-
-        msig_full_name(sendsig, src_name, 1024);
-        msig_full_name(recvsig, dest_name, 1024);
-        mapper_db_connection_t props;
-        props.mode = MO_REVERSE;
-        mapper_monitor_connect(mon, src_name, dest_name, &props,
-                               CONNECTION_MODE);
-
-        // wait until connection has been established
-        while (!destination->receivers->n_connections) {
-            mdev_poll(source, 10);
-            mdev_poll(destination, 10);
-        }
-
-        mapper_monitor_free(mon);
-=======
+
     mapper_monitor mon = mapper_monitor_new(source->admin, 0);
 
     char src_name[1024], dest_name[1024];
     mapper_monitor_link(mon, mdev_name(source),
                         mdev_name(destination), 0, 0);
+
+    while (!destination->receivers) {
+        mdev_poll(source, 10);
+        mdev_poll(destination, 10);
+        if (i++ > 100)
+            return 1;
+    }
 
     msig_full_name(sendsig, src_name, 1024);
     msig_full_name(recvsig, dest_name, 1024);
@@ -167,14 +146,13 @@
     mapper_monitor_connect(mon, src_name, dest_name, &props,
                            CONNECTION_MODE);
 
+    i = 0;
     // wait until connection has been established
-    while (!destination->receivers ||
-           !destination->receivers->n_connections) {
-        mdev_poll(source, 1);
-        mdev_poll(destination, 1);
+    while (!destination->receivers->n_connections) {
+        mdev_poll(source, 10);
+        mdev_poll(destination, 10);
         if (i++ > 100)
             return 1;
->>>>>>> 218fa1af
     }
 
     mapper_monitor_free(mon);
