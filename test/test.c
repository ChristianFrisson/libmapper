--- conflicted
+++ resolved
@@ -38,23 +38,13 @@
         goto error;
     printf("source created.\n");
 
-<<<<<<< HEAD
     float mnf[]={0,0,0}, mxf[]={10,10,10};
-    double mnd=0, mxd=10;
-
-    sendsig_1 = mdev_add_output(source, "/outsig_1", 1, 'd', "Hz", &mnd, &mxd);
-    sendsig_2 = mdev_add_output(source, "/outsig_2", 1, 'f', "mm", mnf, mxf);
-    sendsig_3 = mdev_add_output(source, "/outsig_3", 3, 'f', 0, mnf, mxf);
-    sendsig_4 = mdev_add_output(source, "/outsig_4", 1, 'f', 0, mnf, mxf);
-=======
-    float mnf=0, mxf=10;
     double mnd=0, mxd=10;
 
     sendsig_1 = mdev_add_output(source, "/outsig_1", 1, 'd', "Hz", &mnd, &mxd);
     sendsig_2 = mdev_add_output(source, "/outsig_2", 1, 'f', "mm", &mnf, &mxf);
     sendsig_3 = mdev_add_output(source, "/outsig_3", 3, 'f', 0, &mnf, &mxf);
     sendsig_4 = mdev_add_output(source, "/outsig_4", 1, 'f', 0, &mnf, &mxf);
->>>>>>> 1d1778d6
 
     printf("Output signal /outsig registered.\n");
 
@@ -111,20 +101,7 @@
         goto error;
     printf("destination created.\n");
 
-<<<<<<< HEAD
     float mnf[]={0,0,0}, mxf[]={1,1,1};
-    double mnd=0, mxd=1;
-
-    recvsig_1 = mdev_add_input(destination, "/insig_1", 1, 'f',
-                               0, mnf, mxf, insig_handler, 0);
-    recvsig_2 = mdev_add_input(destination, "/insig_2", 1, 'd',
-                               0, &mnd, &mxd, insig_handler, 0);
-    recvsig_3 = mdev_add_input(destination, "/insig_3", 3, 'f',
-                               0, mnf, mxf, insig_handler, 0);
-    recvsig_4 = mdev_add_input(destination, "/insig_4", 1, 'f',
-                               0, mnf, mxf, insig_handler, 0);
-=======
-    float mnf=0, mxf=1;
     double mnd=0, mxd=1;
 
     recvsig_1 = mdev_add_input(destination, "/insig_1", 1, 'f',
@@ -135,7 +112,6 @@
                                0, &mnf, &mxf, insig_handler, 0);
     recvsig_4 = mdev_add_input(destination, "/insig_4", 1, 'f',
                                0, &mnf, &mxf, insig_handler, 0);
->>>>>>> 1d1778d6
 
     printf("Input signal /insig registered.\n");
 
