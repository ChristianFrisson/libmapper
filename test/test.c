--- conflicted
+++ resolved
@@ -188,11 +188,9 @@
         mapper_monitor_free(mon);
     }
 
-<<<<<<< HEAD
     i = 0;
-=======
     float val[3];
->>>>>>> 75c3c364
+
     while (i >= 0 && !done) {
         mdev_poll(source, 0);
         msig_update_double(sendsig_1, ((i % 10) * 1.0f));
