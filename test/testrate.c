
#include "../src/mapper_internal.h"
#include <mapper/mapper.h>
#include <stdio.h>
#include <math.h>
#include <lo/lo.h>
#include <unistd.h>
#include <signal.h>
#include <stdlib.h>
#include <string.h>

#ifdef WIN32
#define usleep(x) Sleep(x/1000)
#endif

#define eprintf(format, ...) do {               \
    if (verbose)                                \
        fprintf(stdout, format, ##__VA_ARGS__); \
} while(0)

int verbose = 1;
int terminate = 0;
int autoconnect = 1;
int done = 0;

mapper_device source = 0;
mapper_device destination = 0;
mapper_signal sendsig = 0;
mapper_signal recvsig = 0;

int port = 9000;

int sent = 0;
int received = 0;

/*! Creation of a local source. */
int setup_source()
{
    source = mdev_new("testsend", port, 0);
    if (!source)
        goto error;
    eprintf("source created.\n");

    float mn=0, mx=10;

    sendsig = mdev_add_output(source, "/outsig", 1, 'f', "Hz", &mn, &mx);

    // This signal will be updated at 100 Hz
    msig_set_rate(sendsig, 100);

    // Check by both methods that the property was set
    mapper_db_signal props = msig_properties(sendsig);
    eprintf("Rate for /outsig is set to: %f\n", props->rate);

    const float *a;
    char t;
    int l;
    if (mapper_db_signal_property_lookup(props, "rate", &t,
                                         (const void**)&a, &l))
    {
        eprintf("Couldn't find `rate' property.\n");
        mdev_free(source);
        mdev_free(destination);
        exit(1);
    }

    if (l!=1) {
        eprintf("Rate property was unexpected length %d\n", l);
        exit(1);
    }
    if (t=='f')
        eprintf("Rate for /outsig is set to: %f\n", a[0]);
    else {
        eprintf("Rate property was unexpected type `%c'\n", t);
        mdev_free(source);
        mdev_free(destination);
        exit(1);
    }

    if (props->rate != a[0]) {
        eprintf("Rate properties don't agree.\n");
        mdev_free(source);
        mdev_free(destination);
        exit(1);
    }

    eprintf("Output signal /outsig registered.\n");

    return 0;

  error:
    return 1;
}

void cleanup_source()
{
    if (source) {
        if (source->routers) {
            eprintf("Removing router.. ");
            fflush(stdout);
            mdev_remove_router(source, source->routers);
            eprintf("ok\n");
        }
        eprintf("Freeing source.. ");
        fflush(stdout);
        mdev_free(source);
        eprintf("ok\n");
    }
}

void insig_handler(mapper_signal sig, mapper_db_signal props,
                   int instance_id, void *value, int count,
                   mapper_timetag_t *timetag)
{
    if (value) {
        eprintf("--> destination %s got %i message vector\n[",
               props->name, count);
        float *v = value;
        for (int i = 0; i < count; i++) {
            for (int j = 0; j < props->length; j++) {
                eprintf(" %.1f ", v[i*props->length+j]);
            }
        }
        eprintf("]\n");
    }
    received++;
}

/*! Creation of a local destination. */
int setup_destination()
{
    destination = mdev_new("testrecv", port, 0);
    if (!destination)
        goto error;
    eprintf("destination created.\n");

    float mn=0, mx=1;

    recvsig = mdev_add_input(destination, "/insig", 1, 'f',
                               0, &mn, &mx, insig_handler, 0);

    // This signal is expected to be updated at 100 Hz
    msig_set_rate(recvsig, 100);

    eprintf("Input signal /insig registered.\n");

    return 0;

  error:
    return 1;
}

void cleanup_destination()
{
    if (destination) {
        eprintf("Freeing destination.. ");
        fflush(stdout);
        mdev_free(destination);
        eprintf("ok\n");
    }
}

void wait_local_devices()
{
    while (!(mdev_ready(source) && mdev_ready(destination))) {
        mdev_poll(source, 0);
        mdev_poll(destination, 0);

        usleep(50 * 1000);
    }
}

int setup_connections()
{
    int i = 0;
    mapper_monitor mon = mapper_monitor_new(source->admin, 0);

    char src_name[1024], dest_name[1024];
    mapper_monitor_link(mon, mdev_name(source),
                        mdev_name(destination), 0, 0);

    msig_full_name(sendsig, src_name, 1024);
    msig_full_name(recvsig, dest_name, 1024);
    mapper_monitor_connect(mon, src_name, dest_name, 0, 0);

    // wait until connection has been established
    while (!source->routers || !source->routers->n_connections) {
        mdev_poll(source, 1);
        mdev_poll(destination, 1);
        if (i++ > 100)
            return 1;
    }

<<<<<<< HEAD
    if (automate) {
        mapper_monitor mon = mapper_monitor_new(source->admin, 0);

        char src_name[1024], dest_name[1024];
        mapper_monitor_link(mon, mdev_name(source),
                            mdev_name(destination), 0, 0);

        while (!source->routers) {
            mdev_poll(source, 10);
            mdev_poll(destination, 10);
        }

        msig_full_name(sendsig, src_name, 1024);
        msig_full_name(recvsig, dest_name, 1024);
        mapper_monitor_connect(mon, src_name, dest_name, 0, 0);

        // wait until connection has been established
        while (!source->routers->n_connections) {
            mdev_poll(source, 10);
            mdev_poll(destination, 10);
        }
=======
    mapper_monitor_free(mon);
    return 0;
}
>>>>>>> 218fa1af

void loop()
{
    int i = 0;

    float phasor[10];
    for (i=0; i<10; i++)
        phasor[i] = i;

    i = 0;
    while ((!terminate || i < 50) && !done) {
        mdev_poll(source, 0);

        // 10 times a second, we provide 10 samples, making a
        // periodically-sampled signal of 100 Hz.
        eprintf("Sending [%g..%g]...\n", phasor[0], phasor[9]);
        sent++;
        msig_update(sendsig, phasor, 10, MAPPER_NOW);
        int r = mdev_poll(destination, 100);
        eprintf("Destination got %d message%s.\n", r, r==1?"":"s");
        i++;

        if (!verbose) {
            printf("\r  Sent: %4i, Received: %4i   ", sent, received);
            fflush(stdout);
        }
    }
}

void ctrlc(int sig)
{
    done = 1;
}

int main(int argc, char **argv)
{
    int i, j, result = 0;

    // process flags for -v verbose, -t terminate, -h help
    for (i = 1; i < argc; i++) {
        if (argv[i] && argv[i][0] == '-') {
            int len = strlen(argv[i]);
            for (j = 1; j < len; j++) {
                switch (argv[i][j]) {
                    case 'h':
                        eprintf("testrate.c: possible arguments "
                                "-q quiet (suppress output), "
                                "-t terminate automatically, "
                                "-h help\n");
                        return 1;
                        break;
                    case 'q':
                        verbose = 0;
                        break;
                    case 't':
                        terminate = 1;
                        break;
                    default:
                        break;
                }
            }
        }
    }

    signal(SIGINT, ctrlc);

    if (setup_destination()) {
        eprintf("Error initializing destination.\n");
        result = 1;
        goto done;
    }

    if (setup_source()) {
        eprintf("Error initializing source.\n");
        result = 1;
        goto done;
    }

    wait_local_devices();

    if (autoconnect && setup_connections()) {
        eprintf("Error connecting signals.\n");
        result = 1;
        goto done;
    }

    loop();

    if (sent != received) {
        eprintf("Not all sent messages were received.\n");
        eprintf("Updated value %d time%s, but received %d of them.\n",
                sent, sent == 1 ? "" : "s", received);
        result = 1;
    }

  done:
    cleanup_destination();
    cleanup_source();
    printf("Test %s.\n", result ? "FAILED" : "PASSED");
    return result;
}<|MERGE_RESOLUTION|>--- conflicted
+++ resolved
@@ -179,45 +179,29 @@
     mapper_monitor_link(mon, mdev_name(source),
                         mdev_name(destination), 0, 0);
 
+    while (!source->routers) {
+        mdev_poll(source, 10);
+        mdev_poll(destination, 10);
+        if (i++ > 100)
+            return 1;
+    }
+
     msig_full_name(sendsig, src_name, 1024);
     msig_full_name(recvsig, dest_name, 1024);
     mapper_monitor_connect(mon, src_name, dest_name, 0, 0);
 
+    i = 0;
     // wait until connection has been established
-    while (!source->routers || !source->routers->n_connections) {
-        mdev_poll(source, 1);
-        mdev_poll(destination, 1);
+    while (!source->routers->n_connections) {
+        mdev_poll(source, 10);
+        mdev_poll(destination, 10);
         if (i++ > 100)
             return 1;
     }
 
-<<<<<<< HEAD
-    if (automate) {
-        mapper_monitor mon = mapper_monitor_new(source->admin, 0);
-
-        char src_name[1024], dest_name[1024];
-        mapper_monitor_link(mon, mdev_name(source),
-                            mdev_name(destination), 0, 0);
-
-        while (!source->routers) {
-            mdev_poll(source, 10);
-            mdev_poll(destination, 10);
-        }
-
-        msig_full_name(sendsig, src_name, 1024);
-        msig_full_name(recvsig, dest_name, 1024);
-        mapper_monitor_connect(mon, src_name, dest_name, 0, 0);
-
-        // wait until connection has been established
-        while (!source->routers->n_connections) {
-            mdev_poll(source, 10);
-            mdev_poll(destination, 10);
-        }
-=======
     mapper_monitor_free(mon);
     return 0;
 }
->>>>>>> 218fa1af
 
 void loop()
 {
