--- conflicted
+++ resolved
@@ -35,14 +35,10 @@
 {
     int i;
     if (value) {
-<<<<<<< HEAD
-        printf("--> source got query response: %s ", props->name);
+        eprintf("--> source got query response: %s ", props->name);
         for (i = 0; i < props->length * count; i++)
-            printf("%i ", ((int*)value)[i]);
-        printf("\n");
-=======
-        eprintf("--> source got query response: %s %i\n", props->name, (*(int*)value));
->>>>>>> 2ba01d2f
+            eprintf("%i ", ((int*)value)[i]);
+        eprintf("\n");
     }
     else {
         eprintf("--> source got empty query response: %s\n", props->name);
@@ -151,54 +147,27 @@
 
 int setup_connections()
 {
-<<<<<<< HEAD
-    printf("-------------------- GO ! --------------------\n");
-    int i = 10, j = 0, count;
-    float value[] = {0., 0., 0., 0.};
-=======
     int i;
     mapper_monitor mon = mapper_monitor_new(source->admin, 0);
->>>>>>> 2ba01d2f
 
     char src_name[1024], dest_name[1024];
     mapper_monitor_link(mon, mdev_name(source),
                         mdev_name(destination), 0, 0);
 
-    for (i = 0; i < 4; i++) {
+    for (int i = 0; i < 2; i++) {
         msig_full_name(sendsig[i], src_name, 1024);
         msig_full_name(recvsig[i], dest_name, 1024);
         mapper_monitor_connect(mon, src_name, dest_name, 0, 0);
     }
 
-<<<<<<< HEAD
-        for (int i = 0; i < 2; i++) {
-            msig_full_name(sendsig[i], src_name, 1024);
-            msig_full_name(recvsig[i], dest_name, 1024);
-            mapper_monitor_connect(mon, src_name, dest_name, 0, 0);
-        }
-        // swap the last two signals
-        msig_full_name(sendsig[2], src_name, 1024);
-        msig_full_name(recvsig[3], dest_name, 1024);
-        mapper_monitor_connect(mon, src_name, dest_name, 0, 0);
-        msig_full_name(sendsig[3], src_name, 1024);
-        msig_full_name(recvsig[2], dest_name, 1024);
-        mapper_monitor_connect(mon, src_name, dest_name, 0, 0);
-
-        mapper_monitor_free(mon);
-
-        // wait until connection has been established
-        while (!source->routers || !source->routers->n_connections) {
-            mdev_poll(source, 1);
-            mdev_poll(destination, 1);
-        }
-    }
-
-    while (i >= 0 && !done) {
-        for (j = 0; j < 4; j++)
-            value[j] = (i % 10) * 1.0f;
-        for (j = 0; j < 4; j++) {
-            msig_update(recvsig[j], value, 0, MAPPER_NOW);
-=======
+    // swap the last two signals to mix up signal vector lengths
+    msig_full_name(sendsig[2], src_name, 1024);
+    msig_full_name(recvsig[3], dest_name, 1024);
+    mapper_monitor_connect(mon, src_name, dest_name, 0, 0);
+    msig_full_name(sendsig[3], src_name, 1024);
+    msig_full_name(recvsig[2], dest_name, 1024);
+    mapper_monitor_connect(mon, src_name, dest_name, 0, 0);
+
     // wait until connection has been established
     i = 0;
     while (!source->routers || !source->routers->n_connections) {
@@ -215,22 +184,19 @@
 void loop()
 {
     eprintf("-------------------- GO ! --------------------\n");
-    int i = 0, j = 0, count;
+    int i = 10, j = 0, count;
+    float value[] = {0., 0., 0., 0.};
 
     while ((!terminate || i < 50) && !done) {
-        for (j = 0; j < 2; j++) {
-            msig_update_float(recvsig[j], ((i % 10) * 1.0f));
->>>>>>> 2ba01d2f
+        for (j = 0; j < 4; j++)
+            value[j] = (i % 10) * 1.0f;
+        for (j = 0; j < 4; j++) {
+            msig_update(recvsig[j], value, 0, MAPPER_NOW);
         }
         eprintf("\ndestination values updated to %f -->\n", (i % 10) * 1.0f);
         for (j = 0; j < 4; j++) {
-<<<<<<< HEAD
             sent += count = msig_query_remotes(sendsig[j], MAPPER_NOW);
-            printf("Sent %i queries for sendsig[%i]\n", count, j);
-=======
-            count = msig_query_remotes(sendsig[j], MAPPER_NOW);
             eprintf("Sent %i queries for sendsig[%i]\n", count, j);
-            sent += count;
         }
         mdev_poll(destination, 50);
         mdev_poll(source, 50);
@@ -239,7 +205,6 @@
         if (!verbose) {
             printf("\r  Sent: %4i, Received: %4i   ", sent, received);
             fflush(stdout);
->>>>>>> 2ba01d2f
         }
     }
 }
@@ -304,15 +269,9 @@
     loop();
 
     if (sent != received) {
-<<<<<<< HEAD
-        printf("Not all sent queries received responses.\n");
-        printf("Queried %d time%s, but received %d responses.\n",
-               sent, sent == 1 ? "" : "s", received);
-=======
-        eprintf("Not all sent messages were received.\n");
-        eprintf("Updated value %d time%s, but received %d of them.\n",
+        eprintf("Not all sent queries received responses.\n");
+        eprintf("Queried %d time%s, but received %d responses.\n",
                 sent, sent == 1 ? "" : "s", received);
->>>>>>> 2ba01d2f
         result = 1;
     }
 
