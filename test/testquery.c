#include "../src/mapper_internal.h"
#include <mapper/mapper.h>
#include <stdio.h>
#include <math.h>
#include <lo/lo.h>
#include <unistd.h>
#include <signal.h>
#include <string.h>

#ifdef WIN32
#define usleep(x) Sleep(x/1000)
#endif

#define eprintf(format, ...) do {               \
    if (verbose)                                \
        fprintf(stdout, format, ##__VA_ARGS__); \
} while(0)

int verbose = 1;
int terminate = 0;
int autoconnect = 1;

mapper_device source = 0;
mapper_device destination = 0;
mapper_signal sendsig[4] = {0, 0, 0, 0};
mapper_signal recvsig[4] = {0, 0, 0, 0};

int sent = 0;
int received = 0;
int done = 0;

void query_response_handler(mapper_signal sig, mapper_db_signal props,
                            int instance_id, void *value, int count,
                            mapper_timetag_t *timetag)
{
    int i;
    if (value) {
        eprintf("--> source got query response: %s ", props->name);
        for (i = 0; i < props->length * count; i++)
            eprintf("%i ", ((int*)value)[i]);
        eprintf("\n");
    }
    else {
        eprintf("--> source got empty query response: %s\n", props->name);
    }

    received++;
}

/*! Creation of a local source. */
int setup_source()
{
    char sig_name[20];
    source = mdev_new("testquery-send", 0, 0);
    if (!source)
        goto error;
    eprintf("source created.\n");

    int mn[]={0,0,0,0}, mx[]={10,10,10,10};

    for (int i = 0; i < 4; i++) {
        snprintf(sig_name, 20, "%s%i", "/outsig_", i);
        sendsig[i] = mdev_add_output(source, sig_name, i+1, 'i', 0, mn, mx);
        msig_set_callback(sendsig[i], query_response_handler, 0);
        msig_update(sendsig[i], mn, 0, MAPPER_NOW);
    }

    eprintf("Output signals registered.\n");
    eprintf("Number of outputs: %d\n", mdev_num_outputs(source));

    return 0;

error:
    return 1;
}

void cleanup_source()
{
    if (source) {
        if (source->routers) {
            eprintf("Removing router.. ");
            fflush(stdout);
            mdev_remove_router(source, source->routers);
            eprintf("ok\n");
        }
        eprintf("Freeing source.. ");
        fflush(stdout);
        mdev_free(source);
        eprintf("ok\n");
    }
}

void insig_handler(mapper_signal sig,mapper_db_signal props,
                   int instance_id, void *value, int count,
                   mapper_timetag_t *timetag)
{
    if (value) {
        eprintf("--> destination got %s %f\n", props->name, (*(float*)value));
    }
    received++;
}

/*! Creation of a local destination. */
int setup_destination()
{
    char sig_name[10];
    destination = mdev_new("testquery-recv", 0, 0);
    if (!destination)
        goto error;
    eprintf("destination created.\n");

    float mn[]={0,0,0,0}, mx[]={1,1,1,1};

    for (int i = 0; i < 4; i++) {
        snprintf(sig_name, 10, "%s%i", "/insig_", i);
        recvsig[i] = mdev_add_input(destination, sig_name, i+1,
                                    'f', 0, mn, mx, insig_handler, 0);
    }

    eprintf("Input signal /insig registered.\n");
    eprintf("Number of inputs: %d\n", mdev_num_inputs(destination));

    return 0;

error:
    return 1;
}

void cleanup_destination()
{
    if (destination) {
        eprintf("Freeing destination.. ");
        fflush(stdout);
        mdev_free(destination);
        eprintf("ok\n");
    }
}

void wait_local_devices()
{
    while (!(mdev_ready(source) && mdev_ready(destination))) {
        mdev_poll(source, 0);
        mdev_poll(destination, 0);

        usleep(50 * 1000);
    }
}

int setup_connections()
{
    int i;
    mapper_monitor mon = mapper_monitor_new(source->admin, 0);

    char src_name[1024], dest_name[1024];
    mapper_monitor_link(mon, mdev_name(source),
                        mdev_name(destination), 0, 0);

<<<<<<< HEAD
    for (int i = 0; i < 2; i++) {
=======
    i = 0;
    while (!source->routers) {
        mdev_poll(source, 10);
        mdev_poll(destination, 10);
        if (i++ > 100)
            return 1;
    }

    for (int i = 0; i < 4; i++) {
>>>>>>> a6748fb5
        msig_full_name(sendsig[i], src_name, 1024);
        msig_full_name(recvsig[i], dest_name, 1024);
        mapper_monitor_connect(mon, src_name, dest_name, 0, 0);
    }

<<<<<<< HEAD
    // swap the last two signals to mix up signal vector lengths
    msig_full_name(sendsig[2], src_name, 1024);
    msig_full_name(recvsig[3], dest_name, 1024);
    mapper_monitor_connect(mon, src_name, dest_name, 0, 0);
    msig_full_name(sendsig[3], src_name, 1024);
    msig_full_name(recvsig[2], dest_name, 1024);
    mapper_monitor_connect(mon, src_name, dest_name, 0, 0);

    // wait until connection has been established
=======
>>>>>>> a6748fb5
    i = 0;
    // wait until connection has been established
    while (!source->routers->n_connections) {
        mdev_poll(source, 10);
        mdev_poll(destination, 10);
        if (i++ > 100)
            return 1;
    }

    mapper_monitor_free(mon);
    return 0;
}

void loop()
{
    eprintf("-------------------- GO ! --------------------\n");
    int i = 10, j = 0, count;
    float value[] = {0., 0., 0., 0.};

    while ((!terminate || i < 50) && !done) {
        for (j = 0; j < 4; j++)
            value[j] = (i % 10) * 1.0f;
        for (j = 0; j < 4; j++) {
            msig_update(recvsig[j], value, 0, MAPPER_NOW);
        }
        eprintf("\ndestination values updated to %f -->\n", (i % 10) * 1.0f);
        for (j = 0; j < 4; j++) {
            sent += count = msig_query_remotes(sendsig[j], MAPPER_NOW);
            eprintf("Sent %i queries for sendsig[%i]\n", count, j);
        }
        mdev_poll(destination, 50);
        mdev_poll(source, 50);
        i++;

        if (!verbose) {
            printf("\r  Sent: %4i, Received: %4i   ", sent, received);
            fflush(stdout);
        }
    }
}

void ctrlc(int sig)
{
    done = 1;
}

int main(int argc, char **argv)
{
    int i, j, result = 0;

    // process flags for -v verbose, -t terminate, -h help
    for (i = 1; i < argc; i++) {
        if (argv[i] && argv[i][0] == '-') {
            int len = strlen(argv[i]);
            for (j = 1; j < len; j++) {
                switch (argv[i][j]) {
                    case 'h':
                        eprintf("testquery.c: possible arguments "
                                "-q quiet (suppress output), "
                                "-t terminate automatically, "
                                "-h help\n");
                        return 1;
                        break;
                    case 'q':
                        verbose = 0;
                        break;
                    case 't':
                        terminate = 1;
                        break;
                    default:
                        break;
                }
            }
        }
    }

    signal(SIGINT, ctrlc);

    if (setup_destination()) {
        eprintf("Error initializing destination.\n");
        result = 1;
        goto done;
    }

    if (setup_source()) {
        eprintf("Done initializing source.\n");
        result = 1;
        goto done;
    }

    wait_local_devices();

    if (autoconnect && setup_connections()) {
        eprintf("Error connecting signals.\n");
        result = 1;
        goto done;
    }

    loop();

    if (sent != received) {
        eprintf("Not all sent queries received responses.\n");
        eprintf("Queried %d time%s, but received %d responses.\n",
                sent, sent == 1 ? "" : "s", received);
        result = 1;
    }

done:
    cleanup_destination();
    cleanup_source();
    printf("Test %s.\n", result ? "FAILED" : "PASSED");
    return result;
}<|MERGE_RESOLUTION|>--- conflicted
+++ resolved
@@ -155,9 +155,6 @@
     mapper_monitor_link(mon, mdev_name(source),
                         mdev_name(destination), 0, 0);
 
-<<<<<<< HEAD
-    for (int i = 0; i < 2; i++) {
-=======
     i = 0;
     while (!source->routers) {
         mdev_poll(source, 10);
@@ -167,13 +164,11 @@
     }
 
     for (int i = 0; i < 4; i++) {
->>>>>>> a6748fb5
         msig_full_name(sendsig[i], src_name, 1024);
         msig_full_name(recvsig[i], dest_name, 1024);
         mapper_monitor_connect(mon, src_name, dest_name, 0, 0);
     }
 
-<<<<<<< HEAD
     // swap the last two signals to mix up signal vector lengths
     msig_full_name(sendsig[2], src_name, 1024);
     msig_full_name(recvsig[3], dest_name, 1024);
@@ -182,9 +177,6 @@
     msig_full_name(recvsig[2], dest_name, 1024);
     mapper_monitor_connect(mon, src_name, dest_name, 0, 0);
 
-    // wait until connection has been established
-=======
->>>>>>> a6748fb5
     i = 0;
     // wait until connection has been established
     while (!source->routers->n_connections) {
