--- conflicted
+++ resolved
@@ -41,25 +41,13 @@
 
     float mn=0, mx=10;
 
-<<<<<<< HEAD
-    sendsig = mdev_add_output_with_instances(source, "/outsig", 1, 'f', 0, &mn, &mx, 10);
+    sendsig = mapper_device_add_signal(source, MAPPER_DIR_OUTGOING, 10,
+                                       "/outsig", 1, 'f', 0, &mn, &mx, 0, 0);
     if (!sendsig)
         goto error;
 
     eprintf("Output signal added with %i instances.\n",
-              msig_num_active_instances(sendsig)
-            + msig_num_reserved_instances(sendsig));
-=======
-    sendsig = mapper_device_add_output_signal(source, "outsig", 1, 'f', 0,
-                                              &mn, &mx);
-    if (!sendsig)
-        goto error;
-    mapper_signal_reserve_instances(sendsig, 10, 0, 0);
-
-    eprintf("Output signal registered.\n");
-    eprintf("Number of outputs: %d\n",
-            mapper_device_num_signals(source, MAPPER_DIR_OUTGOING));
->>>>>>> a0999366
+            mapper_signal_num_instances(sendsig));
 
     return 0;
 
@@ -114,14 +102,10 @@
 
     float mn=0;//, mx=1;
 
-<<<<<<< HEAD
-    // Specify 0 instances since we wich to use specific ids
-    recvsig = mdev_add_input_with_instances(destination, "/insig", 1, 'f',
-                                            0, &mn, 0, 0, insig_handler, 0);
-=======
-    recvsig = mapper_device_add_input_signal(destination, "insig", 1, 'f', 0,
-                                             &mn, 0, insig_handler, 0);
->>>>>>> a0999366
+    // Specify 0 instances since we wish to use specific ids
+    recvsig = mapper_device_add_signal(destination, MAPPER_DIR_INCOMING, 0,
+                                       "/insig", 1, 'f', 0, &mn, 0,
+                                       insig_handler, 0);
     if (!recvsig)
         goto error;
 
@@ -130,16 +114,8 @@
         mapper_signal_reserve_instances(recvsig, 1, (mapper_id*)&i, 0);
     }
 
-<<<<<<< HEAD
     eprintf("Input signal added with %i instances.\n",
-              msig_num_active_instances(recvsig)
-            + msig_num_reserved_instances(recvsig));
-    eprintf("Number of inputs: %d\n", mdev_num_inputs(destination));
-=======
-    eprintf("Input signal registered.\n");
-    eprintf("Number of inputs: %d\n",
-            mapper_device_num_signals(destination, MAPPER_DIR_INCOMING));
->>>>>>> a0999366
+            mapper_signal_num_instances(recvsig));
 
     return 0;
 
