--- conflicted
+++ resolved
@@ -44,20 +44,6 @@
     for (i = 0; i < 100; i++) {
         mdev_poll(mdev, 100);
         snprintf(signame, 32, "/s%i", i);
-<<<<<<< HEAD
-        if (!(inputs[i] = mdev_add_input(mdev, signame, 1, 'f', 0, 0, 0, sig_handler, 0)))
-            goto error;
-        if (!(outputs[i] = mdev_add_output(mdev, signame, 1, 'f', 0, 0, 0)))
-            goto error;
-    }
-    printf("Removing 200 signals...\n");
-    for (i = 0; i < 100; i++) {
-        snprintf(signame, 32, "/s%i", i);
-        mdev_remove_input(mdev, inputs[i]);
-        mdev_remove_output(mdev, outputs[i]);
-        mdev_poll(mdev, 100);
-    }
-=======
         if (!mdev_add_input(mdev, signame, 1, 'f', 0, 0, 0, sig_handler, 0)) {
             result = 1;
             goto done;
@@ -67,23 +53,17 @@
             goto done;
         }
     }
+    printf("Removing 200 signals...\n");
+    for (i = 0; i < 100; i++) {
+        snprintf(signame, 32, "/s%i", i);
+        mdev_remove_input(mdev, inputs[i]);
+        mdev_remove_output(mdev, outputs[i]);
+        mdev_poll(mdev, 100);
+    }
 
-    printf("Waiting for 10 seconds... ");
-    fflush(stdout);
-    for (i = 100; i > 0; i--)
-        mdev_poll(mdev, 100);
->>>>>>> 218fa1af
-
-    mdev_free(mdev);
-
-<<<<<<< HEAD
-  error:
+  done:
     if (mdev)
         mdev_free(mdev);
-    return 1;
-=======
-  done:
     printf("Test %s.\n", result ? "FAILED" : "PASSED");
     return result;
->>>>>>> 218fa1af
 }