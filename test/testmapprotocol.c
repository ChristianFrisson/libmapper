--- conflicted
+++ resolved
@@ -1,18 +1,13 @@
 #include <mpr/mpr.h>
 #include <stdio.h>
 #include <math.h>
-<<<<<<< HEAD
 #include <string.h>
-=======
 #include <signal.h>
-
->>>>>>> 4a8a9b08
 #include <unistd.h>
 
 #define eprintf(format, ...) do {               \
     if (verbose)                                \
         fprintf(stdout, format, ##__VA_ARGS__); \
-<<<<<<< HEAD
     else {                                      \
         if (col >= 50)                          \
             printf("\33[2K\r");                 \
@@ -30,24 +25,12 @@
 mpr_dev dst = 0;
 mpr_sig sendsig = 0;
 mpr_sig recvsig = 0;
-
 mpr_map map = 0;
-=======
-} while(0)
-
-mapper_device source = 0;
-mapper_device destination = 0;
-mapper_signal sendsig = 0;
-mapper_signal recvsig = 0;
-
-mapper_map map = 0;
->>>>>>> 4a8a9b08
 
 int sent = 0;
 int received = 0;
 int done = 0;
 
-int verbose = 1;
 int terminate = 0;
 
 int setup_src()
@@ -64,11 +47,7 @@
 
     eprintf("Output signal /outsig registered.\n");
     eprintf("Number of outputs: %d\n",
-<<<<<<< HEAD
             mpr_list_get_count(mpr_dev_get_sigs(src, MPR_DIR_OUT)));
-=======
-            mapper_device_num_signals(source, MAPPER_DIR_OUTGOING));
->>>>>>> 4a8a9b08
     return 0;
 
 error:
@@ -77,17 +56,10 @@
 
 void cleanup_src()
 {
-<<<<<<< HEAD
     if (src) {
         eprintf("Freeing source.. ");
         fflush(stdout);
         mpr_dev_free(src);
-=======
-    if (source) {
-        eprintf("Freeing source.. ");
-        fflush(stdout);
-        mapper_device_free(source);
->>>>>>> 4a8a9b08
         eprintf("ok\n");
     }
 }
@@ -115,11 +87,7 @@
 
     eprintf("Input signal /insig registered.\n");
     eprintf("Number of inputs: %d\n",
-<<<<<<< HEAD
             mpr_list_get_count(mpr_dev_get_sigs(dst, MPR_DIR_IN)));
-=======
-            mapper_device_num_signals(destination, MAPPER_DIR_INCOMING));
->>>>>>> 4a8a9b08
     return 0;
 
 error:
@@ -128,17 +96,10 @@
 
 void cleanup_dst()
 {
-<<<<<<< HEAD
     if (dst) {
         eprintf("Freeing destination.. ");
         fflush(stdout);
         mpr_dev_free(dst);
-=======
-    if (destination) {
-        eprintf("Freeing destination.. ");
-        fflush(stdout);
-        mapper_device_free(destination);
->>>>>>> 4a8a9b08
         eprintf("ok\n");
     }
 }
@@ -191,37 +152,18 @@
 
 void loop()
 {
-<<<<<<< HEAD
-    int i;
+    int i = 0;
     const char *name;
     mpr_obj_get_prop_by_idx(sendsig, MPR_PROP_NAME, NULL, NULL, NULL,
                             (const void**)&name, 0);
-    for (i = 0; i < 10; i++) {
+    while (!done && i < 50) {
         mpr_dev_poll(src, 0);
         float val = i * 1.0f;
         eprintf("Updating signal %s to %f\n", name, val);
         mpr_sig_set_value(sendsig, 0, 1, MPR_FLT, &val, MPR_NOW);
         sent++;
         mpr_dev_poll(dst, period);
-    }
-}
-
-int main(int argc, char **argv)
-{
-    int i, j, result = 0;
-
-    // process flags for -v verbose, -h help
-=======
-    int i = 0;
-    while (!done && i < 50) {
-        mapper_device_poll(source, 0);
-        eprintf("Updating signal %s to %f\n", mapper_signal_name(sendsig),
-                (i * 1.0f));
-        mapper_signal_update_float(sendsig, (i * 1.0f));
-        sent++;
-        mapper_device_poll(destination, 100);
         ++i;
-
         if (!verbose) {
             printf("\r  Sent: %4i, Received: %4i   ", sent, received);
             fflush(stdout);
@@ -239,7 +181,6 @@
     int i, j, result = 0;
 
     // process flags for -v verbose, -t terminate, -h help
->>>>>>> 4a8a9b08
     for (i = 1; i < argc; i++) {
         if (argv[i] && argv[i][0] == '-') {
             int len = strlen(argv[i]);
@@ -248,7 +189,7 @@
                     case 'h':
                         printf("testmapprotocol.c: possible arguments "
                                "-q quiet (suppress output), "
-<<<<<<< HEAD
+                               "-t terminate automatically, "
                                "-f fast (execute quickly), "
                                "-h help\n");
                         return 1;
@@ -259,43 +200,25 @@
                     case 'q':
                         verbose = 0;
                         break;
-=======
-                               "-t terminate automatically, "
-                               "-h help\n");
-                        return 1;
-                    break;
-                    case 'q':
-                        verbose = 0;
-                        break;
                     case 't':
                         terminate = 1;
                         break;
->>>>>>> 4a8a9b08
                     default:
                         break;
                 }
             }
         }
     }
-<<<<<<< HEAD
+
+    signal(SIGINT, ctrlc);
 
     if (setup_dst()) {
-=======
-
-    signal(SIGINT, ctrlc);
-
-    if (setup_destination()) {
->>>>>>> 4a8a9b08
         eprintf("Error initializing destination.\n");
         result = 1;
         goto done;
     }
 
-<<<<<<< HEAD
     if (setup_src()) {
-=======
-    if (setup_source()) {
->>>>>>> 4a8a9b08
         eprintf("Done initializing source.\n");
         result = 1;
         goto done;
@@ -309,28 +232,15 @@
         goto done;
     }
 
-<<<<<<< HEAD
-    eprintf("SENDING UDP\n");
-    loop();
-
-    set_map_protocol(MPR_PROTO_TCP);
-    eprintf("SENDING TCP\n");
-    loop();
-
-    set_map_protocol(MPR_PROTO_UDP);
-    eprintf("SENDING UDP AGAIN\n");
-    loop();
-=======
     do {
-        set_map_protocol(MAPPER_PROTO_UDP);
+        set_map_protocol(MPR_PROTO_UDP);
         eprintf("SENDING UDP\n");
         loop();
 
-        set_map_protocol(MAPPER_PROTO_TCP);
+        set_map_protocol(MPR_PROTO_TCP);
         eprintf("SENDING TCP\n");
         loop();
     } while (!terminate && !done);
->>>>>>> 4a8a9b08
 
     if (sent != received) {
         eprintf("Not all sent messages were received.\n");
