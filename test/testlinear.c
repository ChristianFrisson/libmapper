
#include "../src/mapper_internal.h"
#include <mapper/mapper.h>
#include <stdio.h>
#include <math.h>

#include <unistd.h>

#ifdef WIN32
#define usleep(x) Sleep(x/1000)
#endif

mapper_device source = 0;
mapper_device destination = 0;
mapper_signal sendsig = 0;
mapper_signal recvsig = 0;

int sent = 0;
int received = 0;

int setup_source()
{
    source = mdev_new("testsend", 0, 0);
    if (!source)
        goto error;
    printf("source created.\n");

    float mn=0, mx=1;

    sendsig = mdev_add_output(source, "/outsig", 1, 'f', 0, &mn, &mx);

    printf("Output signal /outsig registered.\n");
    printf("Number of outputs: %d\n", mdev_num_outputs(source));
    return 0;

  error:
    return 1;
}

void cleanup_source()
{
    if (source) {
        printf("Freeing source.. ");
        fflush(stdout);
        mdev_free(source);
        printf("ok\n");
    }
}

void insig_handler(mapper_signal sig, mapper_db_signal props,
                   int instance_id, void *value, int count,
                   mapper_timetag_t *timetag)
{
    if (value) {
        printf("handler: Got %f\n", (*(float*)value));
    }
    received++;
}

int setup_destination()
{
    destination = mdev_new("testrecv", 0, 0);
    if (!destination)
        goto error;
    printf("destination created.\n");

    float mn=0, mx=1;

    recvsig = mdev_add_input(destination, "/insig", 1, 'f', 0,
                             &mn, &mx, insig_handler, 0);

    printf("Input signal /insig registered.\n");
    printf("Number of inputs: %d\n", mdev_num_inputs(destination));
    return 0;

  error:
    return 1;
}

void cleanup_destination()
{
    if (destination) {
        printf("Freeing destination.. ");
        fflush(stdout);
        mdev_free(destination);
        printf("ok\n");
    }
}

int setup_connection()
{
<<<<<<< HEAD
    const char *host = "localhost";
    int admin_port = lo_server_get_port(destination->admin->mesh_server);
    router = mapper_router_new(source, host, admin_port,
                               destination->props.port,
                               mdev_name(destination), 0);
    mdev_add_router(source, router);
    printf("Router to %s:%d added.\n", host, destination->props.port);

    char signame_in[1024];
    if (!msig_full_name(recvsig, signame_in, 1024)) {
        printf("Could not get destination signal name.\n");
        return 1;
    }
=======
    mval src_min, src_max, dest_min, dest_max;
    src_min.f = 0.;
    src_max.f = 1.;
    dest_min.f = -10.;
    dest_max.f = 10.;
>>>>>>> 75c3c364

    mapper_monitor mon = mapper_monitor_new(source->admin, 0);

    char src_name[1024], dest_name[1024];
    mapper_monitor_link(mon, mdev_name(source),
                        mdev_name(destination), 0, 0);

    msig_full_name(sendsig, src_name, 1024);
    msig_full_name(recvsig, dest_name, 1024);

    mapper_connection_range_t range;
    range.src_min = &src_min;
    range.src_max = &src_max;
    range.dest_min = &dest_min;
    range.dest_max = &dest_max;
    range.known = CONNECTION_RANGE_KNOWN;

    mapper_db_connection_t props;
    props.range = range;
    props.src_length = 1;
    props.dest_length = 1;
    props.src_type = 'f';
    props.dest_type = 'f';
    props.mode = MO_LINEAR;

    mapper_monitor_connect(mon, src_name, dest_name, &props,
                           CONNECTION_RANGE_KNOWN | CONNECTION_MODE);

    // poll devices for a bit to allow time for connection
    int i = 0;
    while (i++ < 10) {
        mdev_poll(destination, 10);
        mdev_poll(source, 10);
    }

    mapper_monitor_free(mon);

    return 0;
}

void wait_ready()
{
    while (!(mdev_ready(source) && mdev_ready(destination))) {
        mdev_poll(source, 0);
        mdev_poll(destination, 0);
        usleep(500 * 1000);
    }
}

void loop()
{
    printf("Polling device..\n");
    int i;
    for (i = 0; i < 10; i++) {
        mdev_poll(source, 0);
        printf("Updating signal %s to %f\n",
               sendsig->props.name, (i * 1.0f));
        msig_update_float(sendsig, (i * 1.0f));
        sent++;
        usleep(250 * 1000);
        mdev_poll(destination, 0);
    }
}

int main()
{
    int result = 0;

    if (setup_destination()) {
        printf("Error initializing destination.\n");
        result = 1;
        goto done;
    }

    if (setup_source()) {
        printf("Done initializing source.\n");
        result = 1;
        goto done;
    }

    wait_ready();

    if (setup_connection()) {
        printf("Error initializing router.\n");
        result = 1;
        goto done;
    }

    loop();

    if (sent != received) {
        printf("Not all sent messages were received.\n");
        printf("Updated value %d time%s, but received %d of them.\n",
               sent, sent == 1 ? "" : "s", received);
        result = 1;
    }

  done:
    cleanup_destination();
    cleanup_source();
    printf("Test %s.\n", result ? "FAILED" : "PASSED");
    return result;
}<|MERGE_RESOLUTION|>--- conflicted
+++ resolved
@@ -89,33 +89,22 @@
 
 int setup_connection()
 {
-<<<<<<< HEAD
-    const char *host = "localhost";
-    int admin_port = lo_server_get_port(destination->admin->mesh_server);
-    router = mapper_router_new(source, host, admin_port,
-                               destination->props.port,
-                               mdev_name(destination), 0);
-    mdev_add_router(source, router);
-    printf("Router to %s:%d added.\n", host, destination->props.port);
-
-    char signame_in[1024];
-    if (!msig_full_name(recvsig, signame_in, 1024)) {
-        printf("Could not get destination signal name.\n");
-        return 1;
-    }
-=======
-    mval src_min, src_max, dest_min, dest_max;
-    src_min.f = 0.;
-    src_max.f = 1.;
-    dest_min.f = -10.;
-    dest_max.f = 10.;
->>>>>>> 75c3c364
+    float src_min = 0.;
+    float src_max = 1.;
+    float dest_min = -10.;
+    float dest_max = 10.;
 
     mapper_monitor mon = mapper_monitor_new(source->admin, 0);
 
     char src_name[1024], dest_name[1024];
     mapper_monitor_link(mon, mdev_name(source),
                         mdev_name(destination), 0, 0);
+
+    // Wait until link has been established
+    while (!source->routers) {
+        mdev_poll(source, 10);
+        mdev_poll(destination, 10);
+    }
 
     msig_full_name(sendsig, src_name, 1024);
     msig_full_name(recvsig, dest_name, 1024);
@@ -138,11 +127,10 @@
     mapper_monitor_connect(mon, src_name, dest_name, &props,
                            CONNECTION_RANGE_KNOWN | CONNECTION_MODE);
 
-    // poll devices for a bit to allow time for connection
-    int i = 0;
-    while (i++ < 10) {
+    // Wait until connection has been established
+    while (!source->routers->n_connections) {
+        mdev_poll(source, 10);
         mdev_poll(destination, 10);
-        mdev_poll(source, 10);
     }
 
     mapper_monitor_free(mon);
