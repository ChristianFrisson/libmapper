#include <cstdio>
#include <cstring>
#include <signal.h>

#include <mapper/mapper_cpp.h>

#define eprintf(format, ...) do {               \
    if (verbose)                                \
        fprintf(stdout, format, ##__VA_ARGS__); \
} while(0)


using namespace mapper;

int verbose = 1;
int terminate = 0;
int done = 0;
int update = 0;
const int polltime_ms = 100;

void monitor_pause()
{
    // Don't pause normally, but this is left here to be easily
    // enabled for debugging purposes.

    // sleep(1);
}

void on_object(mpr_graph g, mpr_obj o, mpr_graph_evt e, const void *user)
{
    switch (e) {
    case MPR_OBJ_NEW:
        eprintf("Added: ");
        break;
    case MPR_OBJ_MOD:
        eprintf("Modified: ");
        break;
    case MPR_OBJ_REM:
        eprintf("Removed: ");
        break;
    case MPR_OBJ_EXP:
        eprintf("Unresponsive: ");
        break;
    }
    if (verbose)
        mpr_obj_print(o, 0);
    monitor_pause();
    update = 1;
}

void ctrlc(int sig)
{
    done = 1;
}

int main(int argc, char **argv)
{
    int i, j, result = 0;
    char *iface = 0;

    // process flags for -v verbose, -t terminate, -h help
    for (i = 1; i < argc; i++) {
        if (argv[i] && argv[i][0] == '-') {
            int len = strlen(argv[i]);
            for (j = 1; j < len; j++) {
                switch (argv[i][j]) {
                    case 'h':
                        printf("testadmin.c: possible arguments "
                               "-q quiet (suppress output), "
                               "-t terminate automatically, "
                               "-h help, "
                               "--iface network interface\n");
                        return 1;
                        break;
                    case 'q':
                        verbose = 0;
                        break;
                    case 't':
                        terminate = 1;
                        break;
                    case '-':
                        if (strcmp(argv[i], "--iface")==0 && argc>i+1) {
                            i++;
                            iface = argv[i];
                            j = 1;
                        }
                        break;
                    default:
                        break;
                }
            }
        }
    }

    signal(SIGINT, ctrlc);

    Graph graph(MPR_OBJ);
    if (!graph) {
        eprintf("Error initializing graph.\n");
        result = 1;
        goto done;
    }
<<<<<<< HEAD

    graph.add_callback(on_object, MPR_DEV, 0);
=======
    if (iface)
        graph.set_iface(iface);
    graph.add_callback(on_object, MPR_OBJ, 0);
>>>>>>> 2846114f

    i = 0;
    while ((!terminate || i++ < 250) && !done) {
        graph.poll(polltime_ms);

        if (update++ < 0)
            continue;
        update = -100;

        if (verbose) {
            // clear screen & cursor to home
            printf("\e[2J\e[0;0H");
            fflush(stdout);

            // print the network interface in use
            printf("Network Interface: %s\n", graph.iface().c_str());

            // print current state of graph
            graph.print();
        }
        else {
            printf("\r[%s] Devices: %4i, Signals: %4i, Maps: %4i", graph.iface().c_str(),
                   graph.devices().size(), graph.signals().size(),
                   graph.maps().size());
            fflush(stdout);
        }
    }

  done:
    return result;
}<|MERGE_RESOLUTION|>--- conflicted
+++ resolved
@@ -100,14 +100,9 @@
         result = 1;
         goto done;
     }
-<<<<<<< HEAD
-
-    graph.add_callback(on_object, MPR_DEV, 0);
-=======
     if (iface)
         graph.set_iface(iface);
     graph.add_callback(on_object, MPR_OBJ, 0);
->>>>>>> 2846114f
 
     i = 0;
     while ((!terminate || i++ < 250) && !done) {
