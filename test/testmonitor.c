
#include "../src/mapper_internal.h"
#include <mapper/mapper.h>
#include <stdio.h>
#include <math.h>
#include <string.h>
#include <lo/lo.h>

#include <unistd.h>
#include <signal.h>

#ifdef WIN32
#define usleep(x) Sleep(x/1000)
#endif

mapper_database db = 0;

int verbose = 1;
int terminate = 0;
int done = 0;
int update = 0;

const int polltime_ms = 100;

void monitor_pause()
{
    // Don't pause normally, but this is left here to be easily
    // enabled for debugging purposes.

    // sleep(1);
}

void printdevice(mapper_device dev)
{
    printf(" └─ ");
    mapper_device_print(dev);
}

void printlink(mapper_link link)
{
    printf(" └─ ");
    mapper_link_print(link);
}

void printmap(mapper_map map)
{
    printf(" └─ ");
    mapper_map_print(map);
}

/*! Creation of a local dummy device. */
int setup_database()
{
    db = mapper_database_new(0, MAPPER_OBJ_ALL);
    if (!db)
        goto error;
    printf("Database created.\n");

    return 0;

  error:
    return 1;
}

void cleanup_database()
{
    if (db) {
        printf("\rFreeing database.. ");
        fflush(stdout);
        mapper_database_free(db);
        printf("ok\n");
    }
}

void loop()
{
    int i = 0;
    while ((!terminate || i++ < 200) && !done)
    {
        mapper_database_poll(db, polltime_ms);

        if (update++ < 0)
            continue;
        update = -10;

        // clear screen & cursor to home
        printf("\e[2J\e[0;0H");
        fflush(stdout);

        printf("-------------------------------\n");

        printf("Registered devices (%d) and signals (%d):\n",
               mapper_database_num_devices(db),
               mapper_database_num_signals(db, MAPPER_DIR_ANY));
        mapper_device *pdev = mapper_database_devices(db), tempdev;
        mapper_signal *psig, tempsig;
        while (pdev) {
            tempdev = *pdev;
            pdev = mapper_device_query_next(pdev);
            printdevice(tempdev);

            psig = mapper_device_signals(tempdev, MAPPER_DIR_OUTGOING);
            while (psig) {
                tempsig = *psig;
                psig = mapper_signal_query_next(psig);
                printf("    %s ", psig ? "├─" : "└─");
                mapper_signal_print(tempsig, 0);
            }
            psig = mapper_device_signals(tempdev, MAPPER_DIR_INCOMING);
            while (psig) {
                tempsig = *psig;
                psig = mapper_signal_query_next(psig);
                printf("    %s ", psig ? "├─" : "└─");
                mapper_signal_print(tempsig, 0);
            }
        }

        printf("-------------------------------\n");

        printf("Registered links (%d):\n", mapper_database_num_links(db));
        mapper_link *plink = mapper_database_links(db);
        while (plink) {
            printlink(*plink);
            plink = mapper_link_query_next(plink);
        }

        printf("-------------------------------\n");

        printf("Registered maps (%d):\n", mapper_database_num_maps(db));
        mapper_map *pmap = mapper_database_maps(db);
        while (pmap) {
            printmap(*pmap);
            pmap = mapper_map_query_next(pmap);
        }

        printf("-------------------------------\n");
    }
}

void on_device(mapper_database db, mapper_device dev, mapper_record_action a,
               const void *user)
{
    printf("Device %s ", dev->name);
    switch (a) {
<<<<<<< HEAD
    case MDB_NEW:
        printf("added.\n");
        break;
    case MDB_MODIFY:
        printf("modified.\n");
        break;
    case MDB_REMOVE:
        printf("removed.\n");
        break;
    case MDB_UNRESPONSIVE:
        printf("unresponsive.\n");
        break;
    }
    dbpause();
    update = 1;
}

void on_signal(mapper_db_signal sig, mapper_db_action_t a, void *user)
{
    printf("Signal %s%s ", sig->device_name, sig->name);
    switch (a) {
    case MDB_NEW:
=======
    case MAPPER_ADDED:
>>>>>>> a0999366
        printf("added.\n");
        break;
    case MAPPER_MODIFIED:
        printf("modified.\n");
        break;
    case MAPPER_REMOVED:
        printf("removed.\n");
        break;
    case MAPPER_EXPIRED:
        printf("unresponsive.\n");
        mapper_database_flush(db, 10, 0);
        break;
    }
    monitor_pause();
    update = 1;
}

void on_signal(mapper_database db, mapper_signal sig, mapper_record_action a,
               const void *user)
{
    printf("Signal %s/%s ", sig->device->name, sig->name);
    switch (a) {
    case MAPPER_ADDED:
        printf("added.\n");
        break;
    case MAPPER_MODIFIED:
        printf("modified.\n");
        break;
    case MAPPER_REMOVED:
        printf("removed.\n");
        break;
    case MAPPER_EXPIRED:
        printf("unresponsive.\n");
        break;
    }
    monitor_pause();
    update = 1;
}

void on_map(mapper_database db, mapper_map map, mapper_record_action a,
            const void *user)
{
    int i;
    printf("Map ");
    for (i = 0; i < map->num_sources; i++)
        printf("%s/%s ", map->sources[i]->signal->device->name,
               map->sources[i]->signal->name);
    printf("-> %s/%s ", map->destination.signal->device->name,
           map->destination.signal->name);
    switch (a) {
    case MAPPER_ADDED:
        printf("added.\n");
        break;
    case MAPPER_MODIFIED:
        printf("modified.\n");
        break;
    case MAPPER_REMOVED:
        printf("removed.\n");
        break;
    case MAPPER_EXPIRED:
        printf("unresponsive.\n");
        break;
    }
    monitor_pause();
    update = 1;
}

void ctrlc(int sig)
{
    done = 1;
}

int main(int argc, char **argv)
{
    int i, j, result = 0;

    // process flags for -v verbose, -t terminate, -h help
    for (i = 1; i < argc; i++) {
        if (argv[i] && argv[i][0] == '-') {
            int len = strlen(argv[i]);
            for (j = 1; j < len; j++) {
                switch (argv[i][j]) {
                    case 'h':
                        printf("testadmin.c: possible arguments "
                               "-q quiet (suppress output), "
                               "-t terminate automatically, "
                               "-h help\n");
                        return 1;
                        break;
                    case 'q':
                        verbose = 0;
                        break;
                    case 't':
                        terminate = 1;
                        break;
                    default:
                        break;
                }
            }
        }
    }

    signal(SIGINT, ctrlc);

    if (setup_database()) {
        printf("Error initializing database.\n");
        result = 1;
        goto done;
    }

    mapper_database_add_device_callback(db, on_device, 0);
    mapper_database_add_signal_callback(db, on_signal, 0);
    mapper_database_add_map_callback(db, on_map, 0);

    loop();

  done:
    mapper_database_remove_device_callback(db, on_device, 0);
    mapper_database_remove_signal_callback(db, on_signal, 0);
    mapper_database_remove_map_callback(db, on_map, 0);
    cleanup_database();
    return result;
}<|MERGE_RESOLUTION|>--- conflicted
+++ resolved
@@ -142,32 +142,7 @@
 {
     printf("Device %s ", dev->name);
     switch (a) {
-<<<<<<< HEAD
-    case MDB_NEW:
-        printf("added.\n");
-        break;
-    case MDB_MODIFY:
-        printf("modified.\n");
-        break;
-    case MDB_REMOVE:
-        printf("removed.\n");
-        break;
-    case MDB_UNRESPONSIVE:
-        printf("unresponsive.\n");
-        break;
-    }
-    dbpause();
-    update = 1;
-}
-
-void on_signal(mapper_db_signal sig, mapper_db_action_t a, void *user)
-{
-    printf("Signal %s%s ", sig->device_name, sig->name);
-    switch (a) {
-    case MDB_NEW:
-=======
     case MAPPER_ADDED:
->>>>>>> a0999366
         printf("added.\n");
         break;
     case MAPPER_MODIFIED:
