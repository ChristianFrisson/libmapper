--- conflicted
+++ resolved
@@ -26,14 +26,9 @@
     printf("Number of outputs: %d\n", mdev_num_outputs(md));
 
     const char *host = "localhost";
-<<<<<<< HEAD
     int admin_port = 9000, data_port = 9001;
     mapper_router rt = mapper_router_new(md, host, admin_port, data_port,
-                                         "DESTINATION", 0);
-=======
-    int port = 9000;
-    mapper_router rt = mapper_router_new(md, host, port, "DESTINATION");
->>>>>>> 75c3c364
+                                         "DESTINATION");
     mdev_add_router(md, rt);
     printf("Router to %s:%d added.\n", host, data_port);
 
